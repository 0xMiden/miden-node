--- conflicted
+++ resolved
@@ -2,13 +2,10 @@
 
 ## v0.11.0 (TBD)
 
-<<<<<<< HEAD
-### Changes
-
+### Changes
+
+- [BREAKING] Updated MSRV to 1.88.
 - Adds a client builder for the node's components (#1041).
-=======
-- [BREAKING] Updated MSRV to 1.88.
->>>>>>> b10bb63d
 
 ## v0.10.0 (2025-07-10)
 
