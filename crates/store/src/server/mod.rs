--- conflicted
+++ resolved
@@ -131,12 +131,12 @@
         });
 
         // Build the gRPC server with the API services and trace layer.
-<<<<<<< HEAD
         join_set.spawn(
             tonic::transport::Server::builder()
                 .layer(TraceLayer::new_for_grpc().make_span_with(store_trace_fn))
                 .add_service(rpc_service)
                 .add_service(reflection_service.clone())
+                .add_service(reflection_service_alpha.clone())
                 .serve_with_incoming(TcpListenerStream::new(self.rpc_listener)),
         );
         if let Some(ntx_builder_listener) = self.ntx_builder_listener {
@@ -145,6 +145,7 @@
                     .layer(TraceLayer::new_for_grpc().make_span_with(store_trace_fn))
                     .add_service(ntx_builder_service)
                     .add_service(reflection_service.clone())
+                    .add_service(reflection_service_alpha.clone())
                     .serve_with_incoming(TcpListenerStream::new(ntx_builder_listener)),
             );
         }
@@ -153,23 +154,12 @@
                 .layer(TraceLayer::new_for_grpc().make_span_with(store_trace_fn))
                 .add_service(block_producer_service)
                 .add_service(reflection_service)
+                .add_service(reflection_service_alpha)
                 .serve_with_incoming(TcpListenerStream::new(self.block_producer_listener)),
         );
 
         // SAFETY: The joinset is definitely not empty.
         join_set.join_next().await.unwrap()?.map_err(Into::into)
-=======
-        tonic::transport::Server::builder()
-            .layer(TraceLayer::new_for_grpc().make_span_with(store_trace_fn))
-            .add_service(rpc_service)
-            .add_service(ntx_builder_service)
-            .add_service(block_producer_service)
-            .add_service(reflection_service)
-            .add_service(reflection_service_alpha)
-            .serve_with_incoming(TcpListenerStream::new(self.listener))
-            .await
-            .context("failed to serve store API")
->>>>>>> 3c11ee0a
     }
 }
 
