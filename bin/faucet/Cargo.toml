[package]
authors.workspace      = true
description            = "Miden node token faucet"
edition.workspace      = true
homepage.workspace     = true
keywords               = ["faucet", "miden", "node"]
license.workspace      = true
name                   = "miden-faucet"
readme                 = "README.md"
repository.workspace   = true
rust-version.workspace = true
version.workspace      = true

[lints]
workspace = true

[dependencies]
<<<<<<< HEAD
anyhow              = { workspace = true }
async-trait         = { version = "0.1" }
axum                = { features = ["tokio"], version = "0.8" }
axum-extra          = { version = "0.10" }
base64              = { version = "0.22" }
clap                = { features = ["derive", "env", "string"], version = "4.5" }
http                = { workspace = true }
humantime           = { workspace = true }
miden-lib           = { workspace = true }
miden-node-proto    = { workspace = true }
miden-node-rpc      = { workspace = true }
miden-node-utils    = { workspace = true }
miden-objects       = { workspace = true }
miden-remote-prover = { features = ["tx-prover"], workspace = true }
miden-tx            = { features = ["concurrent"], workspace = true }
rand                = { features = ["thread_rng"], workspace = true }
rand_chacha         = { version = "0.9" }
serde               = { features = ["derive"], version = "1.0" }
serde_json          = { version = "1.0" }
sha3                = { version = "0.10" }
thiserror           = { workspace = true }
tokio               = { features = ["fs"], workspace = true }
tokio-stream        = { features = ["net"], workspace = true }
tonic               = { features = ["tls-native-roots"], workspace = true }
tower               = { workspace = true }
tower-http          = { features = ["cors", "set-header", "trace"], workspace = true }
tracing             = { workspace = true }
url                 = { workspace = true }
=======
anyhow                     = { workspace = true }
async-trait                = { version = "0.1" }
axum                       = { features = ["tokio"], version = "0.8" }
axum-extra                 = { version = "0.10" }
base64                     = { version = "0.22" }
clap                       = { features = ["derive", "env", "string"], version = "4.5" }
http                       = { workspace = true }
humantime                  = { workspace = true }
miden-lib                  = { workspace = true }
miden-node-proto           = { workspace = true }
miden-node-utils           = { workspace = true }
miden-objects              = { workspace = true }
miden-remote-prover-client = { features = ["tx-prover"], workspace = true }
miden-tx                   = { features = ["concurrent"], workspace = true }
rand                       = { features = ["thread_rng"], workspace = true }
rand_chacha                = { version = "0.9" }
serde                      = { features = ["derive"], version = "1.0" }
serde_json                 = { version = "1.0" }
sha3                       = { version = "0.10" }
thiserror                  = { workspace = true }
tokio                      = { features = ["fs"], workspace = true }
tokio-stream               = { features = ["net"], workspace = true }
tonic                      = { features = ["tls-native-roots"], workspace = true }
tower                      = { workspace = true }
tower-http                 = { features = ["cors", "set-header", "trace"], workspace = true }
tracing                    = { workspace = true }
url                        = { workspace = true }
>>>>>>> 48e7fa54

[build-dependencies]
# Required to inject build metadata.
miden-node-utils = { features = ["vergen"], workspace = true }

[dev-dependencies]
fantoccini                = { version = "0.22" }
miden-node-block-producer = { features = ["testing"], workspace = true }
miden-objects             = { features = ["testing"], workspace = true }
miden-testing             = { workspace = true }
serde_json                = { version = "1.0" }
tokio                     = { features = ["process"], workspace = true }
tokio-stream              = { features = ["net"], workspace = true }
tonic-web                 = { version = "0.13" }

# Required to avoid false positives in cargo-machete
# This is due to the `winter-maybe-async` crate not working standalone.
[package.metadata.cargo-machete]
ignored = ["async-trait"]<|MERGE_RESOLUTION|>--- conflicted
+++ resolved
@@ -15,7 +15,6 @@
 workspace = true
 
 [dependencies]
-<<<<<<< HEAD
 anyhow              = { workspace = true }
 async-trait         = { version = "0.1" }
 axum                = { features = ["tokio"], version = "0.8" }
@@ -26,7 +25,6 @@
 humantime           = { workspace = true }
 miden-lib           = { workspace = true }
 miden-node-proto    = { workspace = true }
-miden-node-rpc      = { workspace = true }
 miden-node-utils    = { workspace = true }
 miden-objects       = { workspace = true }
 miden-remote-prover = { features = ["tx-prover"], workspace = true }
@@ -44,35 +42,6 @@
 tower-http          = { features = ["cors", "set-header", "trace"], workspace = true }
 tracing             = { workspace = true }
 url                 = { workspace = true }
-=======
-anyhow                     = { workspace = true }
-async-trait                = { version = "0.1" }
-axum                       = { features = ["tokio"], version = "0.8" }
-axum-extra                 = { version = "0.10" }
-base64                     = { version = "0.22" }
-clap                       = { features = ["derive", "env", "string"], version = "4.5" }
-http                       = { workspace = true }
-humantime                  = { workspace = true }
-miden-lib                  = { workspace = true }
-miden-node-proto           = { workspace = true }
-miden-node-utils           = { workspace = true }
-miden-objects              = { workspace = true }
-miden-remote-prover-client = { features = ["tx-prover"], workspace = true }
-miden-tx                   = { features = ["concurrent"], workspace = true }
-rand                       = { features = ["thread_rng"], workspace = true }
-rand_chacha                = { version = "0.9" }
-serde                      = { features = ["derive"], version = "1.0" }
-serde_json                 = { version = "1.0" }
-sha3                       = { version = "0.10" }
-thiserror                  = { workspace = true }
-tokio                      = { features = ["fs"], workspace = true }
-tokio-stream               = { features = ["net"], workspace = true }
-tonic                      = { features = ["tls-native-roots"], workspace = true }
-tower                      = { workspace = true }
-tower-http                 = { features = ["cors", "set-header", "trace"], workspace = true }
-tracing                    = { workspace = true }
-url                        = { workspace = true }
->>>>>>> 48e7fa54
 
 [build-dependencies]
 # Required to inject build metadata.
@@ -86,9 +55,4 @@
 serde_json                = { version = "1.0" }
 tokio                     = { features = ["process"], workspace = true }
 tokio-stream              = { features = ["net"], workspace = true }
-tonic-web                 = { version = "0.13" }
-
-# Required to avoid false positives in cargo-machete
-# This is due to the `winter-maybe-async` crate not working standalone.
-[package.metadata.cargo-machete]
-ignored = ["async-trait"]+tonic-web                 = { version = "0.13" }