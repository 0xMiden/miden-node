# Changelog

## v0.11.0 (TBD)

<<<<<<< HEAD
### Changes

- [BREAKING] Refactor protobuf messages (#1045).
=======
- [BREAKING] Updated MSRV to 1.88.
>>>>>>> 3a4cdef3

## v0.10.0 (2025-07-10)

### Enhancements

- Added `miden-proving-service` and `miden-proving-service-client` crates (#926).
- Added support for gRPC server side reflection to all components (#949).
- Added support for TLS to `miden-proving-service-client` (#968).
- Added support for TLS to faucet's connection to node RPC (#976).
- Replaced integer-based duration args with human-readable duration strings (#998 & #1014).
- [BREAKING] Refactor the `miden-proving-service` proxy status service to use gRPC instead of HTTP (#953).
- Genesis state is now configurable during bootstrapping (#1000)
- Added configurable network id for the faucet (#1016).
- Network transaction builder now tracks inflight txs instead of only committed ones (#1051).
- Add open-telemetry trace layers to `miden-remote-prover` and `miden-remote-prover-proxy` (#1061).
- Add open-telemetry stats for the mempool (#1073).
- Add open-telemetry stats for the network transaction builder state (#1073).

### Changes

- Faucet `PoW` difficulty is now configurable (#924).
- Separated the store API into three separate services (#932).
- Added a faucet Dockerfile (#933).
- Exposed `miden-proving-service` as a library (#956).
- [BREAKING] Update `RemoteProverError::ConnectionFailed` variant to contain `Error` instead of `String` (#968).
- [BREAKING] Replace faucet TOML configuration file with flags and env vars (#976).
- [BREAKING] Replace faucet Init command with CreateApiKeys command (#976).
- [BREAKING] Consolidate default account filepath for bundled bootstrap and faucet start commands to `account.mac` (#976).
- [BREAKING] Remove default value account filepath for faucet commands and rename --output-path to --output (#976).
- [BREAKING] Enforce `PoW` on all faucet API key-authenticated requests (#974).
- Compressed faucet background image (#985).
- Remove faucet rate limiter by IP and API Key, this has been superseded by PoW (#1011).
- Transaction limit per batch is now configurable (default 8) (#1015).
- Batch limit per block is now configurable (default 8) (#1015).
- Faucet challenge expiration time is now configurable (#1017).
- Removed system monitor from node binary (#1019).
- [BREAKING] Renamed `open_telemetry` to `enable_otel` in all node's commands (#1019).
- [BREAKING] Rename `miden-proving-service` to `miden-remote-prover` (#1004).
- [BREAKING] Rename `miden-proving-service-client` to `miden-remote-prover-client` (#1004).
- [BREAKING] Rename `RemoteProverError` to `RemoteProverClientError` (#1004).
- [BREAKING] Rename `ProvingServiceError` to `RemoteProverError` (#1004).
- [BREAKING] Renamed `Note` to `CommittedNote`, and `NetworkNote` to `Note` in the proto messages (#1022).
- [BREAKING] Limits of store queries per query parameter enforced (#1028).
- Support gRPC server reflection `v1alpha` (#1036).

### Fixes

- Faucet considers decimals when minting token amounts (#962).

## v0.9.2 (2025-06-12)

- Refresh Cargo.lock file.

## v0.9.1 (2025-06-10)

- Refresh Cargo.lock file (#944).

## v0.9.0 (2025-05-30)

### Enhancements

- Enabled running RPC component in `read-only` mode (#802).
- Added gRPC `/status` endpoint on all components (#817).
- Block producer now emits network note information (#833).
- Introduced Network Transaction Builder (#840).
- Added way of executing and proving network transactions (#841).
- [BREAKING] Add HTTP ACCEPT header layer to RPC server to enforce semver requirements against client connections (#844).

### Changes

- [BREAKING] Simplified node bootstrapping (#776).
  - Database is now created during bootstrap process instead of on first startup.
  - Data directory is no longer created but is instead expected to exist.
  - The genesis block can no longer be configured which also removes the `store dump-genesis` command.
- [BREAKING] Use `AccountTree` and update account witness proto definitions (#783).
- [BREAKING] Update name of `ChainMmr` to `PartialBlockchain` (#807).
- Added `--enable-otel` and `MIDEN_FAUCET_ENABLE_OTEL` flag to faucet (#834).
- Faucet now supports the usage of a remote transaction prover (#830).
- Added a required Proof-of-Work in the faucet to request tokens (#831).
- Added an optional API key request parameter to skip PoW in faucet (#839).
- Proof-of-Work difficulty is now adjusted based on the number of concurrent requests (#865).
- Added options for configuring NTB in `bundled` command (#884).
- [BREAKING] Updated MSRV to 1.87.

### Fixes

- Prevents duplicated note IDs (#842).

## v0.8.2 (2025-05-04)

### Enhancements

- gRPC error messages now include more context (#819).
- Faucet now detects and recovers from state desync (#819).
- Faucet implementation is now more robust (#819).
- Faucet now supports TLS connection to the node RPC (#819).

### Fixes

- Faucet times out during high load (#819).

## v0.8.0 (2025-03-26)

### Enhancements

- Implemented database optimization routine (#721).

### Fixes

- Faucet webpage is missing `background.png` and `favicon.ico` (#672).

### Enhancements

- Add an optional open-telemetry trace exporter (#659, #690).
- Support tracing across gRPC boundaries using remote tracing context (#669).
- Instrument the block-producer's block building process (#676).
- Use `LocalBlockProver` for block building (#709).
- Initial developer and operator guides covering monitoring (#699).
- Instrument the block-producer's batch building process (#738).
- Optimized database by adding missing indexes (#728).
- Added support for `Content-type` header in `get_tokens` endpoint of the faucet (#754).
- Block frequency is now configurable (#750).

### Changes

- [BREAKING] `Endpoint` configuration simplified to a single string (#654).
- Added stress test binary with seed-store command (#657).
- [BREAKING] `CheckNullifiersByPrefix` now takes a starting block number (#707).
- [BREAKING] Removed nullifiers from `SyncState` endpoint (#708).
- [BREAKING] Update `GetBlockInputs` RPC (#709).
- [BREAKING] Added `batch_prover_url` to block producer configuration (#701).
- [BREAKING] Added `block_prover_url` to block producer configuration (#719).
- [BREAKING] Removed `miden-rpc-proto` and introduced `miden-node-proto-build` (#723).
- [BREAKING] Updated to Rust Edition 2024 (#727).
- [BREAKING] MSRV bumped to 1.85 (#727).
- [BREAKING] Replaced `toml` configuration with CLI (#732).
- [BREAKING] Renamed multiple `xxx_hash` to `xxx_commitment` in RPC API (#757).

### Enhancements

- Prove transaction batches using Rust batch prover reference implementation (#659).

## v0.7.2 (2025-01-29)

### Fixes

- Faucet webpage rejects valid account IDs (#655).

## v0.7.1 (2025-01-28)

### Fixes

- Faucet webpage fails to load styling (index.css) and script (index.js) (#647).

### Changes

- [BREAKING] Default faucet endpoint is now public instead of localhost (#647).

## v0.7.0 (2025-01-23)

### Enhancements

- Support Https in endpoint configuration (#556).
- Upgrade `block-producer` from FIFO queue to mempool dependency graph (#562).
- Support transaction expiration (#582).
- Improved RPC endpoints doc comments (#620).

### Changes

- Standardized protobuf type aliases (#609).
- [BREAKING] Added support for new two `Felt` account ID (#591).
- [BREAKING] Inverted `TransactionInputs.missing_unauthenticated_notes` to `found_missing_notes` (#509).
- [BREAKING] Remove store's `ListXXX` endpoints which were intended for test purposes (#608).
- [BREAKING] Added support for storage maps on `GetAccountProofs` endpoint (#598).
- [BREAKING] Removed the `testing` feature (#619).
- [BREAKING] Renamed modules to singular (#636).

## v0.6.0 (2024-11-05)

### Enhancements

- Added `GetAccountProofs` endpoint (#506).

### Changes

- [BREAKING] Added `kernel_root` to block header's protobuf message definitions (#496).
- [BREAKING] Renamed `off-chain` and `on-chain` to `private` and `public` respectively for the account storage modes (#489).
- Optimized state synchronizations by removing unnecessary fetching and parsing of note details (#462).
- [BREAKING] Changed `GetAccountDetailsResponse` field to `details` (#481).
- Improve `--version` by adding build metadata (#495).
- [BREAKING] Introduced additional limits for note/account number (#503).
- [BREAKING] Removed support for basic wallets in genesis creation (#510).
- Migrated faucet from actix-web to axum (#511).
- Changed the `BlockWitness` to pass the inputs to the VM using only advice provider (#516).
- [BREAKING] Improved store API errors (return "not found" instead of "internal error" status if requested account(s) not found) (#518).
- Added `AccountCode` as part of `GetAccountProofs` endpoint response (#521).
- [BREAKING] Migrated to v0.11 version of Miden VM (#528).
- Reduce cloning in the store's `apply_block` (#532).
- [BREAKING] Changed faucet storage type in the genesis to public. Using faucet from the genesis for faucet web app. Added support for faucet restarting without blockchain restarting (#517).
- [BREAKING] Improved `ApplyBlockError` in the store (#535).
- [BREAKING] Updated minimum Rust version to 1.82.

## 0.5.1 (2024-09-12)

### Enhancements

- Node component server startup is now coherent instead of requiring an arbitrary sleep amount (#488).

## 0.5.0 (2024-08-27)

### Enhancements

- [BREAKING] Configuration files with unknown properties are now rejected (#401).
- [BREAKING] Removed redundant node configuration properties (#401).
- Support multiple inflight transactions on the same account (#407).
- Now accounts for genesis are optional. Accounts directory will be overwritten, if `--force` flag is set (#420).
- Added `GetAccountStateDelta` endpoint (#418).
- Added `CheckNullifiersByPrefix` endpoint (#419).
- Added `GetNoteAuthenticationInfo` endpoint (#421).
- Added `SyncNotes` endpoint (#424).
- Added `execution_hint` field to the `Notes` table (#441).

### Changes

- Improve type safety of the transaction inputs nullifier mapping (#406).
- Embed the faucet's static website resources (#411).
- CI check for proto file consistency (#412).
- Added warning on CI for `CHANGELOG.md` (#413).
- Implemented caching of SQL statements (#427).
- Updates to `miden-vm` dependency to v0.10 and `winterfell` dependency to v0.9 (#457).
- [BREAKING] Updated minimum Rust version to 1.80 (#457).

### Fixes

- `miden-node-proto`'s build script always triggers (#412).

## 0.4.0 (2024-07-04)

### Features

- Changed sync endpoint to return a list of committed transactions (#377).
- Added `aux` column to notes table (#384).
- Changed state sync endpoint to return a list of `TransactionSummary` objects instead of just transaction IDs (#386).
- Added support for unauthenticated transaction notes (#390).

### Enhancements

- Standardized CI and Makefile across Miden repositories (#367)
- Removed client dependency from faucet (#368).
- Fixed faucet note script so that it uses the `aux` input (#387).
- Added crate to distribute node RPC protobuf files (#391).
- Add `init` command for node and faucet (#392).

## 0.3.0 (2024-05-15)

- Added option to mint public notes in the faucet (#339).
- Renamed `note_hash` into `note_id` in the database (#336)
- Changed `version` and `timestamp` fields in `Block` message to `u32` (#337).
- [BREAKING] Implemented `NoteMetadata` protobuf message (#338).
- Added `GetBlockByNumber` endpoint (#340).
- Added block authentication data to the `GetBlockHeaderByNumber` RPC (#345).
- Enabled support for HTTP/1.1 requests for the RPC component (#352).

## 0.2.1 (2024-04-27)

- Combined node components into a single binary (#323).

## 0.2.0 (2024-04-11)

- Implemented Docker-based node deployment (#257).
- Improved build process (#267, #272, #278).
- Implemented Nullifier tree wrapper (#275).
- [BREAKING] Added support for public accounts (#287, #293, #294).
- [BREAKING] Added support for public notes (#300, #310).
- Added `GetNotesById` endpoint (#298).
- Implemented amd64 debian packager (#312).

## 0.1.0 (2024-03-11)

- Initial release.<|MERGE_RESOLUTION|>--- conflicted
+++ resolved
@@ -2,13 +2,10 @@
 
 ## v0.11.0 (TBD)
 
-<<<<<<< HEAD
-### Changes
-
+### Changes
+
+- [BREAKING] Updated MSRV to 1.88.
 - [BREAKING] Refactor protobuf messages (#1045).
-=======
-- [BREAKING] Updated MSRV to 1.88.
->>>>>>> 3a4cdef3
 
 ## v0.10.0 (2025-07-10)
 
