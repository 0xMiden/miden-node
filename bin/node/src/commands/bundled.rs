use std::{collections::HashMap, path::PathBuf, time::Duration};

use anyhow::Context;
use miden_node_block_producer::BlockProducer;
use miden_node_rpc::Rpc;
use miden_node_store::Store;
use miden_node_utils::grpc::UrlExt;
use tokio::{net::TcpListener, task::JoinSet};
use url::Url;

use super::{
    DEFAULT_BATCH_INTERVAL_MS, DEFAULT_BLOCK_INTERVAL_MS, ENV_BATCH_PROVER_URL,
    ENV_BLOCK_PROVER_URL, ENV_DATA_DIRECTORY, ENV_ENABLE_OTEL, ENV_RPC_URL, parse_duration_ms,
};

#[derive(clap::Subcommand)]
#[expect(clippy::large_enum_variant, reason = "This is a single use enum")]
pub enum BundledCommand {
    /// Bootstraps the blockchain database with the genesis block.
    ///
    /// The genesis block contains a single public faucet account. The private key for this
    /// account is written to the `accounts-directory` which can be used to control the account.
    ///
    /// This key is not required by the node and can be moved.
    Bootstrap {
        /// Directory in which to store the database and raw block data.
        #[arg(long, env = ENV_DATA_DIRECTORY, value_name = "DIR")]
        data_directory: PathBuf,
        // Directory to write the account data to.
        #[arg(long, value_name = "DIR")]
        accounts_directory: PathBuf,
    },

    /// Runs all three node components in the same process.
    ///
    /// The internal gRPC endpoints for the store and block-producer will each be assigned a random
    /// open port on localhost (127.0.0.1:0).
    Start {
        /// Url at which to serve the RPC component's gRPC API.
        #[arg(long = "rpc.url", env = ENV_RPC_URL, value_name = "URL")]
        rpc_url: Url,

        /// Directory in which the Store component should store the database and raw block data.
        #[arg(long = "data-directory", env = ENV_DATA_DIRECTORY, value_name = "DIR")]
        data_directory: PathBuf,

        /// The remote batch prover's gRPC url. If unset, will default to running a prover
        /// in-process which is expensive.
        #[arg(long = "batch-prover.url", env = ENV_BATCH_PROVER_URL, value_name = "URL")]
        batch_prover_url: Option<Url>,

        /// The remote block prover's gRPC url. If unset, will default to running a prover
        /// in-process which is expensive.
        #[arg(long = "block-prover.url", env = ENV_BLOCK_PROVER_URL, value_name = "URL")]
        block_prover_url: Option<Url>,

        /// Enables the exporting of traces for OpenTelemetry.
        ///
        /// This can be further configured using environment variables as defined in the official
        /// OpenTelemetry documentation. See our operator manual for further details.
        #[arg(long = "enable-otel", default_value_t = false, env = ENV_ENABLE_OTEL, value_name = "bool")]
        open_telemetry: bool,

        /// Interval at which to produce blocks in milliseconds.
        #[arg(
            long = "block.interval",
            default_value = DEFAULT_BLOCK_INTERVAL_MS,
            value_parser = parse_duration_ms,
            value_name = "MILLISECONDS"
        )]
        block_interval: Duration,

        /// Interval at which to procude batches in milliseconds.
        #[arg(
            long = "batch.interval",
            default_value = DEFAULT_BATCH_INTERVAL_MS,
            value_parser = parse_duration_ms,
            value_name = "MILLISECONDS"
        )]
        batch_interval: Duration,
    },
}

impl BundledCommand {
    pub async fn handle(self) -> anyhow::Result<()> {
        match self {
            BundledCommand::Bootstrap { data_directory, accounts_directory } => {
                // Currently the bundled bootstrap is identical to the store's bootstrap.
                crate::commands::store::StoreCommand::Bootstrap {
                    data_directory,
                    accounts_directory,
                }
                .handle()
                .await
                .context("failed to bootstrap the store component")
            },
            BundledCommand::Start {
                rpc_url,
                data_directory,
                batch_prover_url,
                block_prover_url,
                // Note: open-telemetry is handled in main.
                open_telemetry: _,
                block_interval,
                batch_interval,
            } => {
                Self::start(
                    rpc_url,
                    data_directory,
                    batch_prover_url,
                    block_prover_url,
                    batch_interval,
                    block_interval,
                )
                .await
            },
        }
    }

    async fn start(
        rpc_url: Url,
        data_directory: PathBuf,
        batch_prover_url: Option<Url>,
        block_prover_url: Option<Url>,
        batch_interval: Duration,
        block_interval: Duration,
    ) -> anyhow::Result<()> {
        // Start listening on all gRPC urls so that inter-component connections can be created
        // before each component is fully started up.
        //
        // This is required because `tonic` does not handle retries nor reconnections and our
        // services expect to be able to connect on startup.
        let grpc_rpc = rpc_url.to_socket().context("Failed to to RPC gRPC socket")?;
        let grpc_rpc = TcpListener::bind(grpc_rpc)
            .await
            .context("Failed to bind to RPC gRPC endpoint")?;
        let grpc_store = TcpListener::bind("127.0.0.1:0")
            .await
            .context("Failed to bind to store gRPC endpoint")?;
<<<<<<< HEAD
        let grpc_block_producer = TcpListener::bind("127.0.0.1:0")
            .await
            .context("Failed to bind to block-producer gRPC endpoint")?;
        let grpc_network_tx_builder = TcpListener::bind("127.0.0.1:0")
            .await
            .context("Failed to bind to network transaction builder gRPC endpoint")?;

        let store_address =
            grpc_store.local_addr().context("Failed to retrieve the store's gRPC address")?;
        let block_producer_address = grpc_block_producer
            .local_addr()
            .context("Failed to retrieve the block-producer's gRPC address")?;
        let ntx_builder_address = grpc_network_tx_builder
            .local_addr()
            .context("Failed to retrieve the network transaction builder's gRPC address")?;
=======
        let store_address =
            grpc_store.local_addr().context("Failed to retrieve the store's gRPC address")?;

        let block_producer_address = {
            let grpc_block_producer = TcpListener::bind("127.0.0.1:0")
                .await
                .context("Failed to bind to block-producer gRPC endpoint")?;
            grpc_block_producer
                .local_addr()
                .context("Failed to retrieve the block-producer's gRPC address")?
        };
>>>>>>> 79676a75

        let mut join_set = JoinSet::new();

        // Start store. The store endpoint is available after loading completes.
        let store_id = join_set
            .spawn(async move {
                Store { listener: grpc_store, data_directory }
                    .serve()
                    .await
                    .context("failed while serving store component")
            })
            .id();

        // Start block-producer. The block-producer's endpoint is available after loading completes.
        let block_producer_id = join_set
            .spawn(async move {
                BlockProducer {
                    block_producer_address,
                    store_address,
<<<<<<< HEAD
                    ntx_builder_address,
=======
>>>>>>> 79676a75
                    batch_prover_url,
                    block_prover_url,
                    batch_interval,
                    block_interval,
                }
                .serve()
                .await
                .context("failed while serving block-producer component")
            })
            .id();

        // Start RPC component.
        let rpc_id = join_set
            .spawn(async move {
                Rpc {
                    listener: grpc_rpc,
                    store: store_address,
                    block_producer: Some(block_producer_address),
                }
                .serve()
                .await
                .context("failed while serving RPC component")
            })
            .id();

        // Lookup table so we can identify the failed component.
        let component_ids = HashMap::from([
            (store_id, "store"),
            (block_producer_id, "block-producer"),
            (rpc_id, "rpc"),
        ]);

        // SAFETY: The joinset is definitely not empty.
        let component_result = join_set.join_next_with_id().await.unwrap();

        // We expect components to run indefinitely, so we treat any return as fatal.
        //
        // Map all outcomes to an error, and provide component context.
        let (id, err) = match component_result {
            Ok((id, Ok(_))) => (id, Err(anyhow::anyhow!("Component completed unexpectedly"))),
            Ok((id, Err(err))) => (id, Err(err)),
            Err(join_err) => (join_err.id(), Err(join_err).context("Joining component task")),
        };
        let component = component_ids.get(&id).unwrap_or(&"unknown");

        // We could abort and gracefully shutdown the other components, but since we're crashing the
        // node there is no point.

        err.context(format!("Component {component} failed"))
    }

    pub fn is_open_telemetry_enabled(&self) -> bool {
        if let Self::Start { open_telemetry, .. } = self {
            *open_telemetry
        } else {
            false
        }
    }
}<|MERGE_RESOLUTION|>--- conflicted
+++ resolved
@@ -1,6 +1,8 @@
 use std::{collections::HashMap, path::PathBuf, time::Duration};
 
 use anyhow::Context;
+use miden_node_block_producer::BlockProducer;
+use miden_node_rpc::Rpc;
 use miden_node_block_producer::BlockProducer;
 use miden_node_rpc::Rpc;
 use miden_node_store::Store;
@@ -137,7 +139,6 @@
         let grpc_store = TcpListener::bind("127.0.0.1:0")
             .await
             .context("Failed to bind to store gRPC endpoint")?;
-<<<<<<< HEAD
         let grpc_block_producer = TcpListener::bind("127.0.0.1:0")
             .await
             .context("Failed to bind to block-producer gRPC endpoint")?;
@@ -153,19 +154,6 @@
         let ntx_builder_address = grpc_network_tx_builder
             .local_addr()
             .context("Failed to retrieve the network transaction builder's gRPC address")?;
-=======
-        let store_address =
-            grpc_store.local_addr().context("Failed to retrieve the store's gRPC address")?;
-
-        let block_producer_address = {
-            let grpc_block_producer = TcpListener::bind("127.0.0.1:0")
-                .await
-                .context("Failed to bind to block-producer gRPC endpoint")?;
-            grpc_block_producer
-                .local_addr()
-                .context("Failed to retrieve the block-producer's gRPC address")?
-        };
->>>>>>> 79676a75
 
         let mut join_set = JoinSet::new();
 
@@ -185,10 +173,7 @@
                 BlockProducer {
                     block_producer_address,
                     store_address,
-<<<<<<< HEAD
                     ntx_builder_address,
-=======
->>>>>>> 79676a75
                     batch_prover_url,
                     block_prover_url,
                     batch_interval,
