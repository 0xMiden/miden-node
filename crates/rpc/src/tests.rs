use std::{net::SocketAddr, time::Duration};

use miden_node_proto::generated::{
    requests::GetBlockHeaderByNumberRequest, responses::GetBlockHeaderByNumberResponse,
    rpc::api_client::ApiClient as ProtoClient,
};
use miden_node_store::{GenesisState, Store};
use tempfile::TempDir;
use tokio::{
    net::TcpListener,
    runtime::{self, Runtime},
    task,
};
use url::Url;

use crate::{ApiClient, Rpc};

#[tokio::test]
async fn rpc_server_accepts_requests_without_accept_header() {
    // Start the RPC.
    let (_, rpc_addr, store_addr) = start_rpc().await;
    let (store_runtime, _data_directory) = start_store(store_addr).await;

    // Override the client so that the ACCEPT header is not set.
    let mut rpc_client = {
        let endpoint = tonic::transport::Endpoint::try_from(format!("http://{rpc_addr}")).unwrap();

        ProtoClient::connect(endpoint).await.unwrap()
    };

    // Send any request to the RPC.
    let request = GetBlockHeaderByNumberRequest {
        block_num: Some(0),
        include_mmr_proof: None,
    };
    let response = rpc_client.get_block_header_by_number(request).await;

    // Assert that the server did not reject our request.
    assert!(response.is_ok());

    // Shutdown to avoid runtime drop error.
    store_runtime.shutdown_background();
}

#[tokio::test]
async fn rpc_server_accepts_requests_with_accept_header() {
    // Start the RPC.
    let (mut rpc_client, _, store_addr) = start_rpc().await;
    let (store_runtime, _data_directory) = start_store(store_addr).await;

    // Send any request to the RPC.
    let response = send_request(&mut rpc_client).await;

    // Assert the server does not reject our request on the basis of missing accept header.
    assert!(response.is_ok());

    // Shutdown to avoid runtime drop error.
    store_runtime.shutdown_background();
}

#[tokio::test]
async fn rpc_server_rejects_requests_with_accept_header_invalid_version() {
<<<<<<< HEAD
    for version in ["1.9.0", "0.8.1", "0.8.0", "0.50.0"] {
=======
    for version in ["1.9.0", "0.8.1", "0.8.0", "0.999.0", "99.0.0"] {
>>>>>>> c4b61367
        // Start the RPC.
        let (_, rpc_addr, store_addr) = start_rpc().await;
        let (store_runtime, _data_directory) = start_store(store_addr).await;

        // Recreate the RPC client with an invalid version.
        let url = rpc_addr.to_string();
        let url = Url::parse(format!("http://{}", &url).as_str()).unwrap();
        let mut rpc_client =
            ApiClient::connect(&url, Duration::from_secs(10), Some(version)).await.unwrap();

        // Send any request to the RPC.
        let response = send_request(&mut rpc_client).await;

        // Assert the server does not reject our request on the basis of missing accept header.
        assert!(response.is_err());
        assert_eq!(response.as_ref().err().unwrap().code(), tonic::Code::InvalidArgument);
        assert!(
            response
                .as_ref()
                .err()
                .unwrap()
                .message()
                .contains("Client / server version mismatch"),
        );

        // Shutdown to avoid runtime drop error.
        store_runtime.shutdown_background();
    }
}

#[tokio::test]
async fn rpc_startup_is_robust_to_network_failures() {
    // This test starts the store and RPC components and verifies that they successfully
    // connect to each other on startup and that they reconnect after the store is restarted.

    // Start the RPC.
    let (mut rpc_client, _, store_addr) = start_rpc().await;

    // Test: requests against RPC api should fail immediately
    let response = send_request(&mut rpc_client).await;
    assert!(response.is_err());

    // Start the store.
    let (store_runtime, data_directory) = start_store(store_addr).await;

    // Test: send request against RPC api and should succeed
    let response = send_request(&mut rpc_client).await;
    assert!(response.unwrap().into_inner().block_header.is_some());

    // Test: shutdown the store and should fail
    store_runtime.shutdown_background();
    let response = send_request(&mut rpc_client).await;
    assert!(response.is_err());

    // Test: restart the store and request should succeed
    let listener = TcpListener::bind(store_addr).await.expect("Failed to bind store");
    task::spawn(async move {
        Store {
            listener,
            data_directory: data_directory.path().to_path_buf(),
        }
        .serve()
        .await
        .expect("store should start serving");
    });
    let response = send_request(&mut rpc_client).await;
    assert_eq!(response.unwrap().into_inner().block_header.unwrap().block_num, 0);
}

/// Sends an arbitrary / irrelevant request to the RPC.
async fn send_request(
    rpc_client: &mut ApiClient,
) -> std::result::Result<tonic::Response<GetBlockHeaderByNumberResponse>, tonic::Status> {
    let request = GetBlockHeaderByNumberRequest {
        block_num: Some(0),
        include_mmr_proof: None,
    };
    rpc_client.get_block_header_by_number(request).await
}

/// Binds a socket on an available port, runs the RPC server on it, and
/// returns a client to talk to the server, along with the socket address.
async fn start_rpc() -> (ApiClient, std::net::SocketAddr, std::net::SocketAddr) {
    let store_addr = {
        let store_listener =
            TcpListener::bind("127.0.0.1:0").await.expect("store should bind a port");
        store_listener.local_addr().expect("store should get a local address")
    };
    let block_producer_addr = {
        let block_producer_listener =
            TcpListener::bind("127.0.0.1:0").await.expect("Failed to bind block-producer");
        block_producer_listener
            .local_addr()
            .expect("Failed to get block-producer address")
    };

    // Start the rpc component.
    let rpc_listener = TcpListener::bind("127.0.0.1:0").await.expect("Failed to bind rpc");
    let rpc_addr = rpc_listener.local_addr().expect("Failed to get rpc address");
    task::spawn(async move {
        Rpc {
            listener: rpc_listener,
            store: store_addr,
            block_producer: Some(block_producer_addr),
        }
        .serve()
        .await
        .expect("Failed to start serving store");
    });
    let url = rpc_addr.to_string();
    let url = Url::parse(format!("http://{}", &url).as_str()).unwrap();
    let rpc_client = ApiClient::connect(&url, Duration::from_secs(10), None).await.unwrap();

    (rpc_client, rpc_addr, store_addr)
}

async fn start_store(store_addr: SocketAddr) -> (Runtime, TempDir) {
    // Start the store.
    let data_directory = tempfile::tempdir().expect("tempdir should be created");
    let genesis_state = GenesisState::new(vec![], 1, 1);
    Store::bootstrap(genesis_state.clone(), data_directory.path()).expect("store should bootstrap");
    let dir = data_directory.path().to_path_buf();
    let store_listener = TcpListener::bind(store_addr).await.expect("store should bind a port");
    // In order to later kill the store, we need to spawn a new runtime and run the store on
    // it. That allows us to kill all the tasks spawned by the store when we
    // kill the runtime.
    let store_runtime =
        runtime::Builder::new_multi_thread().enable_time().enable_io().build().unwrap();
    store_runtime.spawn(async move {
        Store {
            listener: store_listener,
            data_directory: dir,
        }
        .serve()
        .await
        .expect("store should start serving");
    });
    (store_runtime, data_directory)
}<|MERGE_RESOLUTION|>--- conflicted
+++ resolved
@@ -60,11 +60,7 @@
 
 #[tokio::test]
 async fn rpc_server_rejects_requests_with_accept_header_invalid_version() {
-<<<<<<< HEAD
-    for version in ["1.9.0", "0.8.1", "0.8.0", "0.50.0"] {
-=======
     for version in ["1.9.0", "0.8.1", "0.8.0", "0.999.0", "99.0.0"] {
->>>>>>> c4b61367
         // Start the RPC.
         let (_, rpc_addr, store_addr) = start_rpc().await;
         let (store_runtime, _data_directory) = start_store(store_addr).await;
