--- conflicted
+++ resolved
@@ -22,25 +22,15 @@
 anyhow                       = { workspace = true }
 futures                      = { version = "0.3" }
 itertools                    = { workspace = true }
-<<<<<<< HEAD
-miden-block-prover           = { git = "https://github.com/0xMiden/miden-base.git", branch = "next" }
-=======
 miden-block-prover           = { version = "0.9" }
->>>>>>> 0824695b
 miden-lib                    = { workspace = true }
 miden-node-proto             = { workspace = true }
 miden-node-utils             = { workspace = true, features = ["testing"] }
 miden-objects                = { workspace = true }
 miden-processor              = { workspace = true }
-<<<<<<< HEAD
 miden-proving-service-client = { workspace = true, features = ["batch-prover", "block-prover"] }
 miden-tx                     = { workspace = true }
-miden-tx-batch-prover        = { git = "https://github.com/0xMiden/miden-base.git", branch = "next" }
-=======
-miden-proving-service-client = { version = "0.9", features = ["batch-prover", "block-prover"] }
-miden-tx                     = { workspace = true }
 miden-tx-batch-prover        = { version = "0.9" }
->>>>>>> 0824695b
 rand                         = { version = "0.9" }
 thiserror                    = { workspace = true }
 tokio                        = { workspace = true, features = ["macros", "net", "rt-multi-thread", "sync", "time"] }
