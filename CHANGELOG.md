# Changelog

## v0.10.0 (2025-07-10)

### Enhancements

- Added `miden-proving-service` and `miden-proving-service-client` crates (#926).
- Added support for gRPC server side reflection to all components (#949).
- Added support for TLS to `miden-proving-service-client` (#968).
- Added support for TLS to faucet's connection to node RPC (#976).
- Replaced integer-based duration args with human-readable duration strings (#998 & #1014).
- [BREAKING] Refactor the `miden-proving-service` proxy status service to use gRPC instead of HTTP (#953).
- Genesis state is now configurable during bootstrapping (#1000)
- Added configurable network id for the faucet (#1016).
- Network transaction builder now tracks inflight txs instead of only committed ones (#1051).
- Add Otel trace layers to `miden-remote-prover` and `miden-remote-prover-proxy` (#1061).

### Changes

- Faucet `PoW` difficulty is now configurable (#924).
- Separated the store API into three separate services (#932).
- Added a faucet Dockerfile (#933).
- Exposed `miden-proving-service` as a library (#956).
- [BREAKING] Update `RemoteProverError::ConnectionFailed` variant to contain `Error` instead of `String` (#968).
- [BREAKING] Replace faucet TOML configuration file with flags and env vars (#976).
- [BREAKING] Replace faucet Init command with CreateApiKeys command (#976).
- [BREAKING] Consolidate default account filepath for bundled bootstrap and faucet start commands to `account.mac` (#976).
- [BREAKING] Remove default value account filepath for faucet commands and rename --output-path to --output (#976).
- [BREAKING] Enforce `PoW` on all faucet API key-authenticated requests (#974).
- Compressed faucet background image (#985).
- Remove faucet rate limiter by IP and API Key, this has been superseded by PoW (#1011).
- Transaction limit per batch is now configurable (default 8) (#1015).
- Batch limit per block is now configurable (default 8) (#1015).
- Faucet challenge expiration time is now configurable (#1017).
- Removed system monitor from node binary (#1019).
- [BREAKING] Renamed `open_telemetry` to `enable_otel` in all node's commands (#1019).
- [BREAKING] Rename `miden-proving-service` to `miden-remote-prover` (#1004).
- [BREAKING] Rename `miden-proving-service-client` to `miden-remote-prover-client` (#1004).
- [BREAKING] Rename `RemoteProverError` to `RemoteProverClientError` (#1004).
- [BREAKING] Rename `ProvingServiceError` to `RemoteProverError` (#1004).
- [BREAKING] Renamed `Note` to `CommittedNote`, and `NetworkNote` to `Note` in the proto messages (#1022).
- [BREAKING] Limits of store queries per query parameter enforced (#1028).
<<<<<<< HEAD
- Adds a client builder for the node's components (#1041).
=======
- Support gRPC server reflection `v1alpha` (#1036).
>>>>>>> e0749b88

### Fixes

- Faucet considers decimals when minting token amounts (#962).

## v0.9.2 (2025-06-12)

- Refresh Cargo.lock file.

## v0.9.1 (2025-06-10)

- Refresh Cargo.lock file (#944).

## v0.9.0 (2025-05-30)

### Enhancements

- Enabled running RPC component in `read-only` mode (#802).
- Added gRPC `/status` endpoint on all components (#817).
- Block producer now emits network note information (#833).
- Introduced Network Transaction Builder (#840).
- Added way of executing and proving network transactions (#841).
- [BREAKING] Add HTTP ACCEPT header layer to RPC server to enforce semver requirements against client connections (#844).

### Changes

- [BREAKING] Simplified node bootstrapping (#776).
  - Database is now created during bootstrap process instead of on first startup.
  - Data directory is no longer created but is instead expected to exist.
  - The genesis block can no longer be configured which also removes the `store dump-genesis` command.
- [BREAKING] Use `AccountTree` and update account witness proto definitions (#783).
- [BREAKING] Update name of `ChainMmr` to `PartialBlockchain` (#807).
- Added `--enable-otel` and `MIDEN_FAUCET_ENABLE_OTEL` flag to faucet (#834).
- Faucet now supports the usage of a remote transaction prover (#830).
- Added a required Proof-of-Work in the faucet to request tokens (#831).
- Added an optional API key request parameter to skip PoW in faucet (#839).
- Proof-of-Work difficulty is now adjusted based on the number of concurrent requests (#865).
- Added options for configuring NTB in `bundled` command (#884).
- [BREAKING] Updated MSRV to 1.87

### Fixes

- Prevents duplicated note IDs (#842).

## v0.8.2 (2025-05-04)

### Enhancements

- gRPC error messages now include more context (#819).
- Faucet now detects and recovers from state desync (#819).
- Faucet implementation is now more robust (#819).
- Faucet now supports TLS connection to the node RPC (#819).

### Fixes

- Faucet times out during high load (#819).

## v0.8.0 (2025-03-26)

### Enhancements

- Implemented database optimization routine (#721).

### Fixes

- Faucet webpage is missing `background.png` and `favicon.ico` (#672).

### Enhancements

- Add an optional open-telemetry trace exporter (#659, #690).
- Support tracing across gRPC boundaries using remote tracing context (#669).
- Instrument the block-producer's block building process (#676).
- Use `LocalBlockProver` for block building (#709).
- Initial developer and operator guides covering monitoring (#699).
- Instrument the block-producer's batch building process (#738).
- Optimized database by adding missing indexes (#728).
- Added support for `Content-type` header in `get_tokens` endpoint of the faucet (#754).
- Block frequency is now configurable (#750).

### Changes

- [BREAKING] `Endpoint` configuration simplified to a single string (#654).
- Added stress test binary with seed-store command (#657).
- [BREAKING] `CheckNullifiersByPrefix` now takes a starting block number (#707).
- [BREAKING] Removed nullifiers from `SyncState` endpoint (#708).
- [BREAKING] Update `GetBlockInputs` RPC (#709).
- [BREAKING] Added `batch_prover_url` to block producer configuration (#701).
- [BREAKING] Added `block_prover_url` to block producer configuration (#719).
- [BREAKING] Removed `miden-rpc-proto` and introduced `miden-node-proto-build` (#723).
- [BREAKING] Updated to Rust Edition 2024 (#727).
- [BREAKING] MSRV bumped to 1.85 (#727).
- [BREAKING] Replaced `toml` configuration with CLI (#732).
- [BREAKING] Renamed multiple `xxx_hash` to `xxx_commitment` in RPC API (#757).

### Enhancements

- Prove transaction batches using Rust batch prover reference implementation (#659).

## v0.7.2 (2025-01-29)

### Fixes

- Faucet webpage rejects valid account IDs (#655).

## v0.7.1 (2025-01-28)

### Fixes

- Faucet webpage fails to load styling (index.css) and script (index.js) (#647).

### Changes

- [BREAKING] Default faucet endpoint is now public instead of localhost (#647).

## v0.7.0 (2025-01-23)

### Enhancements

- Support Https in endpoint configuration (#556).
- Upgrade `block-producer` from FIFO queue to mempool dependency graph (#562).
- Support transaction expiration (#582).
- Improved RPC endpoints doc comments (#620).

### Changes

- Standardized protobuf type aliases (#609).
- [BREAKING] Added support for new two `Felt` account ID (#591).
- [BREAKING] Inverted `TransactionInputs.missing_unauthenticated_notes` to `found_missing_notes` (#509).
- [BREAKING] Remove store's `ListXXX` endpoints which were intended for test purposes (#608).
- [BREAKING] Added support for storage maps on `GetAccountProofs` endpoint (#598).
- [BREAKING] Removed the `testing` feature (#619).
- [BREAKING] Renamed modules to singular (#636).

## v0.6.0 (2024-11-05)

### Enhancements

- Added `GetAccountProofs` endpoint (#506).

### Changes

- [BREAKING] Added `kernel_root` to block header's protobuf message definitions (#496).
- [BREAKING] Renamed `off-chain` and `on-chain` to `private` and `public` respectively for the account storage modes (#489).
- Optimized state synchronizations by removing unnecessary fetching and parsing of note details (#462).
- [BREAKING] Changed `GetAccountDetailsResponse` field to `details` (#481).
- Improve `--version` by adding build metadata (#495).
- [BREAKING] Introduced additional limits for note/account number (#503).
- [BREAKING] Removed support for basic wallets in genesis creation (#510).
- Migrated faucet from actix-web to axum (#511).
- Changed the `BlockWitness` to pass the inputs to the VM using only advice provider (#516).
- [BREAKING] Improved store API errors (return "not found" instead of "internal error" status if requested account(s) not found) (#518).
- Added `AccountCode` as part of `GetAccountProofs` endpoint response (#521).
- [BREAKING] Migrated to v0.11 version of Miden VM (#528).
- Reduce cloning in the store's `apply_block` (#532).
- [BREAKING] Changed faucet storage type in the genesis to public. Using faucet from the genesis for faucet web app. Added support for faucet restarting without blockchain restarting (#517).
- [BREAKING] Improved `ApplyBlockError` in the store (#535).
- [BREAKING] Updated minimum Rust version to 1.82.

## 0.5.1 (2024-09-12)

### Enhancements

- Node component server startup is now coherent instead of requiring an arbitrary sleep amount (#488).

## 0.5.0 (2024-08-27)

### Enhancements

- [BREAKING] Configuration files with unknown properties are now rejected (#401).
- [BREAKING] Removed redundant node configuration properties (#401).
- Support multiple inflight transactions on the same account (#407).
- Now accounts for genesis are optional. Accounts directory will be overwritten, if `--force` flag is set (#420).
- Added `GetAccountStateDelta` endpoint (#418).
- Added `CheckNullifiersByPrefix` endpoint (#419).
- Added `GetNoteAuthenticationInfo` endpoint (#421).
- Added `SyncNotes` endpoint (#424).
- Added `execution_hint` field to the `Notes` table (#441).

### Changes

- Improve type safety of the transaction inputs nullifier mapping (#406).
- Embed the faucet's static website resources (#411).
- CI check for proto file consistency (#412).
- Added warning on CI for `CHANGELOG.md` (#413).
- Implemented caching of SQL statements (#427).
- Updates to `miden-vm` dependency to v0.10 and `winterfell` dependency to v0.9 (#457).
- [BREAKING] Updated minimum Rust version to 1.80 (#457).

### Fixes

- `miden-node-proto`'s build script always triggers (#412).

## 0.4.0 (2024-07-04)

### Features

- Changed sync endpoint to return a list of committed transactions (#377).
- Added `aux` column to notes table (#384).
- Changed state sync endpoint to return a list of `TransactionSummary` objects instead of just transaction IDs (#386).
- Added support for unauthenticated transaction notes (#390).

### Enhancements

- Standardized CI and Makefile across Miden repositories (#367)
- Removed client dependency from faucet (#368).
- Fixed faucet note script so that it uses the `aux` input (#387).
- Added crate to distribute node RPC protobuf files (#391).
- Add `init` command for node and faucet (#392).

## 0.3.0 (2024-05-15)

- Added option to mint public notes in the faucet (#339).
- Renamed `note_hash` into `note_id` in the database (#336)
- Changed `version` and `timestamp` fields in `Block` message to `u32` (#337).
- [BREAKING] Implemented `NoteMetadata` protobuf message (#338).
- Added `GetBlockByNumber` endpoint (#340).
- Added block authentication data to the `GetBlockHeaderByNumber` RPC (#345).
- Enabled support for HTTP/1.1 requests for the RPC component (#352).

## 0.2.1 (2024-04-27)

- Combined node components into a single binary (#323).

## 0.2.0 (2024-04-11)

- Implemented Docker-based node deployment (#257).
- Improved build process (#267, #272, #278).
- Implemented Nullifier tree wrapper (#275).
- [BREAKING] Added support for public accounts (#287, #293, #294).
- [BREAKING] Added support for public notes (#300, #310).
- Added `GetNotesById` endpoint (#298).
- Implemented amd64 debian packager (#312).

## 0.1.0 (2024-03-11)

- Initial release.<|MERGE_RESOLUTION|>--- conflicted
+++ resolved
@@ -1,4 +1,10 @@
 # Changelog
+
+## v0.11.0 (TBD)
+
+### Changes
+
+- Adds a client builder for the node's components (#1041).
 
 ## v0.10.0 (2025-07-10)
 
@@ -40,11 +46,7 @@
 - [BREAKING] Rename `ProvingServiceError` to `RemoteProverError` (#1004).
 - [BREAKING] Renamed `Note` to `CommittedNote`, and `NetworkNote` to `Note` in the proto messages (#1022).
 - [BREAKING] Limits of store queries per query parameter enforced (#1028).
-<<<<<<< HEAD
-- Adds a client builder for the node's components (#1041).
-=======
 - Support gRPC server reflection `v1alpha` (#1036).
->>>>>>> e0749b88
 
 ### Fixes
 
