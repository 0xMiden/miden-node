--- conflicted
+++ resolved
@@ -4,7 +4,7 @@
 use anyhow::Context;
 use miden_node_proto::clients::{BlockProducerClient, Builder, StoreRpcClient};
 use miden_node_proto::errors::ConversionError;
-use miden_node_proto::generated::block_producer::MempoolStats;
+use miden_node_proto::generated::rpc::MempoolStats;
 use miden_node_proto::generated::rpc::api_server::{self, Api};
 use miden_node_proto::generated::{self as proto};
 use miden_node_proto::try_convert;
@@ -562,20 +562,13 @@
                 chain_tip: 0,
                 version: "-".to_string(),
             })),
-<<<<<<< HEAD
-            block_producer: block_producer_status.or(Some(proto::rpc::BlockProducerStatus {
-                status: "unreachable".to_string(),
-                version: "-".to_string(),
-            })),
-=======
             block_producer: block_producer_status.or(Some(
-                proto::block_producer::BlockProducerStatus {
+                proto::rpc::BlockProducerStatus {
                     status: "unreachable".to_string(),
                     version: "-".to_string(),
                     mempool_stats: Some(MempoolStats::default()),
                 },
             )),
->>>>>>> b7b8506a
             genesis_commitment: self.genesis_commitment.map(Into::into),
         }))
     }
