# Changelog

## v0.11.0 (TBD)

<<<<<<< HEAD
### Changes

- [BREAKING] Updated MSRV to 1.88.
- [BREAKING] Refactor protobuf messages ([#1045](https://github.com/0xMiden/miden-node/pull/#1045)).
=======
### Enhancements

>>>>>>> 7dcbf649
- Added environment variable support for batch and block size CLI arguments ([#1081](https://github.com/0xMiden/miden-node/pull/1081)).
- A transaction's account delta is now checked against its commitments in `SubmitProvenTransaction` endpoint ([#1093](https://github.com/0xMiden/miden-node/pull/1093)).
- Added check for Account Id prefix uniqueness when transactions to create accounts are submitted to the mempool ([#1094](https://github.com/0xMiden/miden-node/pull/1094)).
- RPC accept header now supports specifying the genesis commitment in addition to the RPC version. This lets clients ensure they are on the right network ([#1084](https://github.com/0xMiden/miden-node/pull/1084)).

### Changes

- [BREAKING] Updated MSRV to 1.88.
- [BREAKING] RPC accept header format changed from `application/miden.vnd+grpc.<version>` to `application/vnd.miden; version=<version>` ([#1084](https://github.com/0xMiden/miden-node/pull/1084)).

### Fixes

- [BREAKING] Integrated proxy status endpoint into main proxy service, removing separate status port.
- RPC requests with wildcard (`*/*`) media-type are not longer rejected ([#1084](https://github.com/0xMiden/miden-node/pull/1084)).

## v0.10.1 (2025-07-14)

### Fixes

- Network accounts are no longer disabled after one transaction ([#1086](https://github.com/0xMiden/miden-node/pull/1086)).

## v0.10.0 (2025-07-10)

### Enhancements

- Added `miden-proving-service` and `miden-proving-service-client` crates (#926).
- Added support for gRPC server side reflection to all components (#949).
- Added support for TLS to `miden-proving-service-client` (#968).
- Added support for TLS to faucet's connection to node RPC (#976).
- Replaced integer-based duration args with human-readable duration strings (#998 & #1014).
- [BREAKING] Refactor the `miden-proving-service` proxy status service to use gRPC instead of HTTP (#953).
- Genesis state is now configurable during bootstrapping (#1000)
- Added configurable network id for the faucet (#1016).
- Network transaction builder now tracks inflight txs instead of only committed ones (#1051).
- Add open-telemetry trace layers to `miden-remote-prover` and `miden-remote-prover-proxy` (#1061).
- Add open-telemetry stats for the mempool (#1073).
- Add open-telemetry stats for the network transaction builder state (#1073).

### Changes

- Faucet `PoW` difficulty is now configurable (#924).
- Separated the store API into three separate services (#932).
- Added a faucet Dockerfile (#933).
- Exposed `miden-proving-service` as a library (#956).
- [BREAKING] Update `RemoteProverError::ConnectionFailed` variant to contain `Error` instead of `String` (#968).
- [BREAKING] Replace faucet TOML configuration file with flags and env vars (#976).
- [BREAKING] Replace faucet Init command with CreateApiKeys command (#976).
- [BREAKING] Consolidate default account filepath for bundled bootstrap and faucet start commands to `account.mac` (#976).
- [BREAKING] Remove default value account filepath for faucet commands and rename --output-path to --output (#976).
- [BREAKING] Enforce `PoW` on all faucet API key-authenticated requests (#974).
- Compressed faucet background image (#985).
- Remove faucet rate limiter by IP and API Key, this has been superseded by PoW (#1011).
- Transaction limit per batch is now configurable (default 8) (#1015).
- Batch limit per block is now configurable (default 8) (#1015).
- Faucet challenge expiration time is now configurable (#1017).
- Removed system monitor from node binary (#1019).
- [BREAKING] Renamed `open_telemetry` to `enable_otel` in all node's commands (#1019).
- [BREAKING] Rename `miden-proving-service` to `miden-remote-prover` (#1004).
- [BREAKING] Rename `miden-proving-service-client` to `miden-remote-prover-client` (#1004).
- [BREAKING] Rename `RemoteProverError` to `RemoteProverClientError` (#1004).
- [BREAKING] Rename `ProvingServiceError` to `RemoteProverError` (#1004).
- [BREAKING] Renamed `Note` to `CommittedNote`, and `NetworkNote` to `Note` in the proto messages (#1022).
- [BREAKING] Limits of store queries per query parameter enforced (#1028).
- Support gRPC server reflection `v1alpha` (#1036).

### Fixes

- Faucet considers decimals when minting token amounts (#962).

## v0.9.2 (2025-06-12)

- Refresh Cargo.lock file.

## v0.9.1 (2025-06-10)

- Refresh Cargo.lock file (#944).

## v0.9.0 (2025-05-30)

### Enhancements

- Enabled running RPC component in `read-only` mode (#802).
- Added gRPC `/status` endpoint on all components (#817).
- Block producer now emits network note information (#833).
- Introduced Network Transaction Builder (#840).
- Added way of executing and proving network transactions (#841).
- [BREAKING] Add HTTP ACCEPT header layer to RPC server to enforce semver requirements against client connections (#844).

### Changes

- [BREAKING] Simplified node bootstrapping (#776).
  - Database is now created during bootstrap process instead of on first startup.
  - Data directory is no longer created but is instead expected to exist.
  - The genesis block can no longer be configured which also removes the `store dump-genesis` command.
- [BREAKING] Use `AccountTree` and update account witness proto definitions (#783).
- [BREAKING] Update name of `ChainMmr` to `PartialBlockchain` (#807).
- Added `--enable-otel` and `MIDEN_FAUCET_ENABLE_OTEL` flag to faucet (#834).
- Faucet now supports the usage of a remote transaction prover (#830).
- Added a required Proof-of-Work in the faucet to request tokens (#831).
- Added an optional API key request parameter to skip PoW in faucet (#839).
- Proof-of-Work difficulty is now adjusted based on the number of concurrent requests (#865).
- Added options for configuring NTB in `bundled` command (#884).
- [BREAKING] Updated MSRV to 1.87.

### Fixes

- Prevents duplicated note IDs (#842).

## v0.8.2 (2025-05-04)

### Enhancements

- gRPC error messages now include more context (#819).
- Faucet now detects and recovers from state desync (#819).
- Faucet implementation is now more robust (#819).
- Faucet now supports TLS connection to the node RPC (#819).

### Fixes

- Faucet times out during high load (#819).

## v0.8.0 (2025-03-26)

### Enhancements

- Implemented database optimization routine (#721).

### Fixes

- Faucet webpage is missing `background.png` and `favicon.ico` (#672).

### Enhancements

- Add an optional open-telemetry trace exporter (#659, #690).
- Support tracing across gRPC boundaries using remote tracing context (#669).
- Instrument the block-producer's block building process (#676).
- Use `LocalBlockProver` for block building (#709).
- Initial developer and operator guides covering monitoring (#699).
- Instrument the block-producer's batch building process (#738).
- Optimized database by adding missing indexes (#728).
- Added support for `Content-type` header in `get_tokens` endpoint of the faucet (#754).
- Block frequency is now configurable (#750).

### Changes

- [BREAKING] `Endpoint` configuration simplified to a single string (#654).
- Added stress test binary with seed-store command (#657).
- [BREAKING] `CheckNullifiersByPrefix` now takes a starting block number (#707).
- [BREAKING] Removed nullifiers from `SyncState` endpoint (#708).
- [BREAKING] Update `GetBlockInputs` RPC (#709).
- [BREAKING] Added `batch_prover_url` to block producer configuration (#701).
- [BREAKING] Added `block_prover_url` to block producer configuration (#719).
- [BREAKING] Removed `miden-rpc-proto` and introduced `miden-node-proto-build` (#723).
- [BREAKING] Updated to Rust Edition 2024 (#727).
- [BREAKING] MSRV bumped to 1.85 (#727).
- [BREAKING] Replaced `toml` configuration with CLI (#732).
- [BREAKING] Renamed multiple `xxx_hash` to `xxx_commitment` in RPC API (#757).

### Enhancements

- Prove transaction batches using Rust batch prover reference implementation (#659).

## v0.7.2 (2025-01-29)

### Fixes

- Faucet webpage rejects valid account IDs (#655).

## v0.7.1 (2025-01-28)

### Fixes

- Faucet webpage fails to load styling (index.css) and script (index.js) (#647).

### Changes

- [BREAKING] Default faucet endpoint is now public instead of localhost (#647).

## v0.7.0 (2025-01-23)

### Enhancements

- Support Https in endpoint configuration (#556).
- Upgrade `block-producer` from FIFO queue to mempool dependency graph (#562).
- Support transaction expiration (#582).
- Improved RPC endpoints doc comments (#620).

### Changes

- Standardized protobuf type aliases (#609).
- [BREAKING] Added support for new two `Felt` account ID (#591).
- [BREAKING] Inverted `TransactionInputs.missing_unauthenticated_notes` to `found_missing_notes` (#509).
- [BREAKING] Remove store's `ListXXX` endpoints which were intended for test purposes (#608).
- [BREAKING] Added support for storage maps on `GetAccountProofs` endpoint (#598).
- [BREAKING] Removed the `testing` feature (#619).
- [BREAKING] Renamed modules to singular (#636).

## v0.6.0 (2024-11-05)

### Enhancements

- Added `GetAccountProofs` endpoint (#506).

### Changes

- [BREAKING] Added `kernel_root` to block header's protobuf message definitions (#496).
- [BREAKING] Renamed `off-chain` and `on-chain` to `private` and `public` respectively for the account storage modes (#489).
- Optimized state synchronizations by removing unnecessary fetching and parsing of note details (#462).
- [BREAKING] Changed `GetAccountDetailsResponse` field to `details` (#481).
- Improve `--version` by adding build metadata (#495).
- [BREAKING] Introduced additional limits for note/account number (#503).
- [BREAKING] Removed support for basic wallets in genesis creation (#510).
- Migrated faucet from actix-web to axum (#511).
- Changed the `BlockWitness` to pass the inputs to the VM using only advice provider (#516).
- [BREAKING] Improved store API errors (return "not found" instead of "internal error" status if requested account(s) not found) (#518).
- Added `AccountCode` as part of `GetAccountProofs` endpoint response (#521).
- [BREAKING] Migrated to v0.11 version of Miden VM (#528).
- Reduce cloning in the store's `apply_block` (#532).
- [BREAKING] Changed faucet storage type in the genesis to public. Using faucet from the genesis for faucet web app. Added support for faucet restarting without blockchain restarting (#517).
- [BREAKING] Improved `ApplyBlockError` in the store (#535).
- [BREAKING] Updated minimum Rust version to 1.82.

## 0.5.1 (2024-09-12)

### Enhancements

- Node component server startup is now coherent instead of requiring an arbitrary sleep amount (#488).

## 0.5.0 (2024-08-27)

### Enhancements

- [BREAKING] Configuration files with unknown properties are now rejected (#401).
- [BREAKING] Removed redundant node configuration properties (#401).
- Support multiple inflight transactions on the same account (#407).
- Now accounts for genesis are optional. Accounts directory will be overwritten, if `--force` flag is set (#420).
- Added `GetAccountStateDelta` endpoint (#418).
- Added `CheckNullifiersByPrefix` endpoint (#419).
- Added `GetNoteAuthenticationInfo` endpoint (#421).
- Added `SyncNotes` endpoint (#424).
- Added `execution_hint` field to the `Notes` table (#441).

### Changes

- Improve type safety of the transaction inputs nullifier mapping (#406).
- Embed the faucet's static website resources (#411).
- CI check for proto file consistency (#412).
- Added warning on CI for `CHANGELOG.md` (#413).
- Implemented caching of SQL statements (#427).
- Updates to `miden-vm` dependency to v0.10 and `winterfell` dependency to v0.9 (#457).
- [BREAKING] Updated minimum Rust version to 1.80 (#457).

### Fixes

- `miden-node-proto`'s build script always triggers (#412).

## 0.4.0 (2024-07-04)

### Features

- Changed sync endpoint to return a list of committed transactions (#377).
- Added `aux` column to notes table (#384).
- Changed state sync endpoint to return a list of `TransactionSummary` objects instead of just transaction IDs (#386).
- Added support for unauthenticated transaction notes (#390).

### Enhancements

- Standardized CI and Makefile across Miden repositories (#367)
- Removed client dependency from faucet (#368).
- Fixed faucet note script so that it uses the `aux` input (#387).
- Added crate to distribute node RPC protobuf files (#391).
- Add `init` command for node and faucet (#392).

## 0.3.0 (2024-05-15)

- Added option to mint public notes in the faucet (#339).
- Renamed `note_hash` into `note_id` in the database (#336)
- Changed `version` and `timestamp` fields in `Block` message to `u32` (#337).
- [BREAKING] Implemented `NoteMetadata` protobuf message (#338).
- Added `GetBlockByNumber` endpoint (#340).
- Added block authentication data to the `GetBlockHeaderByNumber` RPC (#345).
- Enabled support for HTTP/1.1 requests for the RPC component (#352).

## 0.2.1 (2024-04-27)

- Combined node components into a single binary (#323).

## 0.2.0 (2024-04-11)

- Implemented Docker-based node deployment (#257).
- Improved build process (#267, #272, #278).
- Implemented Nullifier tree wrapper (#275).
- [BREAKING] Added support for public accounts (#287, #293, #294).
- [BREAKING] Added support for public notes (#300, #310).
- Added `GetNotesById` endpoint (#298).
- Implemented amd64 debian packager (#312).

## 0.1.0 (2024-03-11)

- Initial release.<|MERGE_RESOLUTION|>--- conflicted
+++ resolved
@@ -2,15 +2,12 @@
 
 ## v0.11.0 (TBD)
 
-<<<<<<< HEAD
 ### Changes
 
 - [BREAKING] Updated MSRV to 1.88.
 - [BREAKING] Refactor protobuf messages ([#1045](https://github.com/0xMiden/miden-node/pull/#1045)).
-=======
-### Enhancements
-
->>>>>>> 7dcbf649
+### Enhancements
+
 - Added environment variable support for batch and block size CLI arguments ([#1081](https://github.com/0xMiden/miden-node/pull/1081)).
 - A transaction's account delta is now checked against its commitments in `SubmitProvenTransaction` endpoint ([#1093](https://github.com/0xMiden/miden-node/pull/1093)).
 - Added check for Account Id prefix uniqueness when transactions to create accounts are submitted to the mempool ([#1094](https://github.com/0xMiden/miden-node/pull/1094)).
