--- conflicted
+++ resolved
@@ -26,11 +26,7 @@
 ### Changes
 
 - [BREAKING] Updated minimum Rust version to 1.84.
-<<<<<<< HEAD
-- Added stress test binary with `seed-store` and `bench-sync-request` commands (#621, #661).
-=======
 - Added stress test binary with seed-store command (#657).
->>>>>>> ac49ae32
 - [BREAKING] `Endpoint` configuration simplified to a single string (#654).
 - [BREAKING] Update `GetBlockInputs` RPC (#709).
 - [BREAKING] `CheckNullifiersByPrefix` now takes a starting block number (#707).
@@ -42,6 +38,7 @@
 - [BREAKING] Removed `miden-rpc-proto` and introduced `miden-node-proto-build` (#723). 
 - [BREAKING] Replaced `toml` configuration with CLI (#732).
 - [BREAKING] Renamed multiple `xxx_hash` to `xxx_commitment` in RPC API (#757).
+- Added stress test binary with `seed-store` and `bench-sync-request` commands (#661).
 
 ### Enhancements
 
