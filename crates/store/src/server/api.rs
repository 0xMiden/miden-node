use std::{collections::BTreeSet, convert::Infallible, sync::Arc};

use miden_node_proto::{
    convert,
    domain::account::{AccountInfo, AccountProofRequest},
    errors::ConversionError,
    generated::{
        self,
        account::AccountSummary,
        requests::{
            ApplyBlockRequest, CheckNullifiersByPrefixRequest, CheckNullifiersRequest,
            GetAccountDetailsRequest, GetAccountProofsRequest, GetAccountStateDeltaRequest,
            GetBatchInputsRequest, GetBlockByNumberRequest, GetBlockHeaderByNumberRequest,
            GetBlockInputsRequest, GetNotesByIdRequest, GetTransactionInputsRequest,
            SyncNoteRequest, SyncStateRequest,
        },
        responses::{
            AccountTransactionInputRecord, ApplyBlockResponse, CheckNullifiersByPrefixResponse,
            CheckNullifiersResponse, GetAccountDetailsResponse, GetAccountProofsResponse,
            GetAccountStateDeltaResponse, GetBatchInputsResponse, GetBlockByNumberResponse,
            GetBlockHeaderByNumberResponse, GetBlockInputsResponse, GetNotesByIdResponse,
            GetTransactionInputsResponse, NullifierTransactionInputRecord, NullifierUpdate,
            SyncNoteResponse, SyncStateResponse,
        },
        store::api_server,
        transaction::TransactionSummary,
    },
    try_convert,
};
use miden_objects::{
    account::AccountId,
    block::{BlockNumber, ProvenBlock},
    crypto::hash::rpo::RpoDigest,
    note::{NoteId, Nullifier},
    utils::{Deserializable, Serializable},
};
use tonic::{Request, Response, Status};
use tracing::{debug, info, instrument};

use crate::{COMPONENT, state::State};

// STORE API
// ================================================================================================

pub struct StoreApi {
    pub(super) state: Arc<State>,
}

#[tonic::async_trait]
impl api_server::Api for StoreApi {
    // CLIENT ENDPOINTS
    // --------------------------------------------------------------------------------------------

    /// Returns block header for the specified block number.
    ///
    /// If the block number is not provided, block header for the latest block is returned.
    #[instrument(
        target = COMPONENT,
        name = "store.server.get_block_header_by_number",
        skip_all,
        ret(level = "debug"),
        err
    )]
    async fn get_block_header_by_number(
        &self,
        request: Request<GetBlockHeaderByNumberRequest>,
    ) -> Result<Response<GetBlockHeaderByNumberResponse>, Status> {
        info!(target: COMPONENT, ?request);
        let request = request.into_inner();

        let block_num = request.block_num.map(BlockNumber::from);
        let (block_header, mmr_proof) = self
            .state
            .get_block_header(block_num, request.include_mmr_proof.unwrap_or(false))
            .await
            .map_err(internal_error)?;

        Ok(Response::new(GetBlockHeaderByNumberResponse {
            block_header: block_header.map(Into::into),
            chain_length: mmr_proof.as_ref().map(|p| p.forest as u32),
            mmr_path: mmr_proof.map(|p| Into::into(&p.merkle_path)),
        }))
    }

    /// Returns info on whether the specified nullifiers have been consumed.
    ///
    /// This endpoint also returns Merkle authentication path for each requested nullifier which can
    /// be verified against the latest root of the nullifier database.
    #[instrument(
        target = COMPONENT,
        name = "store.server.check_nullifiers",
        skip_all,
        ret(level = "debug"),
        err
    )]
    async fn check_nullifiers(
        &self,
        request: Request<CheckNullifiersRequest>,
    ) -> Result<Response<CheckNullifiersResponse>, Status> {
        // Validate the nullifiers and convert them to Digest values. Stop on first error.
        let request = request.into_inner();
        let nullifiers = validate_nullifiers(&request.nullifiers)?;

        // Query the state for the request's nullifiers
        let proofs = self.state.check_nullifiers(&nullifiers).await;

        Ok(Response::new(CheckNullifiersResponse { proofs: convert(proofs) }))
    }

    /// Returns nullifiers that match the specified prefixes and have been consumed.
    ///
    /// Currently the only supported prefix length is 16 bits.
    #[instrument(
        target = COMPONENT,
        name = "store.server.check_nullifiers_by_prefix",
        skip_all,
        ret(level = "debug"),
        err
    )]
    async fn check_nullifiers_by_prefix(
        &self,
        request: Request<CheckNullifiersByPrefixRequest>,
    ) -> Result<Response<CheckNullifiersByPrefixResponse>, Status> {
        let request = request.into_inner();

        if request.prefix_len != 16 {
            return Err(Status::invalid_argument("Only 16-bit prefixes are supported"));
        }

        let nullifiers = self
            .state
            .check_nullifiers_by_prefix(
                request.prefix_len,
                request.nullifiers,
                BlockNumber::from(request.block_num),
            )
            .await?
            .into_iter()
            .map(|nullifier_info| NullifierUpdate {
                nullifier: Some(nullifier_info.nullifier.into()),
                block_num: nullifier_info.block_num.as_u32(),
            })
            .collect();

        Ok(Response::new(CheckNullifiersByPrefixResponse { nullifiers }))
    }

    /// Returns info which can be used by the client to sync up to the latest state of the chain
    /// for the objects the client is interested in.
    #[instrument(
        target = COMPONENT,
        name = "store.server.sync_state",
        skip_all,
        ret(level = "debug"),
        err
    )]
    async fn sync_state(
        &self,
        request: Request<SyncStateRequest>,
    ) -> Result<Response<SyncStateResponse>, Status> {
        let request = request.into_inner();

        let account_ids: Vec<AccountId> = read_account_ids(&request.account_ids)?;

        let (state, delta) = self
            .state
            .sync_state(request.block_num.into(), account_ids, request.note_tags)
            .await
            .map_err(internal_error)?;

        let accounts = state
            .account_updates
            .into_iter()
            .map(|account_info| AccountSummary {
                account_id: Some(account_info.account_id.into()),
                account_hash: Some(account_info.account_hash.into()),
                block_num: account_info.block_num.as_u32(),
            })
            .collect();

        let transactions = state
            .transactions
            .into_iter()
            .map(|transaction_summary| TransactionSummary {
                account_id: Some(transaction_summary.account_id.into()),
                block_num: transaction_summary.block_num.as_u32(),
                transaction_id: Some(transaction_summary.transaction_id.into()),
            })
            .collect();

        let notes = state.notes.into_iter().map(Into::into).collect();

        Ok(Response::new(SyncStateResponse {
            chain_tip: self.state.latest_block_num().await.as_u32(),
            block_header: Some(state.block_header.into()),
            mmr_delta: Some(delta.into()),
            accounts,
            transactions,
            notes,
        }))
    }

    /// Returns info which can be used by the client to sync note state.
    #[instrument(
        target = COMPONENT,
        name = "store.server.sync_notes",
        skip_all,
        ret(level = "debug"),
        err
    )]
    async fn sync_notes(
        &self,
        request: Request<SyncNoteRequest>,
    ) -> Result<Response<SyncNoteResponse>, Status> {
        let request = request.into_inner();

        let (state, mmr_proof) = self
            .state
            .sync_notes(request.block_num.into(), request.note_tags)
            .await
            .map_err(internal_error)?;

        let notes = state.notes.into_iter().map(Into::into).collect();

        Ok(Response::new(SyncNoteResponse {
            chain_tip: self.state.latest_block_num().await.as_u32(),
            block_header: Some(state.block_header.into()),
            mmr_path: Some((&mmr_proof.merkle_path).into()),
            notes,
        }))
    }

    /// Returns a list of Note's for the specified NoteId's.
    ///
    /// If the list is empty or no Note matched the requested NoteId and empty list is returned.
    #[instrument(
        target = COMPONENT,
        name = "store.server.get_notes_by_id",
        skip_all,
        ret(level = "debug"),
        err
    )]
    async fn get_notes_by_id(
        &self,
        request: Request<GetNotesByIdRequest>,
    ) -> Result<Response<GetNotesByIdResponse>, Status> {
        info!(target: COMPONENT, ?request);

        let note_ids = request.into_inner().note_ids;

        let note_ids: Vec<RpoDigest> = try_convert(note_ids)
            .map_err(|err| Status::invalid_argument(format!("Invalid NoteId: {err}")))?;

        let note_ids: Vec<NoteId> = note_ids.into_iter().map(From::from).collect();

        let notes = self
            .state
            .get_notes_by_id(note_ids)
            .await?
            .into_iter()
            .map(Into::into)
            .collect();

        Ok(Response::new(GetNotesByIdResponse { notes }))
    }

    /// Returns details for public (public) account by id.
    #[instrument(
        target = COMPONENT,
        name = "store.server.get_account_details",
        skip_all,
        ret(level = "debug"),
        err
    )]
    async fn get_account_details(
        &self,
        request: Request<GetAccountDetailsRequest>,
    ) -> Result<Response<GetAccountDetailsResponse>, Status> {
        let request = request.into_inner();
        let account_id = read_account_id(request.account_id)?;
        let account_info: AccountInfo = self.state.get_account_details(account_id).await?;

        Ok(Response::new(GetAccountDetailsResponse {
            details: Some((&account_info).into()),
        }))
    }

    // BLOCK PRODUCER ENDPOINTS
    // --------------------------------------------------------------------------------------------

    /// Updates the local DB by inserting a new block header and the related data.
    #[instrument(
        target = COMPONENT,
        name = "store.server.apply_block",
        skip_all,
        ret(level = "debug"),
        err
    )]
    async fn apply_block(
        &self,
        request: Request<ApplyBlockRequest>,
    ) -> Result<Response<ApplyBlockResponse>, Status> {
        let request = request.into_inner();

        debug!(target: COMPONENT, ?request);

        let block = ProvenBlock::read_from_bytes(&request.block).map_err(|err| {
            Status::invalid_argument(format!("Block deserialization error: {err}"))
        })?;

        let block_num = block.header().block_num().as_u32();

        info!(
            target: COMPONENT,
            block_num,
            block_hash = %block.hash(),
            account_count = block.updated_accounts().len(),
            note_count = block.output_notes().count(),
            nullifier_count = block.created_nullifiers().len(),
        );

        self.state.apply_block(block).await?;

        Ok(Response::new(ApplyBlockResponse {}))
    }

    /// Returns data needed by the block producer to construct and prove the next block.
    #[instrument(
        target = COMPONENT,
        name = "store.server.get_block_inputs",
        skip_all,
        ret(level = "debug"),
        err
    )]
    async fn get_block_inputs(
        &self,
        request: Request<GetBlockInputsRequest>,
    ) -> Result<Response<GetBlockInputsResponse>, Status> {
        let request = request.into_inner();

        let account_ids = read_account_ids(&request.account_ids)?;
        let nullifiers = validate_nullifiers(&request.nullifiers)?;
        let unauthenticated_notes = validate_notes(&request.unauthenticated_notes)?;
        let reference_blocks = read_block_numbers(&request.reference_blocks);
        let unauthenticated_notes = unauthenticated_notes.into_iter().collect();

        self.state
            .get_block_inputs(account_ids, nullifiers, unauthenticated_notes, reference_blocks)
            .await
            .map(GetBlockInputsResponse::from)
            .map(Response::new)
            .map_err(internal_error)
    }

    /// Fetches the inputs for a transaction batch from the database.
    ///
    /// See [`State::get_batch_inputs`] for details.
    #[instrument(
      target = COMPONENT,
      name = "store.server.get_batch_inputs",
      skip_all,
      ret(level = "debug"),
      err
    )]
    async fn get_batch_inputs(
        &self,
        request: Request<GetBatchInputsRequest>,
    ) -> Result<Response<GetBatchInputsResponse>, Status> {
        let request = request.into_inner();

        let note_ids: Vec<RpoDigest> = try_convert(request.note_ids)
            .map_err(|err| Status::invalid_argument(format!("Invalid NoteId: {err}")))?;
        let note_ids = note_ids.into_iter().map(NoteId::from).collect();

        let reference_blocks: Vec<u32> =
            try_convert::<_, Infallible, _, _, _>(request.reference_blocks)
                .expect("operation should be infallible");
        let reference_blocks = reference_blocks.into_iter().map(BlockNumber::from).collect();

        self.state
            .get_batch_inputs(reference_blocks, note_ids)
            .await
            .map(Into::into)
            .map(Response::new)
            .map_err(internal_error)
    }

    #[instrument(
        target = COMPONENT,
        name = "store.server.get_transaction_inputs",
        skip_all,
        ret(level = "debug"),
        err
    )]
    async fn get_transaction_inputs(
        &self,
        request: Request<GetTransactionInputsRequest>,
    ) -> Result<Response<GetTransactionInputsResponse>, Status> {
        let request = request.into_inner();

        debug!(target: COMPONENT, ?request);

        let account_id = read_account_id(request.account_id)?;
        let nullifiers = validate_nullifiers(&request.nullifiers)?;
        let unauthenticated_notes = validate_notes(&request.unauthenticated_notes)?;

        let tx_inputs = self
            .state
            .get_transaction_inputs(account_id, &nullifiers, unauthenticated_notes)
            .await?;

        let block_height = self.state.latest_block_num().await.as_u32();

        Ok(Response::new(GetTransactionInputsResponse {
            account_state: Some(AccountTransactionInputRecord {
                account_id: Some(account_id.into()),
                account_hash: Some(tx_inputs.account_hash.into()),
            }),
            nullifiers: tx_inputs
                .nullifiers
                .into_iter()
                .map(|nullifier| NullifierTransactionInputRecord {
                    nullifier: Some(nullifier.nullifier.into()),
                    block_num: nullifier.block_num.as_u32(),
                })
                .collect(),
            found_unauthenticated_notes: tx_inputs
                .found_unauthenticated_notes
                .into_iter()
                .map(Into::into)
                .collect(),
            block_height,
        }))
    }

    #[instrument(
        target = COMPONENT,
        name = "store.server.get_block_by_number",
        skip_all,
        ret(level = "debug"),
        err
    )]
    async fn get_block_by_number(
        &self,
        request: Request<GetBlockByNumberRequest>,
    ) -> Result<Response<GetBlockByNumberResponse>, Status> {
        let request = request.into_inner();

        debug!(target: COMPONENT, ?request);

        let block = self.state.load_block(request.block_num.into()).await?;

        Ok(Response::new(GetBlockByNumberResponse { block }))
    }

    #[instrument(
        target = COMPONENT,
        name = "store.server.get_account_proofs",
        skip_all,
        ret(level = "debug"),
        err
    )]
    async fn get_account_proofs(
        &self,
        request: Request<GetAccountProofsRequest>,
    ) -> Result<Response<GetAccountProofsResponse>, Status> {
        debug!(target: COMPONENT, ?request);
        let GetAccountProofsRequest {
            account_requests,
            include_headers,
            code_commitments,
        } = request.into_inner();

        let include_headers = include_headers.unwrap_or_default();
        let request_code_commitments: BTreeSet<RpoDigest> = try_convert(code_commitments)
            .map_err(|err| Status::invalid_argument(format!("Invalid code commitment: {err}")))?;

        let account_requests: Vec<AccountProofRequest> =
            try_convert(account_requests).map_err(|err| {
                Status::invalid_argument(format!("Invalid account proofs request: {err}"))
            })?;

        let (block_num, infos) = self
            .state
            .get_account_proofs(account_requests, request_code_commitments, include_headers)
            .await?;

        Ok(Response::new(GetAccountProofsResponse {
            block_num: block_num.as_u32(),
<<<<<<< HEAD
            account_proofs: infos.into_iter().collect(),
=======
            account_proofs: infos,
>>>>>>> 7546dc77
        }))
    }

    #[instrument(
        target = COMPONENT,
        name = "store.server.get_account_state_delta",
        skip_all,
        ret(level = "debug"),
        err
    )]
    async fn get_account_state_delta(
        &self,
        request: Request<GetAccountStateDeltaRequest>,
    ) -> Result<Response<GetAccountStateDeltaResponse>, Status> {
        let request = request.into_inner();

        debug!(target: COMPONENT, ?request);

        let account_id = read_account_id(request.account_id)?;
        let delta = self
            .state
            .get_account_state_delta(
                account_id,
                request.from_block_num.into(),
                request.to_block_num.into(),
            )
            .await?
            .map(|delta| delta.to_bytes());

        Ok(Response::new(GetAccountStateDeltaResponse { delta }))
    }
}

// UTILITIES
// ================================================================================================

/// Formats an "Internal error" error
fn internal_error<E: core::fmt::Display>(err: E) -> Status {
    Status::internal(err.to_string())
}

/// Formats an "Invalid argument" error
fn invalid_argument<E: core::fmt::Display>(err: E) -> Status {
    Status::invalid_argument(err.to_string())
}

fn read_account_id(id: Option<generated::account::AccountId>) -> Result<AccountId, Status> {
    id.ok_or(invalid_argument("missing account ID"))?
        .try_into()
        .map_err(|err| invalid_argument(format!("invalid account ID: {err}")))
}

#[instrument(target = COMPONENT, skip_all, err)]
fn read_account_ids(
    account_ids: &[generated::account::AccountId],
) -> Result<Vec<AccountId>, Status> {
    account_ids
        .iter()
        .cloned()
        .map(AccountId::try_from)
        .collect::<Result<_, ConversionError>>()
        .map_err(|_| invalid_argument("Byte array is not a valid AccountId"))
}

#[instrument(target = COMPONENT, skip_all, err)]
fn validate_nullifiers(nullifiers: &[generated::digest::Digest]) -> Result<Vec<Nullifier>, Status> {
    nullifiers
        .iter()
        .copied()
        .map(TryInto::try_into)
        .collect::<Result<_, ConversionError>>()
        .map_err(|_| invalid_argument("Digest field is not in the modulus range"))
}

#[instrument(target = COMPONENT, skip_all, err)]
fn validate_notes(notes: &[generated::digest::Digest]) -> Result<Vec<NoteId>, Status> {
    notes
        .iter()
        .map(|digest| Ok(RpoDigest::try_from(digest)?.into()))
        .collect::<Result<_, ConversionError>>()
        .map_err(|_| invalid_argument("Digest field is not in the modulus range"))
}

#[instrument(target = COMPONENT, skip_all)]
fn read_block_numbers(block_numbers: &[u32]) -> BTreeSet<BlockNumber> {
    block_numbers.iter().map(|raw_number| BlockNumber::from(*raw_number)).collect()
}<|MERGE_RESOLUTION|>--- conflicted
+++ resolved
@@ -487,11 +487,7 @@
 
         Ok(Response::new(GetAccountProofsResponse {
             block_num: block_num.as_u32(),
-<<<<<<< HEAD
-            account_proofs: infos.into_iter().collect(),
-=======
             account_proofs: infos,
->>>>>>> 7546dc77
         }))
     }
 
