#![allow(
    clippy::needless_pass_by_value,
    reason = "The parent scope does own it, passing by value avoids additional boilerplate"
)]

use std::borrow::Cow;
use std::collections::{BTreeMap, BTreeSet};

use diesel::prelude::Queryable;
use diesel::query_dsl::methods::SelectDsl;
use diesel::{JoinOnDsl, NullableExpressionMethods, OptionalExtension, SqliteConnection, alias};
use miden_lib::utils::{Deserializable, Serializable};
use miden_node_proto::domain::account::{AccountInfo, AccountSummary, NetworkAccountPrefix};
use miden_node_utils::limiter::{
    QueryParamAccountIdLimit,
    QueryParamBlockLimit,
    QueryParamLimiter,
    QueryParamNoteIdLimit,
    QueryParamNoteTagLimit,
    QueryParamNullifierLimit,
    QueryParamNullifierPrefixLimit,
};
use miden_objects::account::delta::AccountUpdateDetails;
use miden_objects::account::{
    Account,
    AccountDelta,
    AccountId,
    AccountStorageDelta,
    AccountVaultDelta,
    FungibleAssetDelta,
    NonFungibleAssetDelta,
    NonFungibleDeltaAction,
    StorageMapDelta,
    StorageSlot,
};
use miden_objects::asset::{Asset, NonFungibleAsset};
use miden_objects::block::{BlockAccountUpdate, BlockHeader, BlockNoteIndex, BlockNumber};
use miden_objects::crypto::merkle::SparseMerklePath;
use miden_objects::note::{NoteExecutionMode, NoteId, NoteInclusionProof, Nullifier};
use miden_objects::transaction::OrderedTransactionHeaders;
use miden_objects::{Felt, LexicographicWord, Word};

use super::super::models;
use super::{
    BoolExpressionMethods,
    DatabaseError,
    NoteSyncRecordRawRow,
    QueryDsl,
    RunQueryDsl,
    SelectableHelper,
};
use crate::db::models::conv::{
<<<<<<< HEAD
    aux_to_raw_sql,
    consumed_to_raw_sql,
    execution_hint_to_raw_sql,
    execution_mode_to_raw_sql,
    fungible_delta_to_raw_sql,
    idx_to_raw_sql,
    network_account_prefix_to_raw_sql,
    nonce_to_raw_sql,
    note_type_to_raw_sql,
=======
    SqlTypeConvert,
    fungible_delta_to_raw_sql,
    nonce_to_raw_sql,
>>>>>>> d54b2c2e
    nullifier_prefix_to_raw_sql,
    raw_sql_to_idx,
    raw_sql_to_nonce,
    raw_sql_to_slot,
    slot_to_raw_sql,
<<<<<<< HEAD
    tag_to_raw_sql,
};
use crate::db::models::{
    AccountRaw,
    AccountSummaryRaw,
    BigIntSum,
    ExpressionMethods,
    NoteRecordRaw,
    TransactionSummaryRaw,
    block_number_to_raw_sql,
    deserialize_raw_vec,
    get_nullifier_prefix,
    raw_sql_to_block_number,
    serialize_vec,
    sql_sum_into,
    vec_raw_try_into,
};
use crate::db::{
    NoteRecord,
    NoteSyncRecord,
    NoteSyncUpdate,
    NullifierInfo,
    Page,
    StateSyncUpdate,
    TransactionSummary,
    schema,
};
=======
};
use crate::db::models::{
    AccountCodeRowInsert,
    AccountRaw,
    AccountRowInsert,
    AccountSummaryRaw,
    AccountWithCodeRaw,
    BigIntSum,
    ExpressionMethods,
    NoteInsertRowRaw,
    NoteRecordRaw,
    NoteRecordWithScriptRaw,
    TransactionSummaryRaw,
    get_nullifier_prefix,
    serialize_vec,
    sql_sum_into,
    vec_raw_try_into,
};
use crate::db::{
    NoteRecord,
    NoteSyncRecord,
    NoteSyncUpdate,
    NullifierInfo,
    Page,
    StateSyncUpdate,
    TransactionSummary,
    schema,
};
>>>>>>> d54b2c2e
use crate::errors::{NoteSyncError, StateSyncError};

/// Select notes matching the tags and account IDs search criteria using the given [Connection].
///
/// # Returns
///
/// All matching notes from the first block greater than `block_num` containing a matching note.
/// A note is considered a match if it has any of the given tags, or if its sender is one of the
/// given account IDs. If no matching notes are found at all, then an empty vector is returned.
///
/// # Note
///
/// This method returns notes from a single block. To fetch all notes up to the chain tip,
/// multiple requests are necessary.
pub(crate) fn select_notes_since_block_by_tag_and_sender(
    conn: &mut SqliteConnection,
    start_block_number: BlockNumber,
    account_ids: &[AccountId],
    note_tags: &[u32],
) -> Result<Vec<NoteSyncRecord>, DatabaseError> {
    QueryParamAccountIdLimit::check(account_ids.len())?;
    QueryParamNoteTagLimit::check(note_tags.len())?;
    // SELECT
    //     block_num,
    //     batch_index,
    //     note_index,
    //     note_id,
    //     note_type,
    //     sender,
    //     tag,
    //     aux,
    //     execution_hint,
    //     inclusion_path
    // FROM
    //     notes
    // WHERE
    //     -- find the next block which contains at least one note with a matching tag or sender
    //     block_num = (
    //         SELECT
    //             block_num
    //         FROM
    //             notes
    //         WHERE
    //             (tag IN rarray(?1) OR sender IN rarray(?2)) AND
    //             block_num > ?3
    //         ORDER BY
    //             block_num ASC
    //     LIMIT 1) AND
    //     -- filter the block's notes and return only the ones matching the requested tags or
    // senders     (tag IN rarray(?1) OR sender IN rarray(?2))

    let desired_note_tags = Vec::from_iter(note_tags.iter().map(|tag| *tag as i32));
    let desired_senders = serialize_vec(account_ids.iter());

    let start_block_num = start_block_number.to_raw_sql();

    // find block_num: select notes since block by tag and sender
    let Some(desired_block_num): Option<i64> =
        SelectDsl::select(schema::notes::table, schema::notes::committed_at)
            .filter(
                schema::notes::tag
                    .eq_any(&desired_note_tags[..])
                    .or(schema::notes::sender.eq_any(&desired_senders[..])),
            )
            .filter(schema::notes::committed_at.gt(start_block_num))
            .order_by(schema::notes::committed_at.asc())
            .limit(1)
            .get_result(conn)
            .optional()?
    else {
        return Ok(Vec::new());
    };

    let notes = SelectDsl::select(schema::notes::table, NoteSyncRecordRawRow::as_select())
            // find the next block which contains at least one note with a matching tag or sender
            .filter(schema::notes::committed_at.eq(
                &desired_block_num
            ))
            // filter the block's notes and return only the ones matching the requested tags or senders
            .filter(
                schema::notes::tag
                .eq_any(&desired_note_tags)
                .or(
                    schema::notes::sender
                    .eq_any(&desired_senders)
                )
            )
            .get_results::<NoteSyncRecordRawRow>(conn)
            .map_err(DatabaseError::from)?;

    vec_raw_try_into(notes)
}

/// Select a [`BlockHeader`] from the DB by its `block_num` using the given [Connection].
///
/// # Returns
///
/// When `block_number` is [None], the latest block header is returned. Otherwise, the block with
/// the given block height is returned.
pub(crate) fn select_block_header_by_block_num(
    conn: &mut SqliteConnection,
    maybe_block_number: Option<BlockNumber>,
) -> Result<Option<BlockHeader>, DatabaseError> {
    let sel = SelectDsl::select(schema::block_headers::table, models::BlockHeaderRaw::as_select());
    let row = if let Some(block_number) = maybe_block_number {
        // SELECT block_header FROM block_headers WHERE block_num = ?1
        sel.filter(schema::block_headers::block_num.eq(block_number.to_raw_sql()))
            .get_result::<models::BlockHeaderRaw>(conn)
            .optional()?
        // invariant: only one block exists with the given block header, so the length is
        // always zero or one
    } else {
        // SELECT block_header FROM block_headers ORDER BY block_num DESC LIMIT 1
        sel.order(schema::block_headers::block_num.desc())
            .limit(1)
            .get_result::<models::BlockHeaderRaw>(conn)
            .optional()?
    };
    row.map(std::convert::TryInto::try_into).transpose()
}

/// Select note inclusion proofs matching the `NoteId`, using the given [Connection].
///
/// # Returns
///
/// - Empty map if no matching `note`.
/// - Otherwise, note inclusion proofs, which `note_id` matches the `NoteId` as bytes.
pub(crate) fn select_note_inclusion_proofs(
    conn: &mut SqliteConnection,
    note_ids: &BTreeSet<NoteId>,
) -> Result<BTreeMap<NoteId, NoteInclusionProof>, DatabaseError> {
    QueryParamNoteIdLimit::check(note_ids.len())?;

    // SELECT
    //     block_num,
    //     note_id,
    //     batch_index,
    //     note_index,
    //     inclusion_path
    // FROM
    //     notes
    // WHERE
    //     note_id IN rarray(?1)
    // ORDER BY
    //     block_num ASC
    let noted_ids_serialized = serialize_vec(note_ids.iter());

    let raw_notes = SelectDsl::select(
        schema::notes::table,
        (
            schema::notes::committed_at,
            schema::notes::note_id,
            schema::notes::batch_index,
            schema::notes::note_index,
            schema::notes::inclusion_path,
        ),
    )
    .filter(schema::notes::note_id.eq_any(noted_ids_serialized))
    .order_by(schema::notes::committed_at.asc())
    .load::<(i64, Vec<u8>, i32, i32, Vec<u8>)>(conn)?;

    Result::<BTreeMap<_, _>, _>::from_iter(raw_notes.iter().map(
        |(block_num, note_id, batch_index, note_index, merkle_path)| {
            let note_id = NoteId::read_from_bytes(&note_id[..])?;
            let block_num = BlockNumber::from_raw_sql(*block_num)?;
            let node_index_in_block =
                BlockNoteIndex::new(raw_sql_to_idx(*batch_index), raw_sql_to_idx(*note_index))
                    .expect("batch and note index from DB should be valid")
                    .leaf_index_value();
            let merkle_path = SparseMerklePath::read_from_bytes(&merkle_path[..])?;
            let proof = NoteInclusionProof::new(block_num, node_index_in_block, merkle_path)?;
            Ok((note_id, proof))
        },
    ))
}

/// Insert a [`BlockHeader`] to the DB using the given [`SqliteConnection`].
///
/// # Returns
///
/// The number of affected rows.
///
/// # Note
///
/// The [`SqliteConnection`] object is not consumed. It's up to the caller to commit or rollback the
/// transaction
pub(crate) fn insert_block_header(
    conn: &mut SqliteConnection,
    block_header: &BlockHeader,
) -> Result<usize, DatabaseError> {
    let count = diesel::insert_into(schema::block_headers::table)
        .values(&[(
            schema::block_headers::block_num.eq(block_header.block_num().to_raw_sql()),
            schema::block_headers::block_header.eq(block_header.to_bytes()),
        )])
        .execute(conn)?;
    Ok(count)
}

/// Deserializes account and applies account delta.
pub(crate) fn apply_delta(
    mut account: Account,
    delta: &AccountDelta,
    final_state_commitment: &Word,
) -> crate::db::Result<Account, DatabaseError> {
    account.apply_delta(delta)?;

    let actual_commitment = account.commitment();
    if &actual_commitment != final_state_commitment {
        return Err(DatabaseError::AccountCommitmentsMismatch {
            calculated: actual_commitment,
            expected: *final_state_commitment,
        });
    }

    Ok(account)
}

#[allow(clippy::too_many_lines)]
pub(crate) fn insert_account_delta(
    conn: &mut SqliteConnection,
    account_id: AccountId,
    block_number: BlockNumber,
    delta: &AccountDelta,
) -> Result<(), DatabaseError> {
    fn insert_acc_delta_stmt(
        conn: &mut SqliteConnection,
        account_id: AccountId,
        block_num: BlockNumber,
        nonce: Felt,
    ) -> Result<usize, DatabaseError> {
        let count = diesel::insert_into(schema::account_deltas::table)
            .values(&[(
                schema::account_deltas::account_id.eq(account_id.to_bytes()),
                schema::account_deltas::block_num.eq(block_num.to_raw_sql()),
                schema::account_deltas::nonce.eq(nonce_to_raw_sql(nonce)),
            )])
            .execute(conn)?;
        Ok(count)
    }

    fn insert_slot_update_stmt(
        conn: &mut SqliteConnection,
        account_id: AccountId,
        block_num: BlockNumber,
        slot: u8,
        value: Vec<u8>,
    ) -> Result<usize, DatabaseError> {
        let count = diesel::insert_into(schema::account_storage_slot_updates::table)
            .values(&[(
                schema::account_storage_slot_updates::account_id.eq(account_id.to_bytes()),
                schema::account_storage_slot_updates::block_num.eq(block_num.to_raw_sql()),
                schema::account_storage_slot_updates::slot.eq(slot_to_raw_sql(slot)),
                schema::account_storage_slot_updates::value.eq(value),
            )])
            .execute(conn)?;
        Ok(count)
    }

    fn insert_storage_map_update_stmt(
        conn2: &mut SqliteConnection,
        account_id: AccountId,
        block_num: BlockNumber,
        slot: u8,
        key: Vec<u8>,
        value: Vec<u8>,
    ) -> Result<usize, DatabaseError> {
        let count = diesel::insert_into(schema::account_storage_map_updates::table)
            .values(&[(
                schema::account_storage_map_updates::account_id.eq(account_id.to_bytes()),
                schema::account_storage_map_updates::block_num.eq(block_num.to_raw_sql()),
                schema::account_storage_map_updates::slot.eq(slot_to_raw_sql(slot)),
                schema::account_storage_map_updates::key.eq(key),
                schema::account_storage_map_updates::value.eq(value),
            )])
            .execute(conn2)?;
        Ok(count)
    }

    fn insert_fungible_asset_delta_stmt(
        conn2: &mut SqliteConnection,
        account_id: AccountId,
        block_num: BlockNumber,
        faucet_id: Vec<u8>,
        delta: i64,
    ) -> Result<usize, DatabaseError> {
        let count = diesel::insert_into(schema::account_fungible_asset_deltas::table)
            .values(&[(
                schema::account_fungible_asset_deltas::account_id.eq(account_id.to_bytes()),
                schema::account_fungible_asset_deltas::block_num.eq(block_num.to_raw_sql()),
                schema::account_fungible_asset_deltas::faucet_id.eq(faucet_id),
                schema::account_fungible_asset_deltas::delta.eq(fungible_delta_to_raw_sql(delta)),
            )])
            .execute(conn2)?;
        Ok(count)
    }

    pub(crate) fn insert_non_fungible_asset_update_stmt(
        conn2: &mut SqliteConnection,
        account_id: AccountId,
        block_num: BlockNumber,
        vault_key: Vec<u8>,
        is_remove: i32,
    ) -> Result<usize, DatabaseError> {
        let count = diesel::insert_into(schema::account_non_fungible_asset_updates::table)
            .values(&[(
                schema::account_non_fungible_asset_updates::account_id.eq(account_id.to_bytes()),
                schema::account_non_fungible_asset_updates::block_num.eq(block_num.to_raw_sql()),
                schema::account_non_fungible_asset_updates::vault_key.eq(vault_key),
                schema::account_non_fungible_asset_updates::is_remove.eq(is_remove),
            )])
            .execute(conn2)?;
        Ok(count)
    }

    insert_acc_delta_stmt(conn, account_id, block_number, delta.nonce_delta())?;

    for (&slot, value) in delta.storage().values() {
        insert_slot_update_stmt(conn, account_id, block_number, slot, value.to_bytes())?;
    }

    for (&slot, map_delta) in delta.storage().maps() {
        for (key, value) in map_delta.entries() {
            insert_storage_map_update_stmt(
                conn,
                account_id,
                block_number,
                slot,
                key.to_bytes(),
                value.to_bytes(),
            )?;
        }
    }

    for (&faucet_id, &delta) in delta.vault().fungible().iter() {
        insert_fungible_asset_delta_stmt(
            conn,
            account_id,
            block_number,
            faucet_id.to_bytes(),
            delta,
        )?;
    }

    for (&asset, action) in delta.vault().non_fungible().iter() {
        // TODO consider moving this out into a `TryFrom<u8/bool>` and `Into<u8/bool>`
        // respectively.
        let is_remove = match action {
            NonFungibleDeltaAction::Add => 0,
            NonFungibleDeltaAction::Remove => 1,
        };
        insert_non_fungible_asset_update_stmt(
            conn,
            account_id,
            block_number,
            asset.to_bytes(),
            is_remove,
        )?;
    }

    Ok(())
}

/// Builds an [`AccountDelta`] from the given [`Account`].
///
/// This function should only be used when inserting a new account into the DB.The returned delta
/// could be thought of as the difference between an "empty transaction" and the it's initial state.
fn build_insert_delta(account: &Account) -> Result<AccountDelta, DatabaseError> {
    // Build storage delta
    let mut values = BTreeMap::new();
    let mut maps = BTreeMap::new();
    for (slot_idx, slot) in account.storage().clone().into_iter().enumerate() {
        let slot_idx: u8 = slot_idx.try_into().expect("slot index must fit into `u8`");

        match slot {
            StorageSlot::Value(value) => {
                values.insert(slot_idx, value);
            },

            StorageSlot::Map(map) => {
                maps.insert(slot_idx, map.into());
            },
        }
    }
    let storage_delta = AccountStorageDelta::from_parts(values, maps)?;

    // Build vault delta
    let mut fungible = BTreeMap::new();
    let mut non_fungible = BTreeMap::new();
    for asset in account.vault().assets() {
        match asset {
            Asset::Fungible(asset) => {
                fungible.insert(
                    asset.faucet_id(),
                    asset
                        .amount()
                        .try_into()
                        .expect("asset amount should be at most i64::MAX by construction"),
                );
            },

            Asset::NonFungible(asset) => {
                non_fungible.insert(LexicographicWord::new(asset), NonFungibleDeltaAction::Add);
            },
        }
    }

    let vault_delta = AccountVaultDelta::new(
        FungibleAssetDelta::new(fungible)?,
        NonFungibleAssetDelta::new(non_fungible),
    );

    Ok(AccountDelta::new(account.id(), storage_delta, vault_delta, account.nonce())?)
}

/// Attention: Assumes the account details are NOT null! The schema explicitly allows this though!
#[allow(clippy::too_many_lines)]
pub(crate) fn upsert_accounts(
    conn: &mut SqliteConnection,
    accounts: &[BlockAccountUpdate],
    block_num: BlockNumber,
) -> Result<usize, DatabaseError> {
    fn select_details_stmt(
        conn: &mut SqliteConnection,
        account_id: AccountId,
    ) -> Result<Vec<Account>, DatabaseError> {
        let account_id = account_id.to_bytes();
        let accounts = SelectDsl::select(
            schema::accounts::table.left_join(
                schema::account_codes::table.on(schema::accounts::code_commitment
                    .eq(schema::account_codes::code_commitment.nullable())),
            ),
            (AccountRaw::as_select(), schema::account_codes::code.nullable()),
        )
        .filter(schema::accounts::account_id.eq(account_id))
        .get_results::<(AccountRaw, Option<Vec<u8>>)>(conn)?;

        // SELECT .. FROM accounts LEFT JOIN account_codes
        // ON accounts.code_commitment == account_codes.code_commitment

        let accounts = Result::from_iter(accounts.into_iter().filter_map(|x| {
            let account_with_code = AccountWithCodeRaw::from(x);
            account_with_code.try_into().transpose()
        }))?;
        Ok(accounts)
    }

    let mut count = 0;
    for update in accounts {
        let account_id = update.account_id();
        // Extract the 30-bit prefix to provide easy look ups for NTB
        // Do not store prefix for accounts that are not network
        let network_account_id_prefix = if account_id.is_network() {
            Some(NetworkAccountPrefix::try_from(account_id)?)
        } else {
            None
        };

        let (full_account, insert_delta) = match update.details() {
            AccountUpdateDetails::Private => (None, None),
            AccountUpdateDetails::New(account) => {
                debug_assert_eq!(account_id, account.id());

                if account.commitment() != update.final_state_commitment() {
                    return Err(DatabaseError::AccountCommitmentsMismatch {
                        calculated: account.commitment(),
                        expected: update.final_state_commitment(),
                    });
                }

                let insert_delta = build_insert_delta(account)?;

                (Some(Cow::Borrowed(account)), Some(Cow::Owned(insert_delta)))
            },
            AccountUpdateDetails::Delta(delta) => {
                let mut rows = select_details_stmt(conn, account_id)?.into_iter();
                let Some(account) = rows.next() else {
                    return Err(DatabaseError::AccountNotFoundInDb(account_id));
                };

                let account = apply_delta(account, delta, &update.final_state_commitment())?;

                (Some(Cow::Owned(account)), Some(Cow::Borrowed(delta)))
            },
        };

        if let Some(code) = full_account.as_ref().map(|account| account.code()) {
            let code_value = AccountCodeRowInsert {
                code_commitment: code.commitment().to_bytes(),
                code: code.to_bytes(),
            };
            diesel::insert_into(schema::account_codes::table)
                .values(&code_value)
                .on_conflict(schema::account_codes::code_commitment)
                .do_nothing()
                .execute(conn)?;
        }

        let account_value = AccountRowInsert {
            account_id: account_id.to_bytes(),
            network_account_id_prefix: network_account_id_prefix
                .map(NetworkAccountPrefix::to_raw_sql),
            account_commitment: update.final_state_commitment().to_bytes(),
            block_num: block_num.to_raw_sql(),
            nonce: full_account.as_ref().map(|account| nonce_to_raw_sql(account.nonce())),
            storage: full_account.as_ref().map(|account| account.storage().to_bytes()),
            vault: full_account.as_ref().map(|account| account.vault().to_bytes()),
            code_commitment: full_account
                .as_ref()
                .map(|account| account.code().commitment().to_bytes()),
        };

        let v = account_value.clone();
        let inserted = diesel::insert_into(schema::accounts::table)
            .values(&v)
            .on_conflict(schema::accounts::account_id)
            .do_update()
            .set(account_value)
            .execute(conn)?;

        debug_assert_eq!(inserted, 1);

        if let Some(delta) = insert_delta {
            insert_account_delta(conn, account_id, block_num, &delta)?;
        }

        count += inserted;
    }

    Ok(count)
}

/// Insert notes to the DB using the given [`SqliteConnection`]. Public notes should also have a
/// nullifier.
///
/// # Returns
///
/// The number of affected rows.
///
/// # Note
///
/// The [`SqliteConnection`] object is not consumed. It's up to the caller to commit or rollback the
/// transaction.
pub(crate) fn insert_notes(
    conn: &mut SqliteConnection,
    notes: &[(NoteRecord, Option<Nullifier>)],
) -> Result<usize, DatabaseError> {
    let count = diesel::insert_into(schema::notes::table)
        .values(Vec::from_iter(
            notes
                .iter()
                .map(|(note, nullifier)| NoteInsertRowRaw::from((note.clone(), *nullifier))),
        ))
        .execute(conn)?;
    Ok(count)
}

/// Insert scripts to the DB using the given [`SqliteConnection`]. It inserts the scripts held by
/// the notes passed as parameter. If the script root already exists in the DB, it will be ignored.
///
/// # Returns
///
/// The number of affected rows.
///
/// # Note
///
/// The [`SqliteConnection`] object is not consumed. It's up to the caller to commit or rollback the
/// transaction.
pub(crate) fn insert_scripts<'a>(
    conn: &mut SqliteConnection,
    notes: impl IntoIterator<Item = &'a NoteRecord>,
) -> Result<usize, DatabaseError> {
    let values = Vec::from_iter(notes.into_iter().filter_map(|note| {
        let note_details = note.details.as_ref()?;
        Some((
            schema::note_scripts::script_root.eq(note_details.script().root().to_bytes()),
            schema::note_scripts::script.eq(note_details.script().to_bytes()),
        ))
    }));
    let count = diesel::insert_or_ignore_into(schema::note_scripts::table)
        .values(values)
        .execute(conn)?;

    Ok(count)
}

/// Insert transactions to the DB using the given [`SqliteConnection`].
///
/// # Returns
///
/// The number of affected rows.
///
/// # Note
///
/// The [`SqliteConnection`] object is not consumed. It's up to the caller to commit or rollback the
/// transaction.
pub(crate) fn insert_transactions(
    conn: &mut SqliteConnection,
    block_num: BlockNumber,
    transactions: &OrderedTransactionHeaders,
) -> Result<usize, DatabaseError> {
    #[allow(clippy::into_iter_on_ref)] // false positive
    let count = diesel::insert_into(schema::transactions::table)
        .values(Vec::from_iter(transactions.as_slice().into_iter().map(|tx| {
            (
                schema::transactions::transaction_id.eq(tx.id().to_bytes()),
                schema::transactions::account_id.eq(tx.account_id().to_bytes()),
                schema::transactions::block_num.eq(block_num.to_raw_sql()),
            )
        })))
        .execute(conn)?;
    Ok(count)
}

pub(crate) fn select_notes_by_id(
    conn: &mut SqliteConnection,
    note_ids: &[NoteId],
) -> Result<Vec<NoteRecord>, DatabaseError> {
    let note_ids = serialize_vec(note_ids);
    // SELECT {}
    // FROM notes
    // LEFT JOIN note_scripts ON notes.script_root = note_scripts.script_root
    // WHERE note_id IN rarray(?1),

    let q = schema::notes::table
        .left_join(
            schema::note_scripts::table
                .on(schema::notes::script_root.eq(schema::note_scripts::script_root.nullable())),
        )
        .filter(schema::notes::note_id.eq_any(&note_ids));
    let raw: Vec<_> =
        SelectDsl::select(q, (NoteRecordRaw::as_select(), schema::note_scripts::script.nullable()))
            .load::<(NoteRecordRaw, Option<Vec<u8>>)>(conn)?;
    let records = vec_raw_try_into::<NoteRecord, NoteRecordWithScriptRaw>(
        raw.into_iter().map(NoteRecordWithScriptRaw::from),
    )?;
    Ok(records)
}

/// Select all notes from the DB using the given [`SqliteConnection`].
///
///
/// # Returns
///
/// A vector with notes, or an error.
#[cfg(test)]
pub(crate) fn select_all_notes(
    conn: &mut SqliteConnection,
) -> Result<Vec<NoteRecord>, DatabaseError> {
    // SELECT {cols}
    // FROM notes
    // LEFT JOIN note_scripts ON notes.script_root = note_scripts.script_root
    // ORDER BY block_num ASC
    let q = schema::notes::table.left_join(
        schema::note_scripts::table
            .on(schema::notes::script_root.eq(schema::note_scripts::script_root.nullable())),
    );
    let raw: Vec<_> =
        SelectDsl::select(q, (NoteRecordRaw::as_select(), schema::note_scripts::script.nullable()))
            .order(schema::notes::committed_at.asc())
            .load::<(NoteRecordRaw, Option<Vec<u8>>)>(conn)?;
    let records = vec_raw_try_into::<NoteRecord, NoteRecordWithScriptRaw>(
        raw.into_iter().map(NoteRecordWithScriptRaw::from),
    )?;
    Ok(records)
}

/// Select all nullifiers from the DB
///
/// # Returns
///
/// A vector with nullifiers and the block height at which they were created, or an error.
pub(crate) fn select_all_nullifiers(
    conn: &mut SqliteConnection,
) -> Result<Vec<NullifierInfo>, DatabaseError> {
    // SELECT nullifier, block_num FROM nullifiers ORDER BY block_num ASC
    let nullifiers_raw = SelectDsl::select(
        schema::nullifiers::table,
        models::NullifierWithoutPrefixRawRow::as_select(),
    )
    .load::<models::NullifierWithoutPrefixRawRow>(conn)?;
    vec_raw_try_into(nullifiers_raw)
}

/// Commit nullifiers to the DB using the given [`SqliteConnection`]. This inserts the nullifiers
/// into the nullifiers table, and marks the note as consumed (if it was public).
///
/// # Returns
///
/// The number of affected rows.
///
/// # Note
///
/// The [`SqliteConnection`] object is not consumed. It's up to the caller to commit or rollback the
/// transaction.
pub(crate) fn insert_nullifiers_for_block(
    conn: &mut SqliteConnection,
    nullifiers: &[Nullifier],
    block_num: BlockNumber,
) -> Result<usize, DatabaseError> {
    QueryParamNullifierLimit::check(nullifiers.len())?;

    // UPDATE notes SET consumed = TRUE WHERE nullifier IN rarray(?1)
    let serialized_nullifiers =
        Vec::<Vec<u8>>::from_iter(nullifiers.iter().map(Nullifier::to_bytes));

    let mut count = diesel::update(schema::notes::table)
        .filter(schema::notes::nullifier.eq_any(&serialized_nullifiers))
        .set(schema::notes::consumed_at.eq(Some(block_num.to_raw_sql())))
        .execute(conn)?;

    count += diesel::insert_into(schema::nullifiers::table)
        .values(Vec::from_iter(nullifiers.iter().zip(serialized_nullifiers.iter()).map(
            |(nullifier, bytes)| {
                (
                    schema::nullifiers::nullifier.eq(bytes),
                    schema::nullifiers::nullifier_prefix
                        .eq(nullifier_prefix_to_raw_sql(get_nullifier_prefix(nullifier))),
                    schema::nullifiers::block_num.eq(block_num.to_raw_sql()),
                )
            },
        )))
        .execute(conn)?;

    Ok(count)
}

pub(crate) fn apply_block(
    conn: &mut SqliteConnection,
    block_header: &BlockHeader,
    notes: &[(NoteRecord, Option<Nullifier>)],
    nullifiers: &[Nullifier],
    accounts: &[BlockAccountUpdate],
    transactions: &OrderedTransactionHeaders,
) -> Result<usize, DatabaseError> {
    let mut count = 0;
    // Note: ordering here is important as the relevant tables have FK dependencies.
    count += insert_block_header(conn, block_header)?;
    count += upsert_accounts(conn, accounts, block_header.block_num())?;
    count += insert_scripts(conn, notes.iter().map(|(note, _)| note))?;
    count += insert_notes(conn, notes)?;
    count += insert_transactions(conn, block_header.block_num(), transactions)?;
    count += insert_nullifiers_for_block(conn, nullifiers, block_header.block_num())?;
    Ok(count)
}

/// Returns nullifiers filtered by prefix and block creation height.
///
/// Each value of the `nullifier_prefixes` is only the `prefix_len` most significant bits
/// of the nullifier of interest to the client. This hides the details of the specific
/// nullifier being requested. Currently the only supported prefix length is 16 bits.
///
/// # Returns
///
/// A vector of [`NullifierInfo`] with the nullifiers and the block height at which they were
pub(crate) fn select_nullifiers_by_prefix(
    conn: &mut SqliteConnection,
    prefix_len: u8,
    nullifier_prefixes: &[u16],
    block_num: BlockNumber,
) -> Result<Vec<NullifierInfo>, DatabaseError> {
    assert_eq!(prefix_len, 16, "Only 16-bit prefixes are supported");

    QueryParamNullifierPrefixLimit::check(nullifier_prefixes.len())?;

    // SELECT
    //     nullifier,
    //     block_num
    // FROM
    //     nullifiers
    // WHERE
    //     nullifier_prefix IN rarray(?1) AND
    //     block_num >= ?2
    // ORDER BY
    //     block_num ASC

    let prefixes = nullifier_prefixes.iter().map(|prefix| nullifier_prefix_to_raw_sql(*prefix));
    let nullifiers_raw = SelectDsl::select(
        schema::nullifiers::table,
        models::NullifierWithoutPrefixRawRow::as_select(),
    )
    .filter(schema::nullifiers::nullifier_prefix.eq_any(prefixes))
    .filter(schema::nullifiers::block_num.ge(block_num.to_raw_sql()))
    .order(schema::nullifiers::block_num.asc())
    .load::<models::NullifierWithoutPrefixRawRow>(conn)?;
    vec_raw_try_into(nullifiers_raw)
}

/// Select the latest account details by account id from the DB using the given [Connection].
///
/// # Returns
///
/// The latest account details, or an error.
pub(crate) fn select_account(
    conn: &mut SqliteConnection,
    account_id: AccountId,
) -> Result<AccountInfo, DatabaseError> {
    // SELECT
    //     account_id,
    //     account_commitment,
    //     block_num,
    //     details
    // FROM
    //     accounts
    // WHERE
    //     account_id = ?1;
    //

    let raw = SelectDsl::select(
        schema::accounts::table.left_join(schema::account_codes::table.on(
            schema::accounts::code_commitment.eq(schema::account_codes::code_commitment.nullable()),
        )),
        (AccountRaw::as_select(), schema::account_codes::code.nullable()),
    )
    .filter(schema::accounts::account_id.eq(account_id.to_bytes()))
    .get_result::<(AccountRaw, Option<Vec<u8>>)>(conn)
    .optional()?
    .ok_or(DatabaseError::AccountNotFoundInDb(account_id))?;
    let info: AccountInfo = AccountWithCodeRaw::from(raw).try_into()?;
    Ok(info)
}

// TODO: Handle account prefix collision in a more robust way
/// Select the latest account details by account ID prefix from the DB using the given [Connection]
/// This method is meant to be used by the network transaction builder. Because network notes get
/// matched through accounts through the account's 30-bit prefix, it is possible that multiple
/// accounts match against a single prefix. In this scenario, the first account is returned.
///
/// # Returns
///
/// The latest account details, `None` if the account was not found, or an error.
pub(crate) fn select_account_by_id_prefix(
    conn: &mut SqliteConnection,
    id_prefix: u32,
) -> Result<Option<AccountInfo>, DatabaseError> {
    // SELECT
    //     account_id,
    //     account_commitment,
    //     block_num,
    //     details
    // FROM
    //     accounts
    // WHERE
    //     network_account_id_prefix = ?1;
    let maybe_info = SelectDsl::select(
        schema::accounts::table.left_join(schema::account_codes::table.on(
            schema::accounts::code_commitment.eq(schema::account_codes::code_commitment.nullable()),
        )),
        (AccountRaw::as_select(), schema::account_codes::code.nullable()),
    )
    .filter(schema::accounts::network_account_id_prefix.eq(Some(i64::from(id_prefix))))
    .get_result::<(AccountRaw, Option<Vec<u8>>)>(conn)
    .optional()
    .map_err(DatabaseError::Diesel)?;

    let result: Result<Option<AccountInfo>, DatabaseError> = maybe_info
        .map(AccountWithCodeRaw::from)
        .map(std::convert::TryInto::<AccountInfo>::try_into)
        .transpose();

    result
}

/// Select all account commitments from the DB using the given [Connection].
///
/// # Returns
///
/// The vector with the account id and corresponding commitment, or an error.
pub(crate) fn select_all_account_commitments(
    conn: &mut SqliteConnection,
) -> Result<Vec<(AccountId, Word)>, DatabaseError> {
    // SELECT account_id, account_commitment FROM accounts ORDER BY block_num ASC
    let raw = SelectDsl::select(
        schema::accounts::table,
        (schema::accounts::account_id, schema::accounts::account_commitment),
    )
    .order_by(schema::accounts::block_num.asc())
    .load::<(Vec<u8>, Vec<u8>)>(conn)?;

    Result::<Vec<_>, DatabaseError>::from_iter(raw.into_iter().map(
        |(ref account, ref commitment)| {
            Ok((AccountId::read_from_bytes(account)?, Word::read_from_bytes(commitment)?))
        },
    ))
}

/// Returns a paginated batch of network notes that have not yet been consumed.
///
/// # Returns
///
/// A set of unconsumed network notes with maximum length of `size` and the page to get
/// the next set.
//
// Attention: uses the _implicit_ column `rowid`, which requires to use a few raw SQL nugget
// statements
#[allow(
    clippy::cast_sign_loss,
    reason = "We need custom SQL statements which has given types that we need to convert"
)]
pub(crate) fn unconsumed_network_notes(
    conn: &mut SqliteConnection,
    mut page: Page,
) -> Result<(Vec<NoteRecord>, Page), DatabaseError> {
    assert_eq!(
        NoteExecutionMode::Network as u8,
        0,
        "Hardcoded execution value must match query"
    );

    let rowid_sel = diesel::dsl::sql::<diesel::sql_types::BigInt>("notes.rowid");
    let rowid_sel_ge =
        diesel::dsl::sql::<diesel::sql_types::Bool>("notes.rowid >= ")
            .bind::<diesel::sql_types::BigInt, i64>(page.token.unwrap_or_default() as i64);

    // SELECT {}, rowid
    // FROM notes
    // LEFT JOIN note_scripts ON notes.script_root = note_scripts.script_root
    // WHERE
    //     execution_mode = 0 AND consumed_block_num = NULL AND rowid >= ?
    // ORDER BY rowid
    // LIMIT ?
    #[allow(
        clippy::items_after_statements,
        reason = "It's only relevant for a single call function"
    )]
    type RawLoadedTuple = (
        NoteRecordRaw,
        Option<Vec<u8>>, // script
        i64,             // rowid (from sql::<BigInt>("notes.rowid"))
    );

    #[allow(
        clippy::items_after_statements,
        reason = "It's only relevant for a single call function"
    )]
    fn split_into_raw_note_record_and_implicit_row_id(
        tuple: RawLoadedTuple,
    ) -> (NoteRecordWithScriptRaw, i64) {
        let (note, script, row) = tuple;
        let combined = NoteRecordWithScriptRaw::from((note, script));
        (combined, row)
    }

    let raw = SelectDsl::select(
        schema::notes::table.left_join(
            schema::note_scripts::table
                .on(schema::notes::script_root.eq(schema::note_scripts::script_root.nullable())),
        ),
        (
            NoteRecordRaw::as_select(),
            schema::note_scripts::script.nullable(),
            rowid_sel.clone(),
        ),
    )
    .filter(schema::notes::execution_mode.eq(0_i32))
    .filter(schema::notes::consumed_at.is_null())
    .filter(rowid_sel_ge)
    .order(rowid_sel.asc())
    .limit(page.size.get() as i64 + 1)
    .load::<RawLoadedTuple>(conn)?;

    let mut notes = Vec::with_capacity(page.size.into());
    for raw_item in raw {
        let (raw_item, row_id) = split_into_raw_note_record_and_implicit_row_id(raw_item);
        page.token = None;
        if notes.len() == page.size.get() {
            page.token = Some(row_id as u64);
            break;
        }
        notes.push(TryInto::<NoteRecord>::try_into(raw_item)?);
    }

    Ok((notes, page))
}

/// Returns a paginated batch of network notes for an account that are unconsumed by a specified
/// block number.
///
///  Notes that are created or consumed after the specified block are excluded from the result.
///
/// # Returns
///
/// A set of unconsumed network notes with maximum length of `size` and the page to get
/// the next set.
//
// Attention: uses the _implicit_ column `rowid`, which requires to use a few raw SQL nugget
// statements
#[allow(
    clippy::cast_sign_loss,
    reason = "We need custom SQL statements which has given types that we need to convert"
)]
#[allow(
    clippy::too_many_lines,
    reason = "Lines will be reduced when schema is updated to simplify logic"
)]
pub(crate) fn select_unconsumed_network_notes_by_tag(
    conn: &mut SqliteConnection,
    tag: u32,
    block_num: BlockNumber,
    mut page: Page,
) -> Result<(Vec<NoteRecord>, Page), DatabaseError> {
    assert_eq!(
        NoteExecutionMode::Network as u8,
        0,
        "Hardcoded execution value must match query"
    );

    let rowid_sel = diesel::dsl::sql::<diesel::sql_types::BigInt>("notes.rowid");
    let rowid_sel_ge =
        diesel::dsl::sql::<diesel::sql_types::Bool>("notes.rowid >= ")
            .bind::<diesel::sql_types::BigInt, i64>(page.token.unwrap_or_default() as i64);

    // SELECT {}, rowid
    // FROM notes
    // LEFT JOIN note_scripts ON notes.script_root = note_scripts.script_root
    // WHERE
    //  execution_mode = 0 AND tag = ?1 AND
    //  block_num <= ?2 AND
    //  (consumed_block_num IS NULL OR consumed_block_num > ?2) AND rowid >= ?3
    // ORDER BY rowid
    // LIMIT ?
    #[allow(
        clippy::items_after_statements,
        reason = "It's only relevant for a single call function"
    )]
    type RawLoadedTuple = (
        NoteRecordRaw,
        Option<Vec<u8>>, // script
        i64,             // rowid (from sql::<BigInt>("notes.rowid"))
    );

    #[allow(
        clippy::items_after_statements,
        reason = "It's only relevant for a single call function"
    )]
    fn split_into_raw_note_record_and_implicit_row_id(
        tuple: RawLoadedTuple,
    ) -> (NoteRecordWithScriptRaw, i64) {
        let (note, script, row) = tuple;
        let combined = NoteRecordWithScriptRaw::from((note, script));
        (combined, row)
    }

    let raw = SelectDsl::select(
        schema::notes::table.left_join(
            schema::note_scripts::table
                .on(schema::notes::script_root.eq(schema::note_scripts::script_root.nullable())),
        ),
        (
            NoteRecordRaw::as_select(),
            schema::note_scripts::script.nullable(),
            rowid_sel.clone(),
        ),
    )
    .filter(schema::notes::execution_mode.eq(0_i32))
    .filter(schema::notes::tag.eq(tag as i32))
    .filter(schema::notes::committed_at.le(block_num.to_raw_sql()))
    .filter(
        schema::notes::consumed_at
            .is_null()
            .or(schema::notes::consumed_at.gt(block_num.to_raw_sql())),
    )
    .filter(rowid_sel_ge)
    .order(rowid_sel.asc())
    .limit(page.size.get() as i64 + 1)
    .load::<RawLoadedTuple>(conn)?;

    let mut notes = Vec::with_capacity(page.size.into());
    for raw_item in raw {
        let (raw_item, row_id) = split_into_raw_note_record_and_implicit_row_id(raw_item);
        page.token = None;
        if notes.len() == page.size.get() {
            page.token = Some(row_id as u64);
            break;
        }
        notes.push(TryInto::<NoteRecord>::try_into(raw_item)?);
    }

    Ok((notes, page))
}

/// Select all accounts from the DB using the given [Connection].
///
/// # Returns
///
/// A vector with accounts, or an error.
#[cfg(test)]
pub(crate) fn select_all_accounts(
    conn: &mut SqliteConnection,
) -> Result<Vec<AccountInfo>, DatabaseError> {
    // SELECT
    //     account_id,
    //     account_commitment,
    //     block_num,
    //     details
    // FROM
    //     accounts
    // ORDER BY
    //     block_num ASC;

    let accounts_raw = QueryDsl::select(
        schema::accounts::table.left_join(schema::account_codes::table.on(
            schema::accounts::code_commitment.eq(schema::account_codes::code_commitment.nullable()),
        )),
        (models::AccountRaw::as_select(), schema::account_codes::code.nullable()),
    )
    .load::<(AccountRaw, Option<Vec<u8>>)>(conn)?;
    let account_infos = vec_raw_try_into::<AccountInfo, AccountWithCodeRaw>(
        accounts_raw.into_iter().map(AccountWithCodeRaw::from),
    )?;
    Ok(account_infos)
}

pub(crate) fn select_accounts_by_id(
    conn: &mut SqliteConnection,
    account_ids: Vec<AccountId>,
) -> Result<Vec<AccountInfo>, DatabaseError> {
    QueryParamAccountIdLimit::check(account_ids.len())?;

    let account_ids = account_ids.iter().map(|account_id| account_id.to_bytes().clone());

    let accounts_raw = SelectDsl::select(
        schema::accounts::table.left_join(schema::account_codes::table.on(
            schema::accounts::code_commitment.eq(schema::account_codes::code_commitment.nullable()),
        )),
        (AccountRaw::as_select(), schema::account_codes::code.nullable()),
    )
    .filter(schema::accounts::account_id.eq_any(account_ids))
    .load::<(AccountRaw, Option<Vec<u8>>)>(conn)?;
    let account_infos = vec_raw_try_into::<AccountInfo, AccountWithCodeRaw>(
        accounts_raw.into_iter().map(AccountWithCodeRaw::from),
    )?;
    Ok(account_infos)
}

/// Selects and merges account deltas by account id and block range from the DB using the given
/// [Connection].
///
/// # Note:
///
/// `block_start` is exclusive and `block_end` is inclusive.
///
/// # Returns
///
/// The resulting account delta, or an error.
#[allow(
    clippy::cast_sign_loss,
    reason = "Slot types have a DB representation of i32, in memory they are u8"
)]
pub(crate) fn select_account_delta(
    conn: &mut SqliteConnection,
    account_id: AccountId,
    block_start: BlockNumber,
    block_end: BlockNumber,
) -> Result<Option<AccountDelta>, DatabaseError> {
    let slot_updates = select_slot_updates_stmt(conn, account_id, block_start, block_end)?;
    let storage_map_updates =
        select_storage_map_updates_stmt(conn, account_id, block_start, block_end)?;
    let fungible_asset_deltas =
        select_fungible_asset_deltas_stmt(conn, account_id, block_start, block_end)?;
    let non_fungible_asset_updates =
        select_non_fungible_asset_updates_stmt(conn, account_id, block_start, block_end)?;

    let Some(nonce) = select_nonce_stmt(conn, account_id, block_start, block_end)? else {
        return Ok(None);
    };
    let nonce = nonce.try_into().map_err(DatabaseError::InvalidFelt)?;

    let storage_scalars =
        Result::<BTreeMap<u8, Word>, _>::from_iter(slot_updates.iter().map(|(slot, value)| {
            let felt = Word::read_from_bytes(value)?;
            Ok::<_, DatabaseError>((raw_sql_to_slot(*slot), felt))
        }))?;

    let mut storage_maps = BTreeMap::<u8, StorageMapDelta>::new();
    for StorageMapUpdateEntry { slot, key, value } in storage_map_updates {
        let key = Word::read_from_bytes(&key)?;
        let value = Word::read_from_bytes(&value)?;
        storage_maps.entry(slot as u8).or_default().insert(key, value);
    }

    let mut fungible = BTreeMap::<AccountId, i64>::new();
    for FungibleAssetDeltaEntry { faucet_id, value } in fungible_asset_deltas {
        let faucet_id = AccountId::read_from_bytes(&faucet_id)?;
        fungible.insert(faucet_id, value);
    }

    let mut non_fungible_delta = NonFungibleAssetDelta::default();
    for NonFungibleAssetDeltaEntry {
        vault_key: vault_key_asset,
        is_remove: action,
        ..
    } in non_fungible_asset_updates
    {
        let asset = NonFungibleAsset::read_from_bytes(&vault_key_asset)
            .map_err(|err| DatabaseError::DataCorrupted(err.to_string()))?;

        match action {
            0 => non_fungible_delta.add(asset)?,
            1 => non_fungible_delta.remove(asset)?,
            _ => {
                return Err(DatabaseError::DataCorrupted(format!(
                    "Invalid non-fungible asset delta action: {action}"
                )));
            },
        }
    }

    let storage = AccountStorageDelta::from_parts(storage_scalars, storage_maps)?;
    let vault = AccountVaultDelta::new(FungibleAssetDelta::new(fungible)?, non_fungible_delta);

    Ok(Some(AccountDelta::new(account_id, storage, vault, nonce)?))
}

pub(crate) fn select_nonce_stmt(
    conn: &mut SqliteConnection,
    account_id: AccountId,
    start_block_num: BlockNumber,
    end_block_num: BlockNumber,
) -> Result<Option<u64>, DatabaseError> {
    // SELECT
    //     SUM(nonce)
    // FROM
    //     account_deltas
    // WHERE
    //     account_id = ?1 AND block_num > ?2 AND block_num <= ?3
    let desired_account_id = account_id.to_bytes();
    let start_block_num = start_block_num.to_raw_sql();
    let end_block_num = end_block_num.to_raw_sql();

    // Note: The following does not work as anticipated for `BigInt` columns,
    // since `Foldable` for `BigInt` requires `Numeric`, which is only supported
    // with `numeric` and using `bigdecimal::BigDecimal`. It's a quite painful
    // to figure that out from the scattered comments and bits from the documentation.
    // Related <https://github.com/diesel-rs/diesel/discussions/4000>
    let maybe_nonce = SelectDsl::select(
        schema::account_deltas::table,
        // add type annotation for better error messages next time around someone tries to move to
        // `BigInt`
        diesel::dsl::sum::<diesel::sql_types::BigInt, _>(schema::account_deltas::nonce),
    )
    .filter(
        schema::account_deltas::account_id
            .eq(desired_account_id)
            .and(schema::account_deltas::block_num.gt(start_block_num))
            .and(schema::account_deltas::block_num.le(end_block_num)),
    )
    .get_result::<Option<BigIntSum>>(conn)
    .optional()?
    .flatten();

    maybe_nonce
        .map(|nonce_delta_sum| {
            let nonce = sql_sum_into::<i64, _>(&nonce_delta_sum, "account_deltas", "nonce")?;
            Ok::<_, DatabaseError>(raw_sql_to_nonce(nonce))
        })
        .transpose()
}

// Attention: A more complex query, utilizing aliases for nested queries
pub(crate) fn select_slot_updates_stmt(
    conn: &mut SqliteConnection,
    account_id_val: AccountId,
    start_block_num: BlockNumber,
    end_block_num: BlockNumber,
) -> Result<Vec<(i32, Vec<u8>)>, DatabaseError> {
    use schema::account_storage_slot_updates::dsl::{account_id, block_num, slot, value};

    // SELECT
    //     slot, value
    // FROM
    //     account_storage_slot_updates AS a
    // WHERE
    //     account_id = ?1 AND
    //     block_num > ?2 AND
    //     block_num <= ?3 AND
    //     NOT EXISTS(
    //         SELECT 1
    //         FROM account_storage_slot_updates AS b
    //         WHERE
    //             b.account_id = ?1 AND
    //             a.slot = b.slot AND
    //             a.block_num < b.block_num AND
    //             b.block_num <= ?3
    //     )
    let desired_account_id = account_id_val.to_bytes();
    let start_block_num = start_block_num.to_raw_sql();
    let end_block_num = end_block_num.to_raw_sql();

    // Alias the table for the inner and outer query
    let (a, b) = alias!(
        schema::account_storage_slot_updates as a,
        schema::account_storage_slot_updates as b
    );

    // Construct the NOT EXISTS subquery
    let subquery = b
        .filter(b.field(account_id).eq(&desired_account_id))
        .filter(a.field(slot).eq(b.field(slot))) // Correlated subquery: a.slot = b.slot
        .filter(a.field(block_num).lt(b.field(block_num))) // a.block_num < b.block_num
        .filter(b.field(block_num).le(end_block_num));

    // Construct the main query
    let results: Vec<(i32, Vec<u8>)> = SelectDsl::select(a, (a.field(slot), a.field(value)))
        .filter(a.field(account_id).eq(&desired_account_id))
        .filter(a.field(block_num).gt(start_block_num))
        .filter(a.field(block_num).le(end_block_num))
        .filter(diesel::dsl::not(diesel::dsl::exists(subquery))) // Apply the NOT EXISTS condition
        .load(conn)?;
    Ok(results)
}

#[derive(Debug, PartialEq, Eq, Clone, Queryable)]
pub(crate) struct StorageMapUpdateEntry {
    pub(crate) slot: i32,
    pub(crate) key: Vec<u8>,
    pub(crate) value: Vec<u8>,
}

#[allow(clippy::type_complexity)]
pub(crate) fn select_storage_map_updates_stmt(
    conn: &mut SqliteConnection,
    account_id_val: AccountId,
    start_block_num: BlockNumber,
    end_block_num: BlockNumber,
) -> Result<Vec<StorageMapUpdateEntry>, DatabaseError> {
    // SELECT
    //     slot, key, value
    // FROM
    //     account_storage_map_updates AS a
    // WHERE
    //     account_id = ?1 AND
    //     block_num > ?2 AND
    //     block_num <= ?3 AND
    //     NOT EXISTS(
    //         SELECT 1
    //         FROM account_storage_map_updates AS b
    //         WHERE
    //             b.account_id = ?1 AND
    //             a.slot = b.slot AND
    //             a.key = b.key AND
    //             a.block_num < b.block_num AND
    //             b.block_num <= ?3
    //     )
    use schema::account_storage_map_updates::dsl::{account_id, block_num, key, slot, value};

    let desired_account_id = account_id_val.to_bytes();
    let start_block_num = start_block_num.to_raw_sql();
    let end_block_num = end_block_num.to_raw_sql();

    // Alias the table for the inner and outer query
    let (a, b) = alias!(
        schema::account_storage_map_updates as a,
        schema::account_storage_map_updates as b
    );

    // Construct the NOT EXISTS subquery
    let subquery = b
        .filter(b.field(account_id).eq(&desired_account_id))
        .filter(a.field(slot).eq(b.field(slot))) // Correlated subquery: a.slot = b.slot
        .filter(a.field(block_num).lt(b.field(block_num))) // a.block_num < b.block_num
        .filter(b.field(block_num).le(end_block_num));

    // Construct the main query
    let res: Vec<StorageMapUpdateEntry> = SelectDsl::select(a, (a.field(slot), a.field(key), a.field(value)))
        .filter(a.field(account_id).eq(&desired_account_id))
        .filter(a.field(block_num).gt(start_block_num))
        .filter(a.field(block_num).le(end_block_num))
        .filter(diesel::dsl::not(diesel::dsl::exists(subquery))) // Apply the NOT EXISTS condition
        .load(conn)?;
    Ok(res)
}

#[derive(Debug, PartialEq, Eq, Clone, Queryable)]
pub(crate) struct FungibleAssetDeltaEntry {
    pub(crate) faucet_id: Vec<u8>,
    pub(crate) value: i64,
}

/// Obtain a list of fungible asset delta statements
pub(crate) fn select_fungible_asset_deltas_stmt(
    conn: &mut SqliteConnection,
    account_id: AccountId,
    start_block_num: BlockNumber,
    end_block_num: BlockNumber,
) -> Result<Vec<FungibleAssetDeltaEntry>, DatabaseError> {
    // SELECT
    //     faucet_id, SUM(delta)
    // FROM
    //     account_fungible_asset_deltas
    // WHERE
    //     account_id = ?1 AND
    //     block_num > ?2 AND
    //     block_num <= ?3
    // GROUP BY
    //     faucet_id
    let desired_account_id = account_id.to_bytes();
    let start_block_num = start_block_num.to_raw_sql();
    let end_block_num = end_block_num.to_raw_sql();

    let values: Vec<(Vec<u8>, Option<BigIntSum>)> = SelectDsl::select(
        schema::account_fungible_asset_deltas::table
            .filter(
                schema::account_fungible_asset_deltas::account_id
                    .eq(desired_account_id)
                    .and(schema::account_fungible_asset_deltas::block_num.gt(start_block_num))
                    .and(schema::account_fungible_asset_deltas::block_num.le(end_block_num)),
            )
            .group_by(schema::account_fungible_asset_deltas::faucet_id),
        (
            schema::account_fungible_asset_deltas::faucet_id,
            diesel::dsl::sum::<diesel::sql_types::BigInt, _>(
                schema::account_fungible_asset_deltas::delta,
            ),
        ),
    )
    .load(conn)?;
    let values = Result::<Vec<_>, _>::from_iter(values.into_iter().map(|(faucet_id, value)| {
        let value = value
            .map(|value| sql_sum_into::<i64, _>(&value, "fungible_asset_deltas", "delta"))
            .transpose()?
            .unwrap_or_default();
        Ok::<_, DatabaseError>(FungibleAssetDeltaEntry { faucet_id, value })
    }))?;
    Ok(values)
}

#[derive(Debug, PartialEq, Eq, Clone, Queryable)]
pub(crate) struct NonFungibleAssetDeltaEntry {
    pub(crate) block_num: i64,
    pub(crate) vault_key: Vec<u8>,
    pub(crate) is_remove: i32,
}

pub(crate) fn select_non_fungible_asset_updates_stmt(
    conn: &mut SqliteConnection,
    account_id: AccountId,
    start_block_num: BlockNumber,
    end_block_num: BlockNumber,
) -> Result<Vec<NonFungibleAssetDeltaEntry>, DatabaseError> {
    // SELECT
    //     block_num, vault_key, is_remove
    // FROM
    //     account_non_fungible_asset_updates
    // WHERE
    //     account_id = ?1 AND
    //     block_num > ?2 AND
    //     block_num <= ?3
    // ORDER BY
    //     block_num
    let desired_account_id = account_id.to_bytes();
    let start_block_num = start_block_num.to_raw_sql();
    let end_block_num = end_block_num.to_raw_sql();

    let entries = SelectDsl::select(
        schema::account_non_fungible_asset_updates::table,
        (
            schema::account_non_fungible_asset_updates::block_num,
            schema::account_non_fungible_asset_updates::vault_key,
            schema::account_non_fungible_asset_updates::is_remove,
        ),
    )
    .filter(
        schema::account_non_fungible_asset_updates::account_id
            .eq(desired_account_id)
            .and(schema::account_non_fungible_asset_updates::block_num.gt(start_block_num))
            .and(schema::account_non_fungible_asset_updates::block_num.le(end_block_num)),
    )
    .order(schema::account_non_fungible_asset_updates::block_num.asc())
    .get_results(conn)?;
    Ok(entries)
}

/// Select all the given block headers from the DB using the given [Connection].
///
/// # Note
///
/// Only returns the block headers that are actually present.
///
/// # Returns
pub fn select_block_headers(
    conn: &mut SqliteConnection,
    blocks: impl Iterator<Item = BlockNumber> + Send,
) -> Result<Vec<BlockHeader>, DatabaseError> {
    // The iterators are all deterministic, so is the conjunction.
    // All calling sites do it equivalently, hence the below holds.
    // <https://doc.rust-lang.org/src/core/slice/iter/macros.rs.html#195>
    // <https://doc.rust-lang.org/src/core/option.rs.html#2273>
    // And the conjunction is truthful:
    // <https://doc.rust-lang.org/src/core/iter/adapters/chain.rs.html#184>
    QueryParamBlockLimit::check(blocks.size_hint().0)?;

    // SELECT block_header FROM block_headers WHERE block_num IN rarray(?1)
    let blocks = Vec::from_iter(blocks.map(SqlTypeConvert::to_raw_sql));
    let raw_block_headers =
        QueryDsl::select(schema::block_headers::table, models::BlockHeaderRaw::as_select())
            .filter(schema::block_headers::block_num.eq_any(blocks))
            .load::<models::BlockHeaderRaw>(conn)?;
    vec_raw_try_into(raw_block_headers)
}

/// Select all block headers from the DB using the given [Connection].
///
/// # Returns
///
/// A vector of [`BlockHeader`] or an error.
pub fn select_all_block_headers(
    conn: &mut SqliteConnection,
) -> Result<Vec<BlockHeader>, DatabaseError> {
    // SELECT block_header FROM block_headers ORDER BY block_num ASC
    let raw_block_headers =
        QueryDsl::select(schema::block_headers::table, models::BlockHeaderRaw::as_select())
            .order(schema::block_headers::block_num.asc())
            .load::<models::BlockHeaderRaw>(conn)?;
    vec_raw_try_into(raw_block_headers)
}

/// Loads the state necessary for a state sync.
pub(crate) fn get_state_sync(
    conn: &mut SqliteConnection,
    since_block_number: BlockNumber,
    account_ids: Vec<AccountId>,
    note_tags: Vec<u32>,
) -> Result<StateSyncUpdate, StateSyncError> {
    // select notes since block by tag and sender
    let notes = select_notes_since_block_by_tag_and_sender(
        conn,
        since_block_number,
        &account_ids[..],
        &note_tags[..],
    )?;

    // select block header by block num
    let maybe_note_block_num = notes.first().map(|note| note.block_num);
    let block_header: BlockHeader = select_block_header_by_block_num(conn, maybe_note_block_num)?
        .ok_or_else(|| StateSyncError::EmptyBlockHeadersTable)?;

    // select accounts by block range
    let block_start = since_block_number.to_raw_sql();
    let block_end = block_header.block_num().to_raw_sql();
    let account_updates =
        select_accounts_by_block_range(conn, &account_ids, block_start, block_end)?;

    // select transactions by accounts and block range
    let transactions = select_transactions_by_accounts_and_block_range(
        conn,
        &account_ids,
        block_start,
        block_end,
    )?;
    Ok(StateSyncUpdate {
        notes,
        block_header,
        account_updates,
        transactions,
    })
}

/// Loads the data necessary for a note sync.
pub(crate) fn get_note_sync(
    conn: &mut SqliteConnection,
    block_num: BlockNumber,
    note_tags: &[u32],
) -> Result<NoteSyncUpdate, NoteSyncError> {
    QueryParamNoteTagLimit::check(note_tags.len()).map_err(DatabaseError::from)?;

    let notes = select_notes_since_block_by_tag_and_sender(conn, block_num, &[], note_tags)?;

    let block_header =
        select_block_header_by_block_num(conn, notes.first().map(|note| note.block_num))?
            .ok_or(NoteSyncError::EmptyBlockHeadersTable)?;
    Ok(NoteSyncUpdate { notes, block_header })
}

/// Select [`AccountSummary`] from the DB using the given [Connection], given that the account
/// update was done between `(block_start, block_end]`.
///
/// # Returns
///
/// The vector of [`AccountSummary`] with the matching accounts.
pub fn select_accounts_by_block_range(
    conn: &mut SqliteConnection,
    account_ids: &[AccountId],
    block_start: i64,
    block_end: i64,
) -> Result<Vec<AccountSummary>, DatabaseError> {
    QueryParamAccountIdLimit::check(account_ids.len())?;

    // SELECT
    //     account_id,
    //     account_commitment,
    //     block_num
    // FROM
    //     accounts
    // WHERE
    //     block_num > ?1 AND
    //     block_num <= ?2 AND
    //     account_id IN rarray(?3)
    // ORDER BY
    //     block_num ASC
    let desired_account_ids = serialize_vec(account_ids);
    let raw: Vec<AccountSummaryRaw> =
        SelectDsl::select(schema::accounts::table, AccountSummaryRaw::as_select())
            .filter(schema::accounts::block_num.gt(block_start))
            .filter(schema::accounts::block_num.le(block_end))
            .filter(schema::accounts::account_id.eq_any(desired_account_ids))
            .order(schema::accounts::block_num.asc())
            .load::<AccountSummaryRaw>(conn)?;
    // SAFETY `From` implies `TryFrom<Error=Infallible`, which is the case for `AccountSummaryRaw`
    // -> `AccountSummary`
    Ok(vec_raw_try_into(raw).unwrap())
}

pub fn select_transactions_by_accounts_and_block_range(
    conn: &mut SqliteConnection,
    account_ids: &[AccountId],
    block_start: i64,
    block_end: i64, // TODO migrate to BlockNumber as argument type
) -> Result<Vec<TransactionSummary>, DatabaseError> {
    QueryParamAccountIdLimit::check(account_ids.len())?;

    // SELECT
    //     account_id,
    //     block_num,
    //     transaction_id
    // FROM
    //     transactions
    // WHERE
    //     block_num > ?1 AND
    //     block_num <= ?2 AND
    //     account_id IN rarray(?3)
    // ORDER BY
    //     transaction_id ASC
    let desired_account_ids = serialize_vec(account_ids);
    let raw = SelectDsl::select(
        schema::transactions::table,
        (
            schema::transactions::account_id,
            schema::transactions::block_num,
            schema::transactions::transaction_id,
        ),
    )
    .filter(schema::transactions::block_num.gt(block_start))
    .filter(schema::transactions::block_num.le(block_end))
    .filter(schema::transactions::account_id.eq_any(desired_account_ids))
    .order(schema::transactions::transaction_id.asc())
    .load::<TransactionSummaryRaw>(conn)
    .map_err(DatabaseError::from)?;
    Ok(vec_raw_try_into(raw).unwrap())
}<|MERGE_RESOLUTION|>--- conflicted
+++ resolved
@@ -50,55 +50,14 @@
     SelectableHelper,
 };
 use crate::db::models::conv::{
-<<<<<<< HEAD
-    aux_to_raw_sql,
-    consumed_to_raw_sql,
-    execution_hint_to_raw_sql,
-    execution_mode_to_raw_sql,
-    fungible_delta_to_raw_sql,
-    idx_to_raw_sql,
-    network_account_prefix_to_raw_sql,
-    nonce_to_raw_sql,
-    note_type_to_raw_sql,
-=======
     SqlTypeConvert,
     fungible_delta_to_raw_sql,
     nonce_to_raw_sql,
->>>>>>> d54b2c2e
     nullifier_prefix_to_raw_sql,
     raw_sql_to_idx,
     raw_sql_to_nonce,
     raw_sql_to_slot,
     slot_to_raw_sql,
-<<<<<<< HEAD
-    tag_to_raw_sql,
-};
-use crate::db::models::{
-    AccountRaw,
-    AccountSummaryRaw,
-    BigIntSum,
-    ExpressionMethods,
-    NoteRecordRaw,
-    TransactionSummaryRaw,
-    block_number_to_raw_sql,
-    deserialize_raw_vec,
-    get_nullifier_prefix,
-    raw_sql_to_block_number,
-    serialize_vec,
-    sql_sum_into,
-    vec_raw_try_into,
-};
-use crate::db::{
-    NoteRecord,
-    NoteSyncRecord,
-    NoteSyncUpdate,
-    NullifierInfo,
-    Page,
-    StateSyncUpdate,
-    TransactionSummary,
-    schema,
-};
-=======
 };
 use crate::db::models::{
     AccountCodeRowInsert,
@@ -127,7 +86,6 @@
     TransactionSummary,
     schema,
 };
->>>>>>> d54b2c2e
 use crate::errors::{NoteSyncError, StateSyncError};
 
 /// Select notes matching the tags and account IDs search criteria using the given [Connection].
