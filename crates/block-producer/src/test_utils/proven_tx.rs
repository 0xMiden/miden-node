use std::ops::Range;

use itertools::Itertools;
use miden_air::HashFunction;
use miden_objects::{
    account::AccountId,
    block::BlockNumber,
<<<<<<< HEAD
    notes::{
        Note, NoteExecutionHint, NoteHeader, NoteInclusionProof, NoteMetadata, NoteType, Nullifier,
    },
=======
    note::{Note, NoteExecutionHint, NoteHeader, NoteMetadata, NoteType, Nullifier},
>>>>>>> fd85af8c
    transaction::{InputNote, OutputNote, ProvenTransaction, ProvenTransactionBuilder},
    vm::ExecutionProof,
    Digest, Felt, Hasher, ONE,
};
use rand::Rng;
use winterfell::Proof;

use super::MockPrivateAccount;
use crate::domain::transaction::AuthenticatedTransaction;

pub struct MockProvenTxBuilder {
    account_id: AccountId,
    initial_account_hash: Digest,
    final_account_hash: Digest,
    expiration_block_num: BlockNumber,
    output_notes: Option<Vec<OutputNote>>,
    input_notes: Option<Vec<InputNote>>,
    nullifiers: Option<Vec<Nullifier>>,
}

impl MockProvenTxBuilder {
    pub fn with_account_index(account_index: u32) -> Self {
        let mock_account: MockPrivateAccount = account_index.into();

        Self::with_account(mock_account.id, mock_account.states[0], mock_account.states[1])
    }

    /// Generates 3 random, sequential transactions acting on the same account.
    pub fn sequential() -> [AuthenticatedTransaction; 3] {
        let mut rng = rand::thread_rng();
        let mock_account: MockPrivateAccount<4> = rng.gen::<u32>().into();

        (0..3)
            .map(|i| {
                Self::with_account(
                    mock_account.id,
                    mock_account.states[i],
                    mock_account.states[i + 1],
                )
            })
            .map(|tx| AuthenticatedTransaction::from_inner(tx.build()))
            .collect_vec()
            .try_into()
            .expect("Sizes should match")
    }

    pub fn with_account(
        account_id: AccountId,
        initial_account_hash: Digest,
        final_account_hash: Digest,
    ) -> Self {
        Self {
            account_id,
            initial_account_hash,
            final_account_hash,
            expiration_block_num: u32::MAX.into(),
            output_notes: None,
            input_notes: None,
            nullifiers: None,
        }
    }

    #[must_use]
    pub fn unauthenticated_notes(mut self, notes: Vec<Note>) -> Self {
        self.input_notes = Some(notes.into_iter().map(InputNote::unauthenticated).collect());

        self
    }

    #[must_use]
    pub fn authenticated_notes(mut self, notes: Vec<(Note, NoteInclusionProof)>) -> Self {
        self.input_notes = Some(
            notes
                .into_iter()
                .map(|(note, proof)| InputNote::authenticated(note, proof))
                .collect(),
        );

        self
    }

    #[must_use]
    pub fn nullifiers(mut self, nullifiers: Vec<Nullifier>) -> Self {
        self.nullifiers = Some(nullifiers);

        self
    }

    #[must_use]
    pub fn expiration_block_num(mut self, expiration_block_num: BlockNumber) -> Self {
        self.expiration_block_num = expiration_block_num;

        self
    }

    #[must_use]
    pub fn output_notes(mut self, notes: Vec<OutputNote>) -> Self {
        self.output_notes = Some(notes);

        self
    }

    #[must_use]
    pub fn nullifiers_range(self, range: Range<u64>) -> Self {
        let nullifiers = range
            .map(|index| {
                let nullifier = Digest::from([ONE, ONE, ONE, Felt::new(index)]);

                Nullifier::from(nullifier)
            })
            .collect();

        self.nullifiers(nullifiers)
    }

    #[must_use]
    pub fn private_notes_created_range(self, range: Range<u64>) -> Self {
        let notes = range
            .map(|note_index| {
                let note_id = Hasher::hash(&note_index.to_be_bytes());
                let note_metadata = NoteMetadata::new(
                    self.account_id,
                    NoteType::Private,
                    0.into(),
                    NoteExecutionHint::none(),
                    ONE,
                )
                .unwrap();

                OutputNote::Header(NoteHeader::new(note_id.into(), note_metadata))
            })
            .collect();

        self.output_notes(notes)
    }

    pub fn build(self) -> ProvenTransaction {
        ProvenTransactionBuilder::new(
            self.account_id,
            self.initial_account_hash,
            self.final_account_hash,
            Digest::default(),
            self.expiration_block_num,
            ExecutionProof::new(Proof::new_dummy(), HashFunction::Blake3_192),
        )
        .add_input_notes(self.input_notes.unwrap_or_default())
        .add_input_notes(self.nullifiers.unwrap_or_default())
        .add_output_notes(self.output_notes.unwrap_or_default())
        .build()
        .unwrap()
    }
}

pub fn mock_proven_tx(
    account_index: u8,
    unauthenticated_notes: Vec<Note>,
    output_notes: Vec<OutputNote>,
) -> ProvenTransaction {
    MockProvenTxBuilder::with_account_index(account_index.into())
        .unauthenticated_notes(unauthenticated_notes)
        .output_notes(output_notes)
        .build()
}<|MERGE_RESOLUTION|>--- conflicted
+++ resolved
@@ -5,13 +5,9 @@
 use miden_objects::{
     account::AccountId,
     block::BlockNumber,
-<<<<<<< HEAD
-    notes::{
+    note::{
         Note, NoteExecutionHint, NoteHeader, NoteInclusionProof, NoteMetadata, NoteType, Nullifier,
     },
-=======
-    note::{Note, NoteExecutionHint, NoteHeader, NoteMetadata, NoteType, Nullifier},
->>>>>>> fd85af8c
     transaction::{InputNote, OutputNote, ProvenTransaction, ProvenTransactionBuilder},
     vm::ExecutionProof,
     Digest, Felt, Hasher, ONE,
