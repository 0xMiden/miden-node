use std::path::PathBuf;

mod metrics;
mod seeding;
mod sync_request;
use clap::{Parser, Subcommand};
<<<<<<< HEAD
use futures::{StreamExt, stream};
use metrics::Metrics;
use miden_air::{FieldElement, HashFunction};
use miden_block_prover::LocalBlockProver;
use miden_lib::{
    account::{auth::RpoFalcon512, faucets::BasicFungibleFaucet, wallets::BasicWallet},
    note::create_p2id_note,
    utils::Serializable,
};
use miden_node_block_producer::store::StoreClient;
use miden_node_proto::{
    domain::batch::BatchInputs,
    generated::{
        account as account_proto, requests::SyncStateRequest, store::api_client::ApiClient,
    },
};
use miden_node_store::{GENESIS_STATE_FILENAME, genesis::GenesisState, server::Store};
use miden_node_utils::tracing::grpc::OtelInterceptor;
use miden_objects::{
    Felt,
    account::{
        Account, AccountBuilder, AccountId, AccountIdAnchor, AccountStorageMode, AccountType,
    },
    asset::{Asset, FungibleAsset, TokenSymbol},
    batch::{BatchAccountUpdate, BatchId, ProvenBatch},
    block::{BlockHeader, BlockInputs, BlockNumber, ProposedBlock, ProvenBlock},
    crypto::{
        dsa::rpo_falcon512::{PublicKey, SecretKey},
        rand::RpoRandomCoin,
    },
    note::{Note, NoteExecutionMode, NoteHeader, NoteId, NoteInclusionProof, NoteTag},
    transaction::{InputNote, InputNotes, OutputNote, ProvenTransaction, ProvenTransactionBuilder},
    vm::ExecutionProof,
};
use rand::Rng;
use rayon::{
    iter::{IntoParallelIterator, ParallelIterator},
    prelude::ParallelSlice,
};
use tokio::{fs, io::AsyncWriteExt, net::TcpListener, task};
use tonic::{service::interceptor::InterceptedService, transport::Channel};
use winterfell::Proof;

// CONSTANTS
// ================================================================================================

const BATCHES_PER_BLOCK: usize = 16;
const TRANSACTIONS_PER_BATCH: usize = 16;

const STORE_FILENAME: &str = "miden-store.sqlite3";
const ACCOUNTS_FILENAME: &str = "accounts.txt";

// CLI
// ================================================================================================
=======
use seeding::seed_store;
use sync_request::bench_sync_request;
>>>>>>> 531283ad

#[derive(Parser)]
#[command(version)]
pub struct Cli {
    #[command(subcommand)]
    pub command: Command,
}

#[derive(Subcommand)]
pub enum Command {
    /// Create and store blocks into the store. Create a given number of accounts, where each
    /// account consumes a note created from a faucet.
    SeedStore {
        /// Directory in which to store the database and raw block data. If the directory contains
        /// a database dump file, it will be replaced.
        #[arg(short, long, value_name = "DATA_DIRECTORY")]
        data_directory: PathBuf,

        /// Number of accounts to create.
        #[arg(short, long, value_name = "NUM_ACCOUNTS")]
        num_accounts: usize,

        /// Percentage of accounts that will be created as public accounts. The rest will be
        /// private accounts.
        #[arg(short, long, value_name = "PUBLIC_ACCOUNTS_PERCENTAGE", default_value = "0")]
        public_accounts_percentage: u8,
    },

    /// Benchmark the performance of the sync request.
    BenchSyncRequest {
        /// Directory that contains the database dump file.
        #[arg(short, long, value_name = "DATA_DIRECTORY")]
        data_directory: PathBuf,

        /// Iterations of the sync request.
        #[arg(short, long, value_name = "ITERATIONS", default_value = "1")]
        iterations: usize,

        /// Concurrency level of the sync request. Represents the number of request that
        /// can be sent in parallel.
        #[arg(short, long, value_name = "CONCURRENCY", default_value = "1")]
        concurrency: usize,
    },
}

#[tokio::main]
async fn main() {
    let cli = Cli::parse();

    match cli.command {
        Command::SeedStore {
            data_directory,
            num_accounts,
            public_accounts_percentage,
        } => {
            seed_store(data_directory, num_accounts, public_accounts_percentage).await;
        },
        Command::BenchSyncRequest { data_directory, iterations, concurrency } => {
            bench_sync_request(data_directory, iterations, concurrency).await;
        },
    }
<<<<<<< HEAD
}

// SEED STORE
// ================================================================================================

/// Seeds the store with a given number of accounts.
async fn seed_store(data_directory: PathBuf, num_accounts: usize, public_accounts_percentage: u8) {
    let start = Instant::now();

    let genesis_filepath = data_directory.join(GENESIS_STATE_FILENAME);
    let database_filepath = data_directory.join(STORE_FILENAME);
    let accounts_filepath = data_directory.join(ACCOUNTS_FILENAME);

    // if the data_directory does not exist, create it
    if !data_directory.exists() {
        fs::create_dir_all(&data_directory)
            .await
            .expect("Failed to create data directory");
    }

    // if the database file exists, remove it
    if database_filepath.exists() {
        fs::remove_file(&database_filepath)
            .await
            .expect("Failed to remove database file");
    }

    // generate the faucet account and the genesis state
    let faucet = create_faucet();
    let genesis_state = GenesisState::new(vec![faucet.clone()], 1, 1);
    fs::write(&genesis_filepath, genesis_state.to_bytes())
        .await
        .expect("Failed to write genesis state");

    let store_api_client = start_store(data_directory).await;
    let store_client = StoreClient::new(store_api_client);

    // start generating blocks
    let genesis_header = genesis_state.into_block().unwrap();
    let metrics = generate_blocks(
        num_accounts,
        public_accounts_percentage,
        faucet,
        genesis_header,
        &store_client,
        database_filepath,
        accounts_filepath,
    )
    .await;

    println!("Total time: {:.3} seconds", start.elapsed().as_secs_f64());
    println!("{metrics}");
}

/// Generates batches of transactions to be inserted into the store.
///
/// The first transaction in each batch sends assets from the faucet to 255 accounts.
/// The rest of the transactions consume the notes created by the faucet in the previous block.
async fn generate_blocks(
    num_accounts: usize,
    public_accounts_percentage: u8,
    mut faucet: Account,
    genesis_block: ProvenBlock,
    store_client: &StoreClient,
    database_filepath: PathBuf,
    accounts_filepath: PathBuf,
) -> Metrics {
    // Each block is composed of [`BATCHES_PER_BLOCK`] batches, and each batch is composed of
    // [`TRANSACTIONS_PER_BATCH`] txs. The first note of the block is always a send assets tx
    // from the faucet to (BATCHES_PER_BLOCK * TRANSACTIONS_PER_BATCH) - 1 accounts. The rest of
    // the notes are consume note txs from the (BATCHES_PER_BLOCK * TRANSACTIONS_PER_BATCH) - 1
    // accounts that were minted in the previous block.
    let mut metrics = Metrics::new(database_filepath);
    let mut account_ids = vec![];

    let mut consume_notes_txs = vec![];

    let consumes_per_block = TRANSACTIONS_PER_BATCH * BATCHES_PER_BLOCK - 1;
    #[allow(clippy::cast_sign_loss, clippy::cast_precision_loss)]
    let num_public_accounts = (consumes_per_block as f64
        * (f64::from(public_accounts_percentage) / 100.0))
        .round() as usize;
    let num_private_accounts = consumes_per_block - num_public_accounts;
    // +1 to account for the first block with the send assets tx only
    let total_blocks = (num_accounts / consumes_per_block) + 1;

    // share random coin seed and key pair for all accounts to avoid key generation overhead
    let coin_seed: [u64; 4] = rand::rng().random();
    let rng = Arc::new(Mutex::new(RpoRandomCoin::new(coin_seed.map(Felt::new))));
    let key_pair = {
        let mut rng = rng.lock().unwrap();
        SecretKey::with_rng(&mut *rng)
    };

    let mut prev_block = genesis_block.clone();
    let mut current_anchor_header = genesis_block.header().clone();

    for i in 0..total_blocks {
        let mut block_txs = Vec::with_capacity(BATCHES_PER_BLOCK * TRANSACTIONS_PER_BATCH);

        // create public accounts and notes that mint assets for these accounts
        let (pub_accounts, pub_notes) = create_accounts_and_notes(
            num_public_accounts,
            AccountStorageMode::Private,
            &current_anchor_header,
            &key_pair,
            &rng,
            faucet.id(),
            i,
        );

        // create private accounts and notes that mint assets for these accounts
        let (priv_accounts, priv_notes) = create_accounts_and_notes(
            num_private_accounts,
            AccountStorageMode::Private,
            &current_anchor_header,
            &key_pair,
            &rng,
            faucet.id(),
            i,
        );

        let notes = [pub_notes, priv_notes].concat();
        let accounts = [pub_accounts, priv_accounts].concat();
        account_ids.extend(accounts.iter().map(Account::id));

        // create the tx that creates the notes
        let emit_note_tx = create_emit_note_tx(prev_block.header(), &mut faucet, notes.clone());

        // collect all the txs
        block_txs.push(emit_note_tx);
        block_txs.extend(consume_notes_txs);

        // create the batches with [TRANSACTIONS_PER_BATCH] txs each
        let batches: Vec<ProvenBatch> = block_txs
            .par_chunks(TRANSACTIONS_PER_BATCH)
            .map(|txs| create_batch(txs, prev_block.header()))
            .collect();

        // create the block and send it to the store
        let block_inputs = get_block_inputs(store_client, &batches, &mut metrics).await;

        // update blocks
        prev_block = apply_block(batches, block_inputs, store_client, &mut metrics).await;
        if current_anchor_header.block_epoch() != prev_block.header().block_epoch() {
            current_anchor_header = prev_block.header().clone();
        }

        // create the consume notes txs to be used in the next block
        let batch_inputs =
            get_batch_inputs(store_client, prev_block.header(), &notes, &mut metrics).await;
        consume_notes_txs = create_consume_note_txs(
            prev_block.header(),
            accounts,
            notes,
            &batch_inputs.note_proofs,
        );

        // track store size every 50 blocks
        if i % 50 == 0 {
            metrics.record_store_size();
        }
    }

    // dump account ids to a file
    let mut file = fs::File::create(accounts_filepath).await.unwrap();
    for id in account_ids {
        file.write_all(format!("{id}\n").as_bytes()).await.unwrap();
    }

    metrics
}

/// Given a list of batches and block inputs, creates a `ProvenBlock` and sends it to the store.
/// Tracks the insertion time on the metrics.
///
/// Returns the the inserted block.
async fn apply_block(
    batches: Vec<ProvenBatch>,
    block_inputs: BlockInputs,
    store_client: &StoreClient,
    metrics: &mut Metrics,
) -> ProvenBlock {
    let proposed_block = ProposedBlock::new(block_inputs, batches).unwrap();
    let proven_block = LocalBlockProver::new(0)
        .prove_without_batch_verification(proposed_block)
        .unwrap();
    let block_size: usize = proven_block.to_bytes().len();

    let start = Instant::now();
    store_client.apply_block(&proven_block).await.unwrap();
    metrics.track_block_insertion(start.elapsed(), block_size);

    proven_block
}

// HELPER FUNCTIONS
// ================================================================================================

/// Creates `num_accounts` accounts, and for each one creates a note that mint assets.
///
/// Returns a tuple with:
/// - The list of new accounts
/// - The list of new notes
fn create_accounts_and_notes(
    num_accounts: usize,
    storage_mode: AccountStorageMode,
    anchor_block: &BlockHeader,
    key_pair: &SecretKey,
    rng: &Arc<Mutex<RpoRandomCoin>>,
    faucet_id: AccountId,
    block_num: usize,
) -> (Vec<Account>, Vec<Note>) {
    (0..num_accounts)
        .into_par_iter()
        .map(|account_index| {
            let account = create_account(
                anchor_block,
                key_pair.public_key(),
                ((block_num * num_accounts) + account_index) as u64,
                storage_mode,
            );
            let note = {
                let mut rng = rng.lock().unwrap();
                create_note(faucet_id, account.id(), &mut rng)
            };
            (account, note)
        })
        .collect()
}

/// Creates a public P2ID note containing 10 tokens of the fungible asset associated with the
/// specified `faucet_id` and sent to the specified target account.
fn create_note(faucet_id: AccountId, target_id: AccountId, rng: &mut RpoRandomCoin) -> Note {
    let asset = Asset::Fungible(FungibleAsset::new(faucet_id, 10).unwrap());
    create_p2id_note(
        faucet_id,
        target_id,
        vec![asset],
        miden_objects::note::NoteType::Public,
        Felt::default(),
        rng,
    )
    .expect("note creation failed")
}

/// Creates a new private account with a given public key and anchor block. Generates the seed from
/// the given index.
fn create_account(
    anchor_block: &BlockHeader,
    public_key: PublicKey,
    index: u64,
    storage_mode: AccountStorageMode,
) -> Account {
    let init_seed: Vec<_> = index.to_be_bytes().into_iter().chain([0u8; 24]).collect();
    let (new_account, _) = AccountBuilder::new(init_seed.try_into().unwrap())
        .anchor(anchor_block.try_into().unwrap())
        .account_type(AccountType::RegularAccountImmutableCode)
        .storage_mode(storage_mode)
        .with_component(RpoFalcon512::new(public_key))
        .with_component(BasicWallet)
        .build()
        .unwrap();
    new_account
}

/// Creates a new faucet account.
fn create_faucet() -> Account {
    let coin_seed: [u64; 4] = rand::rng().random();
    let mut rng = RpoRandomCoin::new(coin_seed.map(Felt::new));
    let key_pair = SecretKey::with_rng(&mut rng);
    let init_seed = [0_u8; 32];

    let token_symbol = TokenSymbol::new("TEST").unwrap();
    let (new_faucet, _seed) = AccountBuilder::new(init_seed)
        .anchor(AccountIdAnchor::PRE_GENESIS)
        .account_type(AccountType::FungibleFaucet)
        .storage_mode(AccountStorageMode::Private)
        .with_component(RpoFalcon512::new(key_pair.public_key()))
        .with_component(BasicFungibleFaucet::new(token_symbol, 2, Felt::new(u64::MAX)).unwrap())
        .build()
        .unwrap();
    new_faucet
}

/// Creates a proven batch from a list of transactions and a reference block.
fn create_batch(txs: &[ProvenTransaction], block_ref: &BlockHeader) -> ProvenBatch {
    let account_updates = txs
        .iter()
        .map(|tx| (tx.account_id(), BatchAccountUpdate::from_transaction(tx)))
        .collect();
    let input_notes = txs.iter().flat_map(|tx| tx.input_notes().iter().cloned()).collect();
    let output_notes = txs.iter().flat_map(|tx| tx.output_notes().iter().cloned()).collect();
    ProvenBatch::new_unchecked(
        BatchId::from_transactions(txs.iter()),
        block_ref.commitment(),
        block_ref.block_num(),
        account_updates,
        InputNotes::new(input_notes).unwrap(),
        output_notes,
        BlockNumber::from(u32::MAX),
    )
}

/// For each pair of account and note, creates a transaction that consumes the note.
fn create_consume_note_txs(
    block_ref: &BlockHeader,
    accounts: Vec<Account>,
    notes: Vec<Note>,
    note_proofs: &BTreeMap<NoteId, NoteInclusionProof>,
) -> Vec<ProvenTransaction> {
    accounts
        .into_iter()
        .zip(notes)
        .map(|(mut account, note)| {
            let inclusion_proof = note_proofs.get(&note.id()).unwrap();
            create_consume_note_tx(
                block_ref,
                &mut account,
                InputNote::authenticated(note, inclusion_proof.clone()),
            )
        })
        .collect()
}

/// Creates a transaction that creates an account and consumes the given input note.
///
/// The account is updated with the assets from the input note, and the nonce is set to 1.
fn create_consume_note_tx(
    block_ref: &BlockHeader,
    account: &mut Account,
    input_note: InputNote,
) -> ProvenTransaction {
    let init_hash = account.init_commitment();

    input_note.note().assets().iter().for_each(|asset| {
        account.vault_mut().add_asset(*asset).unwrap();
    });
    account.set_nonce(Felt::ONE).unwrap();

    ProvenTransactionBuilder::new(
        account.id(),
        init_hash,
        account.commitment(),
        block_ref.block_num(),
        block_ref.commitment(),
        u32::MAX.into(),
        ExecutionProof::new(Proof::new_dummy(), HashFunction::default()),
    )
    .add_input_notes(vec![input_note])
    .build()
    .unwrap()
}

/// Creates a transaction from the faucet that creates the given output notes.
/// Updates the faucet account to increase the issuance slot and it's nonce.
fn create_emit_note_tx(
    block_ref: &BlockHeader,
    faucet: &mut Account,
    output_notes: Vec<Note>,
) -> ProvenTransaction {
    let initial_account_hash = faucet.commitment();

    let slot = faucet.storage().get_item(2).unwrap();
    faucet
        .storage_mut()
        .set_item(0, [slot[0], slot[1], slot[2], slot[3] + Felt::new(10)])
        .unwrap();
    faucet.set_nonce(faucet.nonce() + Felt::ONE).unwrap();

    ProvenTransactionBuilder::new(
        faucet.id(),
        initial_account_hash,
        faucet.commitment(),
        block_ref.block_num(),
        block_ref.commitment(),
        u32::MAX.into(),
        ExecutionProof::new(Proof::new_dummy(), HashFunction::default()),
    )
    .add_output_notes(output_notes.into_iter().map(OutputNote::Full).collect::<Vec<OutputNote>>())
    .build()
    .unwrap()
}

/// Gets the batch inputs from the store and tracks the query time on the metrics.
async fn get_batch_inputs(
    store_client: &StoreClient,
    block_ref: &BlockHeader,
    notes: &[Note],
    metrics: &mut Metrics,
) -> BatchInputs {
    let start = Instant::now();
    // Mark every note as unauthenticated, so that the store returns the inclusion proofs for all of
    // them
    let batch_inputs = store_client
        .get_batch_inputs(
            vec![(block_ref.block_num(), block_ref.commitment())].into_iter(),
            notes.iter().map(Note::id),
        )
        .await
        .unwrap();
    metrics.add_get_batch_inputs(start.elapsed());
    batch_inputs
}

/// Gets the block inputs from the store and tracks the query time on the metrics.
async fn get_block_inputs(
    store_client: &StoreClient,
    batches: &[ProvenBatch],
    metrics: &mut Metrics,
) -> BlockInputs {
    let start = Instant::now();
    let inputs = store_client
        .get_block_inputs(
            batches.iter().flat_map(ProvenBatch::updated_accounts),
            batches.iter().flat_map(ProvenBatch::created_nullifiers),
            batches.iter().flat_map(|batch| {
                batch
                    .input_notes()
                    .into_iter()
                    .filter_map(|note| note.header().map(NoteHeader::id))
            }),
            batches.iter().map(ProvenBatch::reference_block_num),
        )
        .await
        .unwrap();
    let get_block_inputs_time = start.elapsed();
    metrics.add_get_block_inputs(get_block_inputs_time);
    inputs
}

/// Starts a store from a data directory on a random port. Returns the store API client.
async fn start_store(
    data_directory: PathBuf,
) -> ApiClient<InterceptedService<Channel, OtelInterceptor>> {
    let store_addr = {
        let grpc_store = TcpListener::bind("127.0.0.1:0").await.expect("Failed to bind store");
        let store_addr = grpc_store.local_addr().expect("Failed to get store address");
        let store = Store::init(grpc_store, data_directory).await.expect("Failed to init store");
        task::spawn(async move { store.serve().await.context("Serving store") });
        store_addr
    };

    let channel = tonic::transport::Endpoint::try_from(format!("http://{store_addr}",))
        .unwrap()
        .connect()
        .await
        .expect("Failed to connect to store");

    ApiClient::with_interceptor(channel, OtelInterceptor)
}

// BENCH SYNC STATE
// ================================================================================================

/// Sends multiple sync requests to the store and measures the performance.
async fn bench_sync_request(data_directory: PathBuf, iterations: usize, concurrency: usize) {
    let start = Instant::now();
    let accounts_file = data_directory.join(ACCOUNTS_FILENAME);

    let store_api_client = start_store(data_directory).await;

    let accounts = fs::read_to_string(accounts_file).await.unwrap();
    let accounts: Vec<&str> = accounts.lines().collect();
    let mut account_ids = accounts.iter().cycle();

    let tasks = stream::iter(0..iterations)
        .map(|_| {
            let mut api_client = store_api_client.clone();

            // take 3 account IDs
            let account_id_1 = (*account_ids.next().unwrap()).to_string();
            let account_id_2 = (*account_ids.next().unwrap()).to_string();
            let account_id_3 = (*account_ids.next().unwrap()).to_string();
            let account_batch = vec![account_id_1, account_id_2, account_id_3];

            tokio::spawn(async move {
                send_sync_request(&mut api_client, account_batch).await
            })
        })
        .buffer_unordered(concurrency) // ensures at most `concurrency` tasks run at the same time
        .collect::<Vec<_>>()
        .await;

    let timers_accumulator: Vec<Duration> = tasks.into_iter().map(|res| res.unwrap()).collect();

    let elapsed = start.elapsed();
    println!("Total sync request took: {elapsed:?}");

    let avg_time = timers_accumulator.iter().sum::<Duration>() / iterations as u32;
    println!("Average sync request took: {avg_time:?}");

    let p95_time = compute_percentile(timers_accumulator, 95);
    println!("p95 latency: {p95_time:?}");
}

/// Sends a single sync request to the store and returns the elapsed time.
async fn send_sync_request(
    api_client: &mut ApiClient<InterceptedService<Channel, OtelInterceptor>>,
    account_ids: Vec<String>,
) -> Duration {
    let account_ids = account_ids
        .iter()
        .map(|id| AccountId::from_hex(id).unwrap())
        .collect::<Vec<_>>();

    let note_tags = account_ids
        .iter()
        .map(|id| u32::from(NoteTag::from_account_id(*id, NoteExecutionMode::Local).unwrap()))
        .collect::<Vec<_>>();

    let account_ids = account_ids
        .iter()
        .map(|id| account_proto::AccountId { id: id.to_bytes() })
        .collect::<Vec<_>>();

    let sync_request = SyncStateRequest { block_num: 0, note_tags, account_ids };

    let start = Instant::now();
    let sync_state_result = api_client.sync_state(sync_request).await;
    let elapsed = start.elapsed();

    assert!(sync_state_result.is_ok());
    elapsed
}

/// Computes a percentile from a list of durations.
fn compute_percentile(mut times: Vec<Duration>, percentile: u32) -> Duration {
    if times.is_empty() {
        return Duration::ZERO;
    }

    times.sort_unstable();

    let index = ((percentile as f64 / 100.0) * times.len() as f64).ceil() as usize;
    times[index.min(times.len() - 1)]
=======
>>>>>>> 531283ad
}<|MERGE_RESOLUTION|>--- conflicted
+++ resolved
@@ -4,65 +4,8 @@
 mod seeding;
 mod sync_request;
 use clap::{Parser, Subcommand};
-<<<<<<< HEAD
-use futures::{StreamExt, stream};
-use metrics::Metrics;
-use miden_air::{FieldElement, HashFunction};
-use miden_block_prover::LocalBlockProver;
-use miden_lib::{
-    account::{auth::RpoFalcon512, faucets::BasicFungibleFaucet, wallets::BasicWallet},
-    note::create_p2id_note,
-    utils::Serializable,
-};
-use miden_node_block_producer::store::StoreClient;
-use miden_node_proto::{
-    domain::batch::BatchInputs,
-    generated::{
-        account as account_proto, requests::SyncStateRequest, store::api_client::ApiClient,
-    },
-};
-use miden_node_store::{GENESIS_STATE_FILENAME, genesis::GenesisState, server::Store};
-use miden_node_utils::tracing::grpc::OtelInterceptor;
-use miden_objects::{
-    Felt,
-    account::{
-        Account, AccountBuilder, AccountId, AccountIdAnchor, AccountStorageMode, AccountType,
-    },
-    asset::{Asset, FungibleAsset, TokenSymbol},
-    batch::{BatchAccountUpdate, BatchId, ProvenBatch},
-    block::{BlockHeader, BlockInputs, BlockNumber, ProposedBlock, ProvenBlock},
-    crypto::{
-        dsa::rpo_falcon512::{PublicKey, SecretKey},
-        rand::RpoRandomCoin,
-    },
-    note::{Note, NoteExecutionMode, NoteHeader, NoteId, NoteInclusionProof, NoteTag},
-    transaction::{InputNote, InputNotes, OutputNote, ProvenTransaction, ProvenTransactionBuilder},
-    vm::ExecutionProof,
-};
-use rand::Rng;
-use rayon::{
-    iter::{IntoParallelIterator, ParallelIterator},
-    prelude::ParallelSlice,
-};
-use tokio::{fs, io::AsyncWriteExt, net::TcpListener, task};
-use tonic::{service::interceptor::InterceptedService, transport::Channel};
-use winterfell::Proof;
-
-// CONSTANTS
-// ================================================================================================
-
-const BATCHES_PER_BLOCK: usize = 16;
-const TRANSACTIONS_PER_BATCH: usize = 16;
-
-const STORE_FILENAME: &str = "miden-store.sqlite3";
-const ACCOUNTS_FILENAME: &str = "accounts.txt";
-
-// CLI
-// ================================================================================================
-=======
 use seeding::seed_store;
 use sync_request::bench_sync_request;
->>>>>>> 531283ad
 
 #[derive(Parser)]
 #[command(version)]
@@ -124,543 +67,4 @@
             bench_sync_request(data_directory, iterations, concurrency).await;
         },
     }
-<<<<<<< HEAD
-}
-
-// SEED STORE
-// ================================================================================================
-
-/// Seeds the store with a given number of accounts.
-async fn seed_store(data_directory: PathBuf, num_accounts: usize, public_accounts_percentage: u8) {
-    let start = Instant::now();
-
-    let genesis_filepath = data_directory.join(GENESIS_STATE_FILENAME);
-    let database_filepath = data_directory.join(STORE_FILENAME);
-    let accounts_filepath = data_directory.join(ACCOUNTS_FILENAME);
-
-    // if the data_directory does not exist, create it
-    if !data_directory.exists() {
-        fs::create_dir_all(&data_directory)
-            .await
-            .expect("Failed to create data directory");
-    }
-
-    // if the database file exists, remove it
-    if database_filepath.exists() {
-        fs::remove_file(&database_filepath)
-            .await
-            .expect("Failed to remove database file");
-    }
-
-    // generate the faucet account and the genesis state
-    let faucet = create_faucet();
-    let genesis_state = GenesisState::new(vec![faucet.clone()], 1, 1);
-    fs::write(&genesis_filepath, genesis_state.to_bytes())
-        .await
-        .expect("Failed to write genesis state");
-
-    let store_api_client = start_store(data_directory).await;
-    let store_client = StoreClient::new(store_api_client);
-
-    // start generating blocks
-    let genesis_header = genesis_state.into_block().unwrap();
-    let metrics = generate_blocks(
-        num_accounts,
-        public_accounts_percentage,
-        faucet,
-        genesis_header,
-        &store_client,
-        database_filepath,
-        accounts_filepath,
-    )
-    .await;
-
-    println!("Total time: {:.3} seconds", start.elapsed().as_secs_f64());
-    println!("{metrics}");
-}
-
-/// Generates batches of transactions to be inserted into the store.
-///
-/// The first transaction in each batch sends assets from the faucet to 255 accounts.
-/// The rest of the transactions consume the notes created by the faucet in the previous block.
-async fn generate_blocks(
-    num_accounts: usize,
-    public_accounts_percentage: u8,
-    mut faucet: Account,
-    genesis_block: ProvenBlock,
-    store_client: &StoreClient,
-    database_filepath: PathBuf,
-    accounts_filepath: PathBuf,
-) -> Metrics {
-    // Each block is composed of [`BATCHES_PER_BLOCK`] batches, and each batch is composed of
-    // [`TRANSACTIONS_PER_BATCH`] txs. The first note of the block is always a send assets tx
-    // from the faucet to (BATCHES_PER_BLOCK * TRANSACTIONS_PER_BATCH) - 1 accounts. The rest of
-    // the notes are consume note txs from the (BATCHES_PER_BLOCK * TRANSACTIONS_PER_BATCH) - 1
-    // accounts that were minted in the previous block.
-    let mut metrics = Metrics::new(database_filepath);
-    let mut account_ids = vec![];
-
-    let mut consume_notes_txs = vec![];
-
-    let consumes_per_block = TRANSACTIONS_PER_BATCH * BATCHES_PER_BLOCK - 1;
-    #[allow(clippy::cast_sign_loss, clippy::cast_precision_loss)]
-    let num_public_accounts = (consumes_per_block as f64
-        * (f64::from(public_accounts_percentage) / 100.0))
-        .round() as usize;
-    let num_private_accounts = consumes_per_block - num_public_accounts;
-    // +1 to account for the first block with the send assets tx only
-    let total_blocks = (num_accounts / consumes_per_block) + 1;
-
-    // share random coin seed and key pair for all accounts to avoid key generation overhead
-    let coin_seed: [u64; 4] = rand::rng().random();
-    let rng = Arc::new(Mutex::new(RpoRandomCoin::new(coin_seed.map(Felt::new))));
-    let key_pair = {
-        let mut rng = rng.lock().unwrap();
-        SecretKey::with_rng(&mut *rng)
-    };
-
-    let mut prev_block = genesis_block.clone();
-    let mut current_anchor_header = genesis_block.header().clone();
-
-    for i in 0..total_blocks {
-        let mut block_txs = Vec::with_capacity(BATCHES_PER_BLOCK * TRANSACTIONS_PER_BATCH);
-
-        // create public accounts and notes that mint assets for these accounts
-        let (pub_accounts, pub_notes) = create_accounts_and_notes(
-            num_public_accounts,
-            AccountStorageMode::Private,
-            &current_anchor_header,
-            &key_pair,
-            &rng,
-            faucet.id(),
-            i,
-        );
-
-        // create private accounts and notes that mint assets for these accounts
-        let (priv_accounts, priv_notes) = create_accounts_and_notes(
-            num_private_accounts,
-            AccountStorageMode::Private,
-            &current_anchor_header,
-            &key_pair,
-            &rng,
-            faucet.id(),
-            i,
-        );
-
-        let notes = [pub_notes, priv_notes].concat();
-        let accounts = [pub_accounts, priv_accounts].concat();
-        account_ids.extend(accounts.iter().map(Account::id));
-
-        // create the tx that creates the notes
-        let emit_note_tx = create_emit_note_tx(prev_block.header(), &mut faucet, notes.clone());
-
-        // collect all the txs
-        block_txs.push(emit_note_tx);
-        block_txs.extend(consume_notes_txs);
-
-        // create the batches with [TRANSACTIONS_PER_BATCH] txs each
-        let batches: Vec<ProvenBatch> = block_txs
-            .par_chunks(TRANSACTIONS_PER_BATCH)
-            .map(|txs| create_batch(txs, prev_block.header()))
-            .collect();
-
-        // create the block and send it to the store
-        let block_inputs = get_block_inputs(store_client, &batches, &mut metrics).await;
-
-        // update blocks
-        prev_block = apply_block(batches, block_inputs, store_client, &mut metrics).await;
-        if current_anchor_header.block_epoch() != prev_block.header().block_epoch() {
-            current_anchor_header = prev_block.header().clone();
-        }
-
-        // create the consume notes txs to be used in the next block
-        let batch_inputs =
-            get_batch_inputs(store_client, prev_block.header(), &notes, &mut metrics).await;
-        consume_notes_txs = create_consume_note_txs(
-            prev_block.header(),
-            accounts,
-            notes,
-            &batch_inputs.note_proofs,
-        );
-
-        // track store size every 50 blocks
-        if i % 50 == 0 {
-            metrics.record_store_size();
-        }
-    }
-
-    // dump account ids to a file
-    let mut file = fs::File::create(accounts_filepath).await.unwrap();
-    for id in account_ids {
-        file.write_all(format!("{id}\n").as_bytes()).await.unwrap();
-    }
-
-    metrics
-}
-
-/// Given a list of batches and block inputs, creates a `ProvenBlock` and sends it to the store.
-/// Tracks the insertion time on the metrics.
-///
-/// Returns the the inserted block.
-async fn apply_block(
-    batches: Vec<ProvenBatch>,
-    block_inputs: BlockInputs,
-    store_client: &StoreClient,
-    metrics: &mut Metrics,
-) -> ProvenBlock {
-    let proposed_block = ProposedBlock::new(block_inputs, batches).unwrap();
-    let proven_block = LocalBlockProver::new(0)
-        .prove_without_batch_verification(proposed_block)
-        .unwrap();
-    let block_size: usize = proven_block.to_bytes().len();
-
-    let start = Instant::now();
-    store_client.apply_block(&proven_block).await.unwrap();
-    metrics.track_block_insertion(start.elapsed(), block_size);
-
-    proven_block
-}
-
-// HELPER FUNCTIONS
-// ================================================================================================
-
-/// Creates `num_accounts` accounts, and for each one creates a note that mint assets.
-///
-/// Returns a tuple with:
-/// - The list of new accounts
-/// - The list of new notes
-fn create_accounts_and_notes(
-    num_accounts: usize,
-    storage_mode: AccountStorageMode,
-    anchor_block: &BlockHeader,
-    key_pair: &SecretKey,
-    rng: &Arc<Mutex<RpoRandomCoin>>,
-    faucet_id: AccountId,
-    block_num: usize,
-) -> (Vec<Account>, Vec<Note>) {
-    (0..num_accounts)
-        .into_par_iter()
-        .map(|account_index| {
-            let account = create_account(
-                anchor_block,
-                key_pair.public_key(),
-                ((block_num * num_accounts) + account_index) as u64,
-                storage_mode,
-            );
-            let note = {
-                let mut rng = rng.lock().unwrap();
-                create_note(faucet_id, account.id(), &mut rng)
-            };
-            (account, note)
-        })
-        .collect()
-}
-
-/// Creates a public P2ID note containing 10 tokens of the fungible asset associated with the
-/// specified `faucet_id` and sent to the specified target account.
-fn create_note(faucet_id: AccountId, target_id: AccountId, rng: &mut RpoRandomCoin) -> Note {
-    let asset = Asset::Fungible(FungibleAsset::new(faucet_id, 10).unwrap());
-    create_p2id_note(
-        faucet_id,
-        target_id,
-        vec![asset],
-        miden_objects::note::NoteType::Public,
-        Felt::default(),
-        rng,
-    )
-    .expect("note creation failed")
-}
-
-/// Creates a new private account with a given public key and anchor block. Generates the seed from
-/// the given index.
-fn create_account(
-    anchor_block: &BlockHeader,
-    public_key: PublicKey,
-    index: u64,
-    storage_mode: AccountStorageMode,
-) -> Account {
-    let init_seed: Vec<_> = index.to_be_bytes().into_iter().chain([0u8; 24]).collect();
-    let (new_account, _) = AccountBuilder::new(init_seed.try_into().unwrap())
-        .anchor(anchor_block.try_into().unwrap())
-        .account_type(AccountType::RegularAccountImmutableCode)
-        .storage_mode(storage_mode)
-        .with_component(RpoFalcon512::new(public_key))
-        .with_component(BasicWallet)
-        .build()
-        .unwrap();
-    new_account
-}
-
-/// Creates a new faucet account.
-fn create_faucet() -> Account {
-    let coin_seed: [u64; 4] = rand::rng().random();
-    let mut rng = RpoRandomCoin::new(coin_seed.map(Felt::new));
-    let key_pair = SecretKey::with_rng(&mut rng);
-    let init_seed = [0_u8; 32];
-
-    let token_symbol = TokenSymbol::new("TEST").unwrap();
-    let (new_faucet, _seed) = AccountBuilder::new(init_seed)
-        .anchor(AccountIdAnchor::PRE_GENESIS)
-        .account_type(AccountType::FungibleFaucet)
-        .storage_mode(AccountStorageMode::Private)
-        .with_component(RpoFalcon512::new(key_pair.public_key()))
-        .with_component(BasicFungibleFaucet::new(token_symbol, 2, Felt::new(u64::MAX)).unwrap())
-        .build()
-        .unwrap();
-    new_faucet
-}
-
-/// Creates a proven batch from a list of transactions and a reference block.
-fn create_batch(txs: &[ProvenTransaction], block_ref: &BlockHeader) -> ProvenBatch {
-    let account_updates = txs
-        .iter()
-        .map(|tx| (tx.account_id(), BatchAccountUpdate::from_transaction(tx)))
-        .collect();
-    let input_notes = txs.iter().flat_map(|tx| tx.input_notes().iter().cloned()).collect();
-    let output_notes = txs.iter().flat_map(|tx| tx.output_notes().iter().cloned()).collect();
-    ProvenBatch::new_unchecked(
-        BatchId::from_transactions(txs.iter()),
-        block_ref.commitment(),
-        block_ref.block_num(),
-        account_updates,
-        InputNotes::new(input_notes).unwrap(),
-        output_notes,
-        BlockNumber::from(u32::MAX),
-    )
-}
-
-/// For each pair of account and note, creates a transaction that consumes the note.
-fn create_consume_note_txs(
-    block_ref: &BlockHeader,
-    accounts: Vec<Account>,
-    notes: Vec<Note>,
-    note_proofs: &BTreeMap<NoteId, NoteInclusionProof>,
-) -> Vec<ProvenTransaction> {
-    accounts
-        .into_iter()
-        .zip(notes)
-        .map(|(mut account, note)| {
-            let inclusion_proof = note_proofs.get(&note.id()).unwrap();
-            create_consume_note_tx(
-                block_ref,
-                &mut account,
-                InputNote::authenticated(note, inclusion_proof.clone()),
-            )
-        })
-        .collect()
-}
-
-/// Creates a transaction that creates an account and consumes the given input note.
-///
-/// The account is updated with the assets from the input note, and the nonce is set to 1.
-fn create_consume_note_tx(
-    block_ref: &BlockHeader,
-    account: &mut Account,
-    input_note: InputNote,
-) -> ProvenTransaction {
-    let init_hash = account.init_commitment();
-
-    input_note.note().assets().iter().for_each(|asset| {
-        account.vault_mut().add_asset(*asset).unwrap();
-    });
-    account.set_nonce(Felt::ONE).unwrap();
-
-    ProvenTransactionBuilder::new(
-        account.id(),
-        init_hash,
-        account.commitment(),
-        block_ref.block_num(),
-        block_ref.commitment(),
-        u32::MAX.into(),
-        ExecutionProof::new(Proof::new_dummy(), HashFunction::default()),
-    )
-    .add_input_notes(vec![input_note])
-    .build()
-    .unwrap()
-}
-
-/// Creates a transaction from the faucet that creates the given output notes.
-/// Updates the faucet account to increase the issuance slot and it's nonce.
-fn create_emit_note_tx(
-    block_ref: &BlockHeader,
-    faucet: &mut Account,
-    output_notes: Vec<Note>,
-) -> ProvenTransaction {
-    let initial_account_hash = faucet.commitment();
-
-    let slot = faucet.storage().get_item(2).unwrap();
-    faucet
-        .storage_mut()
-        .set_item(0, [slot[0], slot[1], slot[2], slot[3] + Felt::new(10)])
-        .unwrap();
-    faucet.set_nonce(faucet.nonce() + Felt::ONE).unwrap();
-
-    ProvenTransactionBuilder::new(
-        faucet.id(),
-        initial_account_hash,
-        faucet.commitment(),
-        block_ref.block_num(),
-        block_ref.commitment(),
-        u32::MAX.into(),
-        ExecutionProof::new(Proof::new_dummy(), HashFunction::default()),
-    )
-    .add_output_notes(output_notes.into_iter().map(OutputNote::Full).collect::<Vec<OutputNote>>())
-    .build()
-    .unwrap()
-}
-
-/// Gets the batch inputs from the store and tracks the query time on the metrics.
-async fn get_batch_inputs(
-    store_client: &StoreClient,
-    block_ref: &BlockHeader,
-    notes: &[Note],
-    metrics: &mut Metrics,
-) -> BatchInputs {
-    let start = Instant::now();
-    // Mark every note as unauthenticated, so that the store returns the inclusion proofs for all of
-    // them
-    let batch_inputs = store_client
-        .get_batch_inputs(
-            vec![(block_ref.block_num(), block_ref.commitment())].into_iter(),
-            notes.iter().map(Note::id),
-        )
-        .await
-        .unwrap();
-    metrics.add_get_batch_inputs(start.elapsed());
-    batch_inputs
-}
-
-/// Gets the block inputs from the store and tracks the query time on the metrics.
-async fn get_block_inputs(
-    store_client: &StoreClient,
-    batches: &[ProvenBatch],
-    metrics: &mut Metrics,
-) -> BlockInputs {
-    let start = Instant::now();
-    let inputs = store_client
-        .get_block_inputs(
-            batches.iter().flat_map(ProvenBatch::updated_accounts),
-            batches.iter().flat_map(ProvenBatch::created_nullifiers),
-            batches.iter().flat_map(|batch| {
-                batch
-                    .input_notes()
-                    .into_iter()
-                    .filter_map(|note| note.header().map(NoteHeader::id))
-            }),
-            batches.iter().map(ProvenBatch::reference_block_num),
-        )
-        .await
-        .unwrap();
-    let get_block_inputs_time = start.elapsed();
-    metrics.add_get_block_inputs(get_block_inputs_time);
-    inputs
-}
-
-/// Starts a store from a data directory on a random port. Returns the store API client.
-async fn start_store(
-    data_directory: PathBuf,
-) -> ApiClient<InterceptedService<Channel, OtelInterceptor>> {
-    let store_addr = {
-        let grpc_store = TcpListener::bind("127.0.0.1:0").await.expect("Failed to bind store");
-        let store_addr = grpc_store.local_addr().expect("Failed to get store address");
-        let store = Store::init(grpc_store, data_directory).await.expect("Failed to init store");
-        task::spawn(async move { store.serve().await.context("Serving store") });
-        store_addr
-    };
-
-    let channel = tonic::transport::Endpoint::try_from(format!("http://{store_addr}",))
-        .unwrap()
-        .connect()
-        .await
-        .expect("Failed to connect to store");
-
-    ApiClient::with_interceptor(channel, OtelInterceptor)
-}
-
-// BENCH SYNC STATE
-// ================================================================================================
-
-/// Sends multiple sync requests to the store and measures the performance.
-async fn bench_sync_request(data_directory: PathBuf, iterations: usize, concurrency: usize) {
-    let start = Instant::now();
-    let accounts_file = data_directory.join(ACCOUNTS_FILENAME);
-
-    let store_api_client = start_store(data_directory).await;
-
-    let accounts = fs::read_to_string(accounts_file).await.unwrap();
-    let accounts: Vec<&str> = accounts.lines().collect();
-    let mut account_ids = accounts.iter().cycle();
-
-    let tasks = stream::iter(0..iterations)
-        .map(|_| {
-            let mut api_client = store_api_client.clone();
-
-            // take 3 account IDs
-            let account_id_1 = (*account_ids.next().unwrap()).to_string();
-            let account_id_2 = (*account_ids.next().unwrap()).to_string();
-            let account_id_3 = (*account_ids.next().unwrap()).to_string();
-            let account_batch = vec![account_id_1, account_id_2, account_id_3];
-
-            tokio::spawn(async move {
-                send_sync_request(&mut api_client, account_batch).await
-            })
-        })
-        .buffer_unordered(concurrency) // ensures at most `concurrency` tasks run at the same time
-        .collect::<Vec<_>>()
-        .await;
-
-    let timers_accumulator: Vec<Duration> = tasks.into_iter().map(|res| res.unwrap()).collect();
-
-    let elapsed = start.elapsed();
-    println!("Total sync request took: {elapsed:?}");
-
-    let avg_time = timers_accumulator.iter().sum::<Duration>() / iterations as u32;
-    println!("Average sync request took: {avg_time:?}");
-
-    let p95_time = compute_percentile(timers_accumulator, 95);
-    println!("p95 latency: {p95_time:?}");
-}
-
-/// Sends a single sync request to the store and returns the elapsed time.
-async fn send_sync_request(
-    api_client: &mut ApiClient<InterceptedService<Channel, OtelInterceptor>>,
-    account_ids: Vec<String>,
-) -> Duration {
-    let account_ids = account_ids
-        .iter()
-        .map(|id| AccountId::from_hex(id).unwrap())
-        .collect::<Vec<_>>();
-
-    let note_tags = account_ids
-        .iter()
-        .map(|id| u32::from(NoteTag::from_account_id(*id, NoteExecutionMode::Local).unwrap()))
-        .collect::<Vec<_>>();
-
-    let account_ids = account_ids
-        .iter()
-        .map(|id| account_proto::AccountId { id: id.to_bytes() })
-        .collect::<Vec<_>>();
-
-    let sync_request = SyncStateRequest { block_num: 0, note_tags, account_ids };
-
-    let start = Instant::now();
-    let sync_state_result = api_client.sync_state(sync_request).await;
-    let elapsed = start.elapsed();
-
-    assert!(sync_state_result.is_ok());
-    elapsed
-}
-
-/// Computes a percentile from a list of durations.
-fn compute_percentile(mut times: Vec<Duration>, percentile: u32) -> Duration {
-    if times.is_empty() {
-        return Duration::ZERO;
-    }
-
-    times.sort_unstable();
-
-    let index = ((percentile as f64 / 100.0) * times.len() as f64).ceil() as usize;
-    times[index.min(times.len() - 1)]
-=======
->>>>>>> 531283ad
 }