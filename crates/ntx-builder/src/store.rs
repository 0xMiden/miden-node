use std::time::Duration;

use miden_node_proto::{
    clients::{Builder, StoreNtxBuilder, StoreNtxBuilderClient},
    domain::{account::NetworkAccountPrefix, note::NetworkNote},
<<<<<<< HEAD
    errors::{ConversionError, MissingFieldHelper},
    generated as proto, try_convert,
=======
    errors::ConversionError,
    generated::{self as proto, ntx_builder_store::ntx_builder_client as store_client},
    try_convert,
>>>>>>> d1cdc61d
};
use miden_objects::{
    account::Account,
    block::BlockHeader,
    crypto::merkle::{Forest, MmrPeaks, PartialMmr},
};
use miden_tx::utils::Deserializable;
use thiserror::Error;
use tracing::{info, instrument};
use url::Url;

use crate::COMPONENT;

// STORE CLIENT
// ================================================================================================

/// Interface to the store's ntx-builder gRPC API.
///
/// Essentially just a thin wrapper around the generated gRPC client which improves type safety.
#[derive(Clone, Debug)]
pub struct StoreClient {
    inner: StoreNtxBuilderClient,
}

impl StoreClient {
    /// Creates a new store client with a lazy connection.
    pub fn new(store_url: &Url) -> Self {
        // SAFETY: The store_url is always valid as it is created from a `Url`.
        let store = Builder::new()
            .with_address(store_url.to_string())
            .connect_lazy::<StoreNtxBuilder>()
            .expect("Failed to build client");

        info!(target: COMPONENT, store_endpoint = %store_url, "Store client initialized");

        Self { inner: store }
    }

    /// Returns the block header and MMR peaks at the current chain tip.
    #[instrument(target = COMPONENT, name = "store.client.get_latest_blockchain_data_with_retry", skip_all, err)]
    pub async fn get_latest_blockchain_data_with_retry(
        &self,
    ) -> Result<Option<(BlockHeader, PartialMmr)>, StoreError> {
        let mut retry_counter = 0;
        loop {
            match self.get_latest_blockchain_data().await {
                Err(StoreError::GrpcClientError(err)) => {
                    // Exponential backoff with base 500ms and max 30s.
                    let backoff = Duration::from_millis(500)
                        .saturating_mul(1 << retry_counter)
                        .min(Duration::from_secs(30));

                    tracing::warn!(
                        ?backoff,
                        %retry_counter,
                        %err,
                        "store connection failed while fetching latest blockchain data, retrying"
                    );

                    retry_counter += 1;
                    tokio::time::sleep(backoff).await;
                },
                result => return result,
            }
        }
    }

    #[instrument(target = COMPONENT, name = "store.client.get_latest_blockchain_data", skip_all, err)]
    async fn get_latest_blockchain_data(
        &self,
    ) -> Result<Option<(BlockHeader, PartialMmr)>, StoreError> {
        let request = tonic::Request::new(proto::blockchain::MaybeBlockNumber::default());

        let response = self.inner.clone().get_current_blockchain_data(request).await?.into_inner();

        match response.current_block_header {
            // There are new blocks compared to the builder's latest state
            Some(block) => {
                let peaks = try_convert(response.current_peaks).collect::<Result<_, _>>()?;
                let header =
                    BlockHeader::try_from(block).map_err(StoreError::DeserializationError)?;

                let peaks = MmrPeaks::new(Forest::new(header.block_num().as_usize()), peaks)
                    .map_err(|_| {
                        StoreError::MalformedResponse(
                            "returned peaks are not valid for the sent request".into(),
                        )
                    })?;

                let partial_mmr = PartialMmr::from_peaks(peaks);

                Ok(Some((header, partial_mmr)))
            },
            // No new blocks were created, return
            None => Ok(None),
        }
    }

    /// Returns the list of unconsumed network notes.
    #[instrument(target = COMPONENT, name = "store.client.get_unconsumed_network_notes", skip_all, err)]
    pub async fn get_unconsumed_network_notes(&self) -> Result<Vec<NetworkNote>, StoreError> {
        let mut all_notes = Vec::new();
        let mut page_token: Option<u64> = None;

        loop {
            let req = proto::ntx_builder_store::UnconsumedNetworkNotesRequest {
                page_token,
                page_size: 128,
            };
            let resp = self.inner.clone().get_unconsumed_network_notes(req).await?.into_inner();

            let page: Vec<NetworkNote> = resp
                .notes
                .into_iter()
                .map(NetworkNote::try_from)
                .collect::<Result<Vec<_>, _>>()?;

            all_notes.extend(page);

            match resp.next_token {
                Some(tok) => page_token = Some(tok),
                None => break,
            }
        }

        Ok(all_notes)
    }

    #[instrument(target = COMPONENT, name = "store.client.get_network_account", skip_all, err)]
    pub async fn get_network_account(
        &self,
        prefix: NetworkAccountPrefix,
    ) -> Result<Option<Account>, StoreError> {
        let request =
            proto::ntx_builder_store::AccountIdPrefix { account_id_prefix: prefix.inner() };

        let store_response = self
            .inner
            .clone()
            .get_network_account_details_by_prefix(request)
            .await?
            .into_inner()
            .details;

        // we only care about the case where the account returns and is actually a network account,
        // which implies details being public, so OK to error otherwise
        let account = match store_response.map(|acc| acc.details) {
            Some(Some(details)) => Some(Account::read_from_bytes(&details).map_err(|err| {
                StoreError::DeserializationError(ConversionError::deserialization_error(
                    "account", err,
                ))
            })?),
            _ => None,
        };

        Ok(account)
    }
}

// Store errors
// =================================================================================================

#[derive(Debug, Error)]
pub enum StoreError {
    #[error("gRPC client error")]
    GrpcClientError(#[from] tonic::Status),
    #[error("malformed response from store: {0}")]
    MalformedResponse(String),
    #[error("failed to parse response")]
    DeserializationError(#[from] ConversionError),
}<|MERGE_RESOLUTION|>--- conflicted
+++ resolved
@@ -3,14 +3,9 @@
 use miden_node_proto::{
     clients::{Builder, StoreNtxBuilder, StoreNtxBuilderClient},
     domain::{account::NetworkAccountPrefix, note::NetworkNote},
-<<<<<<< HEAD
-    errors::{ConversionError, MissingFieldHelper},
-    generated as proto, try_convert,
-=======
     errors::ConversionError,
-    generated::{self as proto, ntx_builder_store::ntx_builder_client as store_client},
+    generated::{self as proto},
     try_convert,
->>>>>>> d1cdc61d
 };
 use miden_objects::{
     account::Account,
