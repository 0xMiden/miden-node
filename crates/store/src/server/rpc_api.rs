use std::collections::BTreeSet;

use miden_node_proto::{
    convert,
    domain::account::{AccountInfo, AccountProofRequest},
    generated::{self as proto, rpc_store::rpc_server},
    try_convert,
};
use miden_objects::{
    Word, account::AccountId, block::BlockNumber, note::NoteId, utils::Serializable,
};
use tonic::{Request, Response, Status};
use tracing::{debug, info, instrument};

use crate::{
    COMPONENT,
    server::api::{
        StoreApi, internal_error, read_account_id, read_account_ids, validate_nullifiers,
    },
};

// CLIENT ENDPOINTS
// ================================================================================================

#[tonic::async_trait]
impl rpc_server::Rpc for StoreApi {
    /// Returns block header for the specified block number.
    ///
    /// If the block number is not provided, block header for the latest block is returned.
    #[instrument(
        parent = None,
        target = COMPONENT,
        name = "store.rpc_server.get_block_header_by_number",
        skip_all,
        level = "debug",
        ret(level = "debug"),
        err
    )]
    async fn get_block_header_by_number(
        &self,
        request: Request<proto::shared::BlockHeaderByNumberRequest>,
    ) -> Result<Response<proto::shared::BlockHeaderByNumberResponse>, Status> {
        self.get_block_header_by_number_inner(request).await
    }

    /// Returns info on whether the specified nullifiers have been consumed.
    ///
    /// This endpoint also returns Merkle authentication path for each requested nullifier which can
    /// be verified against the latest root of the nullifier database.
    #[instrument(
        parent = None,
        target = COMPONENT,
        name = "store.rpc_server.check_nullifiers",
        skip_all,
        level = "debug",
        ret(level = "debug"),
        err
    )]
    async fn check_nullifiers(
        &self,
        request: Request<proto::rpc_store::NullifierList>,
    ) -> Result<Response<proto::rpc_store::CheckNullifiersResponse>, Status> {
        // Validate the nullifiers and convert them to Word values. Stop on first error.
        let request = request.into_inner();

        let nullifiers = validate_nullifiers(&request.nullifiers)?;

        // Query the state for the request's nullifiers
        let proofs = self.state.check_nullifiers(&nullifiers).await;

<<<<<<< HEAD
        Ok(Response::new(proto::rpc_store::CheckNullifiersResponse {
            proofs: convert(proofs),
        }))
=======
        Ok(Response::new(CheckNullifiersResponse { proofs: convert(proofs).collect() }))
>>>>>>> 3a6f2a53
    }

    /// Returns nullifiers that match the specified prefixes and have been consumed.
    ///
    /// Currently the only supported prefix length is 16 bits.
    #[instrument(
        parent = None,
        target = COMPONENT,
        name = "store.rpc_server.check_nullifiers_by_prefix",
        skip_all,
        level = "debug",
        ret(level = "debug"),
        err
    )]
    async fn check_nullifiers_by_prefix(
        &self,
        request: Request<proto::rpc_store::CheckNullifiersByPrefixRequest>,
    ) -> Result<Response<proto::rpc_store::CheckNullifiersByPrefixResponse>, Status> {
        let request = request.into_inner();

        if request.prefix_len != 16 {
            return Err(Status::invalid_argument("Only 16-bit prefixes are supported"));
        }

        let nullifiers = self
            .state
            .check_nullifiers_by_prefix(
                request.prefix_len,
                request.nullifiers,
                BlockNumber::from(request.block_num),
            )
            .await?
            .into_iter()
            .map(|nullifier_info| {
                proto::rpc_store::check_nullifiers_by_prefix_response::NullifierUpdate {
                    nullifier: Some(nullifier_info.nullifier.into()),
                    block_num: nullifier_info.block_num.as_u32(),
                }
            })
            .collect();

        Ok(Response::new(proto::rpc_store::CheckNullifiersByPrefixResponse { nullifiers }))
    }

    /// Returns info which can be used by the client to sync up to the latest state of the chain
    /// for the objects the client is interested in.
    #[instrument(
        parent = None,
        target = COMPONENT,
        name = "store.rpc_server.sync_state",
        skip_all,
        level = "debug",
        ret(level = "debug"),
        err
    )]
    async fn sync_state(
        &self,
        request: Request<proto::rpc_store::SyncStateRequest>,
    ) -> Result<Response<proto::rpc_store::SyncStateResponse>, Status> {
        let request = request.into_inner();

        let account_ids: Vec<AccountId> = read_account_ids(&request.account_ids)?;

        let (state, delta) = self
            .state
            .sync_state(request.block_num.into(), account_ids, request.note_tags)
            .await
            .map_err(internal_error)?;

        let accounts = state
            .account_updates
            .into_iter()
            .map(|account_info| proto::account::AccountSummary {
                account_id: Some(account_info.account_id.into()),
                account_commitment: Some(account_info.account_commitment.into()),
                block_num: account_info.block_num.as_u32(),
            })
            .collect();

        let transactions = state
            .transactions
            .into_iter()
            .map(|transaction_summary| proto::transaction::TransactionSummary {
                account_id: Some(transaction_summary.account_id.into()),
                block_num: transaction_summary.block_num.as_u32(),
                transaction_id: Some(transaction_summary.transaction_id.into()),
            })
            .collect();

        let notes = state.notes.into_iter().map(Into::into).collect();

        Ok(Response::new(proto::rpc_store::SyncStateResponse {
            chain_tip: self.state.latest_block_num().await.as_u32(),
            block_header: Some(state.block_header.into()),
            mmr_delta: Some(delta.into()),
            accounts,
            transactions,
            notes,
        }))
    }

    /// Returns info which can be used by the client to sync note state.
    #[instrument(
        parent = None,
        target = COMPONENT,
        name = "store.rpc_server.sync_notes",
        skip_all,
        level = "debug",
        ret(level = "debug"),
        err
    )]
    async fn sync_notes(
        &self,
        request: Request<proto::rpc_store::SyncNotesRequest>,
    ) -> Result<Response<proto::rpc_store::SyncNotesResponse>, Status> {
        let request = request.into_inner();

        let (state, mmr_proof) = self
            .state
            .sync_notes(request.block_num.into(), request.note_tags)
            .await
            .map_err(internal_error)?;

        let notes = state.notes.into_iter().map(Into::into).collect();

        Ok(Response::new(proto::rpc_store::SyncNotesResponse {
            chain_tip: self.state.latest_block_num().await.as_u32(),
            block_header: Some(state.block_header.into()),
            mmr_path: Some((&mmr_proof.merkle_path).into()),
            notes,
        }))
    }

    /// Returns a list of Note's for the specified NoteId's.
    ///
    /// If the list is empty or no Note matched the requested NoteId and empty list is returned.
    #[instrument(
        parent = None,
        target = COMPONENT,
        name = "store.rpc_server.get_notes_by_id",
        skip_all,
        level = "debug",
        ret(level = "debug"),
        err
    )]
    async fn get_notes_by_id(
        &self,
        request: Request<proto::note::NoteIdList>,
    ) -> Result<Response<proto::note::CommittedNoteList>, Status> {
        info!(target: COMPONENT, ?request);

        let note_ids = request.into_inner().ids;

        let note_ids: Vec<Word> = try_convert(note_ids)
            .collect::<Result<_, _>>()
            .map_err(|err| Status::invalid_argument(format!("Invalid NoteId: {err}")))?;

        let note_ids: Vec<NoteId> = note_ids.into_iter().map(From::from).collect();

        let notes = self
            .state
            .get_notes_by_id(note_ids)
            .await?
            .into_iter()
            .map(Into::into)
            .collect();

        Ok(Response::new(proto::note::CommittedNoteList { notes }))
    }

    /// Returns details for public (public) account by id.
    #[instrument(
        parent = None,
        target = COMPONENT,
        name = "store.rpc_server.get_account_details",
        skip_all,
        level = "debug",
        ret(level = "debug"),
        err
    )]
    async fn get_account_details(
        &self,
        request: Request<proto::account::AccountId>,
    ) -> Result<Response<proto::account::AccountDetails>, Status> {
        let request = request.into_inner();
        let account_id = read_account_id(Some(request)).map_err(|err| *err)?;
        let account_info: AccountInfo = self.state.get_account_details(account_id).await?;

        // TODO: revisit this, previous implementation was just returning only the summary, but it
        // is weird since the details are not empty.
        Ok(Response::new((&account_info).into()))
    }

    #[instrument(
        parent = None,
        target = COMPONENT,
        name = "store.rpc_server.get_block_by_number",
        skip_all,
        level = "debug",
        ret(level = "debug"),
        err
    )]
    async fn get_block_by_number(
        &self,
        request: Request<proto::blockchain::BlockNumber>,
    ) -> Result<Response<proto::blockchain::MaybeBlock>, Status> {
        let request = request.into_inner();

        debug!(target: COMPONENT, ?request);

        let block = self.state.load_block(request.block_num.into()).await?;

        Ok(Response::new(proto::blockchain::MaybeBlock { block }))
    }

    #[instrument(
        parent = None,
        target = COMPONENT,
        name = "store.rpc_server.get_account_proofs",
        skip_all,
        level = "debug",
        ret(level = "debug"),
        err
    )]
    async fn get_account_proofs(
        &self,
        request: Request<proto::rpc_store::AccountProofsRequest>,
    ) -> Result<Response<proto::rpc_store::AccountProofs>, Status> {
        debug!(target: COMPONENT, ?request);
        let proto::rpc_store::AccountProofsRequest {
            account_requests,
            include_headers,
            code_commitments,
        } = request.into_inner();

        let include_headers = include_headers.unwrap_or_default();
        let request_code_commitments: BTreeSet<Word> = try_convert(code_commitments)
            .collect::<Result<_, _>>()
            .map_err(|err| Status::invalid_argument(format!("Invalid code commitment: {err}")))?;

        let account_requests: Vec<AccountProofRequest> =
            try_convert(account_requests).collect::<Result<_, _>>().map_err(|err| {
                Status::invalid_argument(format!("Invalid account proofs request: {err}"))
            })?;

        let (block_num, infos) = self
            .state
            .get_account_proofs(account_requests, request_code_commitments, include_headers)
            .await?;

        Ok(Response::new(proto::rpc_store::AccountProofs {
            block_num: block_num.as_u32(),
            account_proofs: infos,
        }))
    }

    #[instrument(
        parent = None,
        target = COMPONENT,
        name = "store.rpc_server.get_account_state_delta",
        skip_all,
        level = "debug",
        ret(level = "debug"),
        err
    )]
    async fn get_account_state_delta(
        &self,
        request: Request<proto::rpc_store::AccountStateDeltaRequest>,
    ) -> Result<Response<proto::rpc_store::AccountStateDelta>, Status> {
        let request = request.into_inner();

        debug!(target: COMPONENT, ?request);

        let account_id = read_account_id(request.account_id).map_err(|err| *err)?;
        let delta = self
            .state
            .get_account_state_delta(
                account_id,
                request.from_block_num.into(),
                request.to_block_num.into(),
            )
            .await?
            .map(|delta| delta.to_bytes());

        Ok(Response::new(proto::rpc_store::AccountStateDelta { delta }))
    }

    #[instrument(
        parent = None,
        target = COMPONENT,
        name = "store.rpc_server.status",
        skip_all,
        level = "debug",
        ret(level = "debug"),
        err
    )]
    async fn status(
        &self,
        _request: Request<()>,
    ) -> Result<Response<proto::rpc_store::StoreStatus>, Status> {
        Ok(Response::new(proto::rpc_store::StoreStatus {
            version: env!("CARGO_PKG_VERSION").to_string(),
            status: "connected".to_string(),
            chain_tip: self.state.latest_block_num().await.as_u32(),
        }))
    }
}<|MERGE_RESOLUTION|>--- conflicted
+++ resolved
@@ -68,13 +68,9 @@
         // Query the state for the request's nullifiers
         let proofs = self.state.check_nullifiers(&nullifiers).await;
 
-<<<<<<< HEAD
         Ok(Response::new(proto::rpc_store::CheckNullifiersResponse {
-            proofs: convert(proofs),
-        }))
-=======
-        Ok(Response::new(CheckNullifiersResponse { proofs: convert(proofs).collect() }))
->>>>>>> 3a6f2a53
+            proofs: convert(proofs).collect(),
+        }))
     }
 
     /// Returns nullifiers that match the specified prefixes and have been consumed.
