use std::num::NonZeroUsize;
use std::ops::Deref;
use std::sync::Arc;
use std::time::Duration;

use futures::never::Never;
use futures::{FutureExt, TryFutureExt};
use miden_node_proto::domain::batch::BatchInputs;
use miden_node_utils::tracing::OpenTelemetrySpanExt;
use miden_objects::MIN_PROOF_SECURITY_LEVEL;
use miden_objects::batch::{BatchId, ProposedBatch, ProvenBatch};
use miden_remote_prover_client::remote_prover::batch_prover::RemoteBatchProver;
use miden_tx_batch_prover::LocalBatchProver;
use rand::Rng;
use tokio::task::JoinSet;
use tokio::time;
use tracing::{Instrument, Span, instrument};
use url::Url;

use crate::domain::transaction::AuthenticatedTransaction;
use crate::errors::BuildBatchError;
use crate::mempool::SharedMempool;
use crate::store::StoreClient;
use crate::{COMPONENT, TelemetryInjectorExt};

// BATCH BUILDER
// ================================================================================================

/// Builds [`ProvenBatch`] from sets of transactions.
///
/// Transaction sets are pulled from the mempool at a configurable interval, and passed to
/// a pool of provers for proof generation. Proving is currently unimplemented and is instead
/// simulated via the given proof time and failure rate.
pub struct BatchBuilder {
    /// Represents all batch building workers.
    ///
    /// This pool is always at maximum capacity. Idle workers will be in a [`std::future::Ready`]
    /// state and are immediately available for a new batch building job.
    ///
    /// See also: [`BatchBuilder::wait_for_available_worker`].
    worker_pool: JoinSet<()>,
    batch_interval: Duration,
    /// The batch prover to use.
    ///
    /// If not provided, a local batch prover is used.
    batch_prover: BatchProver,
    /// Simulated block failure rate as a percentage.
    ///
    /// Note: this _must_ be sign positive and less than 1.0.
    failure_rate: f64,
    store: StoreClient,
}

impl BatchBuilder {
    /// Creates a new [`BatchBuilder`] with the given batch prover URL and maximum concurrent batch
    /// building workers.
    ///
    /// If no batch prover URL is provided, a local batch prover is used instead.
    pub fn new(
        store: StoreClient,
        num_workers: NonZeroUsize,
        batch_prover_url: Option<Url>,
        batch_interval: Duration,
    ) -> Self {
        let batch_prover = batch_prover_url
            .map_or(BatchProver::local(MIN_PROOF_SECURITY_LEVEL), BatchProver::remote);

        // It is important that the worker pool is filled to capacity with ready workers. See
        // `Self::worker_pool` and `Self::wait_for_available_worker` for more context.
        let worker_pool = std::iter::repeat_n(std::future::ready(()), num_workers.get()).collect();

        Self {
            batch_interval,
            worker_pool,
            failure_rate: 0.0,
            batch_prover,
            store,
        }
    }

    /// Starts the [`BatchBuilder`], creating and proving batches at the configured interval.
    ///
    /// A pool of batch-proving workers is spawned, which are fed new batch jobs periodically.
    /// A batch is skipped if there are no available workers, or if there are no transactions
    /// available to batch.
    pub async fn run(mut self, mempool: SharedMempool) {
        assert!(
            self.failure_rate < 1.0 && self.failure_rate.is_sign_positive(),
            "Failure rate must be a percentage"
        );

        let mut interval = tokio::time::interval(self.batch_interval);
        // We set the interval's missed tick behaviour to burst. This means we'll catch up missed
        // batches as fast as possible. In other words, we try our best to keep the desired batch
        // interval on average. The other options would result in at least one skipped batch.
        interval.set_missed_tick_behavior(time::MissedTickBehavior::Burst);

        loop {
            interval.tick().await;
            self.build_batch(mempool.clone()).await;
        }
    }

    #[instrument(parent = None, target = COMPONENT, name = "batch_builder.build_batch", skip_all)]
    async fn build_batch(&mut self, mempool: SharedMempool) {
        Span::current().set_attribute("workers.count", self.worker_pool.len());

        self.wait_for_available_worker().await;

        let job = BatchJob {
            failure_rate: self.failure_rate,
            store: self.store.clone(),
            mempool,
            batch_prover: self.batch_prover.clone(),
        };

        self.worker_pool
            .spawn(async move { job.build_batch().await }.instrument(tracing::Span::current()));
    }

    /// Waits for a new batch building worker to become available.
    ///
    /// The worker pool is _always_ at full capacity because:
    ///   - It is instantiated with a full cohort of [`std::future::ready()`].
    ///   - This function removes a worker but it's _always_ added afterwards again in
    ///     `build_batch`, keeping the pool at capacity.
    ///
    /// An alternate implementation might instead check the currently active jobs, but this would
    /// require the same logic as here to handle the case when the pool is at capacity. This
    /// design was chosen instead as it removes this branching logic by "always" having the pool
    /// at max capacity. Instead completed workers wait to be culled by this function.
    #[instrument(target = COMPONENT, name = "batch_builder.wait_for_available_worker", skip_all)]
    async fn wait_for_available_worker(&mut self) {
        // We must crash here because otherwise we have a batch that has been selected from the
        // mempool, but which is now in limbo. This effectively corrupts the mempool.
        if let Err(crash) = self.worker_pool.join_next().await.expect("worker pool is never empty")
        {
            tracing::error!(message=%crash, "Batch worker pool panic'd");
            panic!("Batch worker pool panic: {crash}");
        }
    }
}

// BATCH JOB
// ================================================================================================

/// Represents a single batch building job.
///
/// It is entirely self-contained and performs the full batch creation flow, from selecting the
/// batch from the [`Mempool`] up to and including submitting the results back to the [`Mempool`].
///
/// Errors are also handled internally and are not propagated up.
struct BatchJob {
    /// Simulated block failure rate as a percentage.
    ///
    /// Note: this _must_ be sign positive and less than 1.0.
    failure_rate: f64,
    store: StoreClient,
    batch_prover: BatchProver,
    mempool: SharedMempool,
}

impl BatchJob {
    async fn build_batch(&self) {
        let Some(batch) = self.select_batch().instrument(Span::current()).await else {
            tracing::info!("No transactions available.");
            return;
        };

        batch.inject_telemetry();
        let batch_id = batch.id;

        self.get_batch_inputs(batch)
            .and_then(|(txs, inputs)| Self::propose_batch(txs, inputs) )
            .inspect_ok(TelemetryInjectorExt::inject_telemetry)
            .and_then(|proposed| self.prove_batch(proposed))

            // Failure must be injected before the final pipeline stage i.e. before commit is called. The system cannot
            // handle errors after it considers the process complete (which makes sense).
            .and_then(|x| self.inject_failure(x))
            .and_then(|proven_batch| async { self.commit_batch(proven_batch).await; Ok(()) })
            // Handle errors by propagating the error to the root span and rolling back the batch.
            .inspect_err(|err| Span::current().set_error(err))
            .or_else(|_err| self.rollback_batch(batch_id).never_error())
            // Error has been handled, this is just type manipulation to remove the result wrapper.
            .unwrap_or_else(|_: Never| ())
            .instrument(Span::current())
            .await;
    }

    #[instrument(target = COMPONENT, name = "batch_builder.select_batch", skip_all)]
    async fn select_batch(&self) -> Option<SelectedBatch> {
        self.mempool
            .lock()
            .await
            .select_batch()
            .map(|(id, transactions)| SelectedBatch { id, transactions })
    }

    #[instrument(target = COMPONENT, name = "batch_builder.get_batch_inputs", skip_all, err)]
    async fn get_batch_inputs(
        &self,
        batch: SelectedBatch,
    ) -> Result<(Vec<Arc<AuthenticatedTransaction>>, BatchInputs), BuildBatchError> {
        let block_references = batch
            .transactions
            .iter()
            .map(Deref::deref)
            .map(AuthenticatedTransaction::reference_block);
        let unauthenticated_notes = batch
            .transactions
            .iter()
            .map(Deref::deref)
            .flat_map(AuthenticatedTransaction::unauthenticated_notes);

        self.store
            .get_batch_inputs(block_references, unauthenticated_notes)
            .await
            .map_err(BuildBatchError::FetchBatchInputsFailed)
            .map(|inputs| (batch.transactions, inputs))
    }

    #[instrument(target = COMPONENT, name = "batch_builder.propose_batch", skip_all, err)]
    async fn propose_batch(
        transactions: Vec<Arc<AuthenticatedTransaction>>,
        inputs: BatchInputs,
    ) -> Result<ProposedBatch, BuildBatchError> {
        let transactions = transactions
            .iter()
            .map(Deref::deref)
            .map(AuthenticatedTransaction::proven_transaction)
            .collect();

        ProposedBatch::new(
            transactions,
            inputs.batch_reference_block_header,
            inputs.partial_block_chain,
            inputs.note_proofs,
        )
        .map_err(BuildBatchError::ProposeBatchError)
    }

    #[instrument(target = COMPONENT, name = "batch_builder.prove_batch", skip_all, err)]
    async fn prove_batch(
        &self,
        proposed_batch: ProposedBatch,
    ) -> Result<Arc<ProvenBatch>, BuildBatchError> {
        Span::current().set_attribute("prover.kind", self.batch_prover.kind());

        let proven_batch = match &self.batch_prover {
            BatchProver::Remote(prover) => prover
                .prove(proposed_batch)
                .await
                .map_err(BuildBatchError::RemoteProverClientError),
            BatchProver::Local(prover) => tokio::task::spawn_blocking({
                let prover = prover.clone();
                move || prover.prove(proposed_batch).map_err(BuildBatchError::ProveBatchError)
            })
            .await
            .map_err(BuildBatchError::JoinError)?,
        }?;

        if proven_batch.proof_security_level() < MIN_PROOF_SECURITY_LEVEL {
            Err(BuildBatchError::SecurityLevelTooLow(
                proven_batch.proof_security_level(),
                MIN_PROOF_SECURITY_LEVEL,
            ))
        } else {
            Ok(Arc::new(proven_batch))
        }
    }

    #[instrument(target = COMPONENT, name = "batch_builder.inject_failure", skip_all, err)]
    async fn inject_failure<T>(&self, value: T) -> Result<T, BuildBatchError> {
        let roll = rand::rng().random::<f64>();

        Span::current().set_attribute("failure_rate", self.failure_rate);
        Span::current().set_attribute("dice_roll", roll);

        if roll < self.failure_rate {
            Err(BuildBatchError::InjectedFailure)
        } else {
            Ok(value)
        }
    }

    #[instrument(target = COMPONENT, name = "batch_builder.commit_batch", skip_all)]
    async fn commit_batch(&self, batch: Arc<ProvenBatch>) {
        self.mempool.lock().await.commit_batch(batch);
    }

    #[instrument(target = COMPONENT, name = "batch_builder.rollback_batch", skip_all)]
    async fn rollback_batch(&self, batch_id: BatchId) {
        self.mempool.lock().await.rollback_batch(batch_id);
    }
}

struct SelectedBatch {
    id: BatchId,
    transactions: Vec<Arc<AuthenticatedTransaction>>,
}

// BATCH PROVER
// ================================================================================================

/// Represents a batch prover which can be either local or remote.
#[derive(Clone)]
enum BatchProver {
    Local(LocalBatchProver),
    Remote(RemoteBatchProver),
}

impl BatchProver {
    const fn kind(&self) -> &'static str {
        match self {
            BatchProver::Local(_) => "local",
            BatchProver::Remote(_) => "remote",
        }
    }

    fn local(security_level: u32) -> Self {
        Self::Local(LocalBatchProver::new(security_level))
    }

    fn remote(endpoint: impl Into<String>) -> Self {
        Self::Remote(RemoteBatchProver::new(endpoint))
    }
}

// TELEMETRY
// ================================================================================================

impl TelemetryInjectorExt for SelectedBatch {
    fn inject_telemetry(&self) {
        Span::current().set_attribute("batch.id", self.id);
        Span::current().set_attribute("transactions.count", self.transactions.len());
<<<<<<< HEAD
        Span::current().set_attribute(
            "transactions.input_notes.count",
            self.transactions
                .iter()
                .map(Deref::deref)
                .map(AuthenticatedTransaction::input_note_count)
                .sum::<usize>(),
        );
        Span::current().set_attribute(
            "transactions.output_notes.count",
            self.transactions
                .iter()
                .map(Deref::deref)
                .map(AuthenticatedTransaction::output_note_count)
                .sum::<usize>(),
        );
        Span::current().set_attribute(
            "transactions.unauthenticated_notes.count",
            self.transactions
                .iter()
                .map(|tx| tx.unauthenticated_notes().count())
                .sum::<usize>(),
        );
=======
        // Accumulate all telemetry based on transactions.
        let (tx_ids, input_notes_count, output_notes_count, unauth_notes_count) =
            self.transactions.iter().fold(
                (vec![], 0, 0, 0),
                |(
                    mut tx_ids,
                    mut input_notes_count,
                    mut output_notes_count,
                    mut unauth_notes_count,
                ),
                 tx| {
                    tx_ids.push(tx.id());
                    input_notes_count += tx.input_note_count();
                    output_notes_count += tx.output_note_count();
                    unauth_notes_count += tx.unauthenticated_notes().count();
                    (tx_ids, input_notes_count, output_notes_count, unauth_notes_count)
                },
            );
        Span::current().set_attribute("transactions.ids", tx_ids);
        Span::current().set_attribute("transactions.input_notes.count", input_notes_count);
        Span::current().set_attribute("transactions.output_notes.count", output_notes_count);
        Span::current()
            .set_attribute("transactions.unauthenticated_notes.count", unauth_notes_count);
>>>>>>> 8b0980c2
    }
}

impl TelemetryInjectorExt for ProposedBatch {
    fn inject_telemetry(&self) {
        Span::current().set_attribute("batch.expiration_height", self.batch_expiration_block_num());
        Span::current().set_attribute("batch.account_updates.count", self.account_updates().len());
        Span::current().set_attribute("batch.input_notes.count", self.input_notes().num_notes());
        Span::current().set_attribute("batch.output_notes.count", self.output_notes().len());
    }
}<|MERGE_RESOLUTION|>--- conflicted
+++ resolved
@@ -334,31 +334,6 @@
     fn inject_telemetry(&self) {
         Span::current().set_attribute("batch.id", self.id);
         Span::current().set_attribute("transactions.count", self.transactions.len());
-<<<<<<< HEAD
-        Span::current().set_attribute(
-            "transactions.input_notes.count",
-            self.transactions
-                .iter()
-                .map(Deref::deref)
-                .map(AuthenticatedTransaction::input_note_count)
-                .sum::<usize>(),
-        );
-        Span::current().set_attribute(
-            "transactions.output_notes.count",
-            self.transactions
-                .iter()
-                .map(Deref::deref)
-                .map(AuthenticatedTransaction::output_note_count)
-                .sum::<usize>(),
-        );
-        Span::current().set_attribute(
-            "transactions.unauthenticated_notes.count",
-            self.transactions
-                .iter()
-                .map(|tx| tx.unauthenticated_notes().count())
-                .sum::<usize>(),
-        );
-=======
         // Accumulate all telemetry based on transactions.
         let (tx_ids, input_notes_count, output_notes_count, unauth_notes_count) =
             self.transactions.iter().fold(
@@ -382,7 +357,6 @@
         Span::current().set_attribute("transactions.output_notes.count", output_notes_count);
         Span::current()
             .set_attribute("transactions.unauthenticated_notes.count", unauth_notes_count);
->>>>>>> 8b0980c2
     }
 }
 
