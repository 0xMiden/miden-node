--- conflicted
+++ resolved
@@ -185,7 +185,6 @@
 systemctl start miden-node.service
 ```
 
-<<<<<<< HEAD
 The node will use local provers for blocks and batches, but you can configure the node to use remote provers by adding the following to the `miden-node.toml` file in the `[block-producer]` section:
 
 ```toml
@@ -193,16 +192,6 @@
 block_prover_url = "<BLOCK_PROVER_URL>"
 ```
 
-=======
-The `miden-node.toml` can be modified adding a batch prover URL, to delegate the batch proving:
-
-```toml
-batch_prover_url = "<BATCH_PROVER_URL>"
-```
-
-If this variable is not set, the node will use a local batch prover.
-
->>>>>>> 9571780f
 ### Monitoring and telemetry
 
 Please see our operator documentation [here](docs/operator.md).
