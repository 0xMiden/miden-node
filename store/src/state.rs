//! Abstraction to synchornize state modifications.
//!
//! The [State] provides data access and modifications methods, its main purpose is to ensure that
//! data is atomically written, and that reads are consistent.
use std::{mem, sync::Arc};

use anyhow::{anyhow, bail, Result};
use miden_crypto::{
    hash::rpo::RpoDigest,
    merkle::{
        LeafIndex, MerkleError, MerklePath, Mmr, MmrDelta, MmrPeaks, SimpleSmt, TieredSmt,
        TieredSmtProof, ValuePath,
    },
    Felt, FieldElement, Word, EMPTY_WORD,
};
use miden_node_proto::{
    account::{self, AccountInfo},
    block_header,
    conversion::nullifier_value_to_blocknum,
    digest::Digest,
    error::ParseError,
    note::{Note, NoteCreated},
    requests::AccountUpdate,
    responses::{
        AccountBlockInputRecord, AccountTransactionInputRecord, NullifierTransactionInputRecord,
    },
};
use miden_objects::{
    notes::{NoteMetadata, NOTE_LEAF_DEPTH},
    BlockHeader, ACCOUNT_TREE_DEPTH,
};
use tokio::{
    sync::{oneshot, Mutex, RwLock},
    time::Instant,
};
use tracing::{info, instrument, span, Level};

use crate::{
    db::{Db, StateSyncUpdate},
    errors::StateError,
    types::{AccountId, BlockNumber},
    COMPONENT,
};

// STRUCTURES
// ================================================================================================

/// Container for state that needs to be updated atomically.
struct InnerState {
    nullifier_tree: TieredSmt,
    chain_mmr: Mmr,
    account_tree: SimpleSmt<ACCOUNT_TREE_DEPTH>,
}

/// The rollup state
pub struct State {
    db: Arc<Db>,

    /// Read-write lock used to prevent writing to a structure while it is being used.
    ///
    /// The lock is writer-preferring, meaning the writer won't be starved.
    inner: RwLock<InnerState>,

    /// To allow readers to access the tree data while an update in being performed, and prevent
    /// TOCTOU issues, there must be no concurrent writers. This locks to serialize the writers.
    writer: Mutex<()>,
}

pub struct AccountStateWithProof {
    account_id: AccountId,
    account_hash: Word,
    merkle_path: MerklePath,
}

impl From<AccountStateWithProof> for AccountBlockInputRecord {
    fn from(value: AccountStateWithProof) -> Self {
        Self {
            account_id: Some(value.account_id.into()),
            account_hash: Some(value.account_hash.into()),
            proof: Some(value.merkle_path.into()),
        }
    }
}

pub struct AccountState {
    account_id: AccountId,
    account_hash: Word,
}

impl From<AccountState> for AccountTransactionInputRecord {
    fn from(value: AccountState) -> Self {
        Self {
            account_id: Some(value.account_id.into()),
            account_hash: Some(value.account_hash.into()),
        }
    }
}

impl TryFrom<AccountUpdate> for AccountState {
    type Error = StateError;

    fn try_from(value: AccountUpdate) -> Result<Self, Self::Error> {
        Ok(Self {
            account_id: value.account_id.ok_or(StateError::MissingAccountId)?.into(),
            account_hash: value
                .account_hash
                .ok_or(StateError::MissingAccountHash)?
                .try_into()
                .map_err(StateError::DigestError)?,
        })
    }
}

impl TryFrom<&AccountUpdate> for AccountState {
    type Error = StateError;

    fn try_from(value: &AccountUpdate) -> Result<Self, Self::Error> {
        value.clone().try_into()
    }
}

pub struct NullifierStateForTransactionInput {
    nullifier: RpoDigest,
    block_num: u32,
}

impl From<NullifierStateForTransactionInput> for NullifierTransactionInputRecord {
    fn from(value: NullifierStateForTransactionInput) -> Self {
        Self {
            nullifier: Some(value.nullifier.into()),
            block_num: value.block_num,
        }
    }
}

impl State {
    #[instrument(skip(db))]
    pub async fn load(mut db: Db) -> Result<Self, anyhow::Error> {
        let nullifier_tree = load_nullifier_tree(&mut db).await?;
        let chain_mmr = load_mmr(&mut db).await?;
        let account_tree = load_accounts(&mut db).await?;

        let inner = RwLock::new(InnerState {
            nullifier_tree,
            chain_mmr,
            account_tree,
        });

        let writer = Mutex::new(());
        let db = Arc::new(db);
        Ok(Self { db, inner, writer })
    }

    /// Apply changes of a new block to the DB and in-memory data structures.
    ///
    /// ## Note on state consistency
    ///
    /// The server contains in-memory representations of the existing trees, the in-memory
    /// representation must be kept consistent with the committed data, this is necessary so to
    /// provide consistent results for all endpoints. In order to achieve consistency, the
    /// following steps are used:
    ///
    /// - the request data is validated, prior to starting any modifications.
    /// - a transaction is open in the DB and the writes are started.
    /// - while the transaction is not committed, concurrent reads are allowed, both the DB and
    ///   the in-memory representations, which are consistent at this stage.
    /// - prior to committing the changes to the DB, an exclusive lock to the in-memory data is
    ///   acquired, preventing concurrent reads to the in-memory data, since that will be
    ///   out-of-sync w.r.t. the DB.
    /// - the DB transaction is committed, and requests that read only from the DB can proceed to
    ///   use the fresh data.
    /// - the in-memory structures are updated, and the lock is released.
    pub async fn apply_block(
        &self,
        block_header: block_header::BlockHeader,
        nullifiers: Vec<RpoDigest>,
        accounts: Vec<(AccountId, Digest)>,
        notes: Vec<NoteCreated>,
    ) -> Result<(), anyhow::Error> {
        let _ = self.writer.try_lock().map_err(|_| StateError::ConcurrentWrite)?;

        let new_block: BlockHeader = block_header.clone().try_into()?;

        // ensures the right block header is being processed
        let prev_block: BlockHeader = self
            .db
            .select_block_header_by_block_num(None)
            .await?
            .ok_or(StateError::DbBlockHeaderEmpty)?
            .try_into()?;

        if new_block.block_num() != prev_block.block_num() + 1 {
            return Err(StateError::NewBlockInvalidBlockNum.into());
        }
        if new_block.prev_hash() != prev_block.hash() {
            return Err(StateError::NewBlockInvalidPrevHash.into());
        }

        // scope to read in-memory data, validate the request, and compute intermediary values
        let (account_tree, chain_mmr, nullifier_tree, notes) = {
            let inner = self.inner.read().await;

            let span = span!(Level::INFO, COMPONENT, "updating in-memory data structures");
            let guard = span.enter();

            // nullifiers can be produced only once
            let duplicate_nullifiers: Vec<_> = nullifiers
                .iter()
                .filter(|&&n| inner.nullifier_tree.get_value(n) != EMPTY_WORD)
                .cloned()
                .collect();
            if !duplicate_nullifiers.is_empty() {
                return Err(StateError::DuplicatedNullifiers(duplicate_nullifiers).into());
            }

            // update the in-memory data structures and compute the new block header. Important, the
            // structures are not yet committed

            // update chain MMR
            let chain_mmr = {
                let mut chain_mmr = inner.chain_mmr.clone();

                // new_block.chain_root must be equal to the chain MMR root prior to the update
                let peaks = chain_mmr.peaks(chain_mmr.forest())?;
                if peaks.hash_peaks() != new_block.chain_root() {
                    return Err(StateError::NewBlockInvalidChainRoot.into());
                }

                chain_mmr.add(new_block.hash());
                chain_mmr
            };

            // update nullifier tree
            let nullifier_tree = {
                let mut nullifier_tree = inner.nullifier_tree.clone();
                let nullifier_data = block_to_nullifier_data(new_block.block_num());
                for nullifier in nullifiers.iter() {
                    nullifier_tree.insert(*nullifier, nullifier_data);
                }

                // FIXME: Re-add when nullifiers start getting updated
<<<<<<< HEAD

=======
>>>>>>> b0e4c87a
                // if nullifier_tree.root() != new_block.nullifier_root() {
                //     return Err(StateError::NewBlockInvalidNullifierRoot.into());
                // }
                nullifier_tree
            };

            // update account tree
            let mut account_tree = inner.account_tree.clone();
            for (account_id, account_hash) in accounts.iter() {
                account_tree
                    .insert(LeafIndex::new_max_depth(*account_id), account_hash.try_into()?);
            }

            if account_tree.root() != new_block.account_root() {
                return Err(StateError::NewBlockInvalidAccountRoot.into());
            }

            // build notes tree
            let note_tree = build_notes_tree(&notes)?;
            if note_tree.root() != new_block.note_root() {
                return Err(StateError::NewBlockInvalidNoteRoot.into());
            }

            drop(guard);

            let notes = notes
                .iter()
                .map(|note| {
                    // Safety: This should never happen, the note_tree is created directly form
                    // this list of notes
                    let leaf_index: LeafIndex<NOTE_LEAF_DEPTH> =
                        LeafIndex::new(note.note_index as u64).map_err(|_| {
                            anyhow!("Internal server error, unable to created proof for note")
                        })?;

                    let merkle_path = note_tree.open(&leaf_index).path;

                    Ok(Note {
                        block_num: new_block.block_num(),
                        note_hash: note.note_hash.clone(),
                        sender: note.sender,
                        note_index: note.note_index,
                        tag: note.tag,
                        num_assets: note.num_assets,
                        merkle_path: Some(merkle_path.into()),
                    })
                })
                .collect::<Result<Vec<_>, anyhow::Error>>()?;

            (account_tree, chain_mmr, nullifier_tree, notes)
        };

        // signals the transaction is ready to be committed, and the write lock can be acquired
        let (allow_acquire, acquired_allowed) = oneshot::channel::<()>();
        // signals the write lock has been acquired, and the transaction can be committed
        let (inform_acquire_done, acquire_done) = oneshot::channel::<()>();

        // The DB and in-memory state updates need to be synchronized and are partially
        // overlapping. Namely, the DB transaction only proceeds after this task acquires the
        // in-memory write lock. This requires the DB update to run concurrently, so a new task is
        // spawned.
        let db = self.db.clone();
        tokio::spawn(async move {
            db.apply_block(allow_acquire, acquire_done, block_header, notes, nullifiers, accounts)
                .await
        });

        acquired_allowed.await?;

        // scope to update the in-memory data
        {
            let mut inner = self.inner.write().await;
            let _ = inform_acquire_done.send(());

            let _ = mem::replace(&mut inner.chain_mmr, chain_mmr);
            let _ = mem::replace(&mut inner.nullifier_tree, nullifier_tree);
            let _ = mem::replace(&mut inner.account_tree, account_tree);
        }

        Ok(())
    }

    pub async fn get_block_header(
        &self,
        block_num: Option<BlockNumber>,
    ) -> Result<Option<block_header::BlockHeader>, anyhow::Error> {
        self.db.select_block_header_by_block_num(block_num).await
    }

    pub async fn check_nullifiers(
        &self,
        nullifiers: &[RpoDigest],
    ) -> Vec<TieredSmtProof> {
        let inner = self.inner.read().await;
        nullifiers.iter().map(|n| inner.nullifier_tree.prove(*n)).collect()
    }

    pub async fn sync_state(
        &self,
        block_num: BlockNumber,
        account_ids: &[AccountId],
        note_tag_prefixes: &[u32],
        nullifier_prefixes: &[u32],
    ) -> Result<(StateSyncUpdate, MmrDelta, MerklePath), anyhow::Error> {
        let inner = self.inner.read().await;

        let state_sync = self
            .db
            .get_state_sync(block_num, account_ids, note_tag_prefixes, nullifier_prefixes)
            .await?;

        let (delta, path) = {
            let delta = inner
                .chain_mmr
                .get_delta(block_num as usize, state_sync.block_header.block_num as usize)?;

            let proof = inner
                .chain_mmr
                .open(block_num as usize, state_sync.block_header.block_num as usize)?;

            (delta, proof.merkle_path)
        };

        Ok((state_sync, delta, path))
    }

    /// Returns data needed by the block producer to construct and prove the next block.
    pub async fn get_block_inputs(
        &self,
        account_ids: &[AccountId],
        _nullifiers: &[RpoDigest],
    ) -> Result<(block_header::BlockHeader, MmrPeaks, Vec<AccountStateWithProof>), anyhow::Error>
    {
        let inner = self.inner.read().await;

        let latest = self
            .db
            .select_block_header_by_block_num(None)
            .await?
            .ok_or(StateError::DbBlockHeaderEmpty)?;

        // sanity check
        if inner.chain_mmr.forest() != latest.block_num as usize + 1 {
            bail!(
                "chain MMR forest expected to be 1 less than latest header's block num. Chain MMR forest: {}, block num: {}",
                inner.chain_mmr.forest(),
                latest.block_num
            );
        }

        // using current block number gets us the peaks of the chain MMR as of one block ago;
        // this is done so that latest.chain_root matches the returned peaks
        let peaks = inner.chain_mmr.peaks(latest.block_num as usize)?;
        let account_states = account_ids
            .iter()
            .cloned()
            .map(|account_id| {
                let ValuePath {
                    value: account_hash,
                    path: merkle_path,
                } = inner.account_tree.open(&LeafIndex::new_max_depth(account_id));
                Ok(AccountStateWithProof {
                    account_id,
                    account_hash: account_hash.into(),
                    merkle_path,
                })
            })
            .collect::<Result<Vec<AccountStateWithProof>, MerkleError>>()?;

        // TODO: add nullifiers
        Ok((latest, peaks, account_states))
    }

    pub async fn get_transaction_inputs(
        &self,
        account_id: AccountId,
        nullifiers: &[RpoDigest],
    ) -> Result<(AccountState, Vec<NullifierStateForTransactionInput>), anyhow::Error> {
        let inner = self.inner.read().await;

        let account = AccountState {
            account_id,
            account_hash: inner
                .account_tree
                .open(&LeafIndex::new_max_depth(account_id))
                .value
                .into(),
        };

        let nullifier_blocks = nullifiers
            .iter()
            .cloned()
            .map(|nullifier| {
                let value = inner.nullifier_tree.get_value(nullifier);
                let block_num = nullifier_value_to_blocknum(value);

                NullifierStateForTransactionInput {
                    nullifier,
                    block_num,
                }
            })
            .collect();

        Ok((account, nullifier_blocks))
    }

    pub async fn list_nullifiers(&self) -> Result<Vec<(RpoDigest, u32)>, anyhow::Error> {
        let nullifiers = self.db.select_nullifiers().await?;
        Ok(nullifiers)
    }

    pub async fn list_accounts(&self) -> Result<Vec<AccountInfo>, anyhow::Error> {
        let accounts = self.db.select_accounts().await?;
        Ok(accounts)
    }

    pub async fn list_notes(&self) -> Result<Vec<Note>, anyhow::Error> {
        let notes = self.db.select_notes().await?;
        Ok(notes)
    }
}

// UTILITIES
// ================================================================================================

/// Returns the nullifier's block number given its leaf value in the TSMT.
fn block_to_nullifier_data(block: BlockNumber) -> Word {
    [Felt::new(block as u64), Felt::ZERO, Felt::ZERO, Felt::ZERO]
}

/// Creates a [SimpleSmt] tree from the `notes`.
pub fn build_notes_tree(
    notes: &[NoteCreated]
) -> Result<SimpleSmt<NOTE_LEAF_DEPTH>, anyhow::Error> {
    // TODO: create SimpleSmt without this allocation
    let mut entries: Vec<(u64, Word)> = Vec::with_capacity(notes.len() * 2);

    for note in notes.iter() {
        let note_hash = note.note_hash.clone().ok_or(StateError::MissingNoteHash)?;
        let account_id = note.sender.try_into().or(Err(StateError::InvalidAccountId))?;
        let note_metadata = NoteMetadata::new(account_id, note.tag.into(), note.num_assets.into());
        let index = note.note_index as u64;
        entries.push((index, note_hash.try_into()?));
        entries.push((index + 1, note_metadata.into()));
    }

    Ok(SimpleSmt::with_leaves(entries)?)
}

#[instrument(skip(db))]
async fn load_nullifier_tree(db: &mut Db) -> Result<TieredSmt> {
    let nullifiers = db.select_nullifiers().await?;
    let len = nullifiers.len();
    let leaves = nullifiers
        .into_iter()
        .map(|(nullifier, block)| (nullifier, block_to_nullifier_data(block)));

    let now = Instant::now();
    let nullifier_tree = TieredSmt::with_entries(leaves)?;
    let elapsed = now.elapsed().as_secs();

    info!(
        num_of_leaves = len,
        tree_construction = elapsed,
        COMPONENT,
        "Loaded nullifier tree"
    );
    Ok(nullifier_tree)
}

#[instrument(skip(db))]
async fn load_mmr(db: &mut Db) -> Result<Mmr> {
    let block_hashes: Result<Vec<RpoDigest>, ParseError> = db
        .select_block_headers()
        .await?
        .into_iter()
        .map(|b| b.try_into().map(|b: BlockHeader| b.hash()))
        .collect();

    let mmr: Mmr = block_hashes?.into();
    Ok(mmr)
}

#[instrument(skip(db))]
async fn load_accounts(db: &mut Db) -> Result<SimpleSmt<ACCOUNT_TREE_DEPTH>> {
    let account_data: Result<Vec<(u64, Word)>> = db
        .select_account_hashes()
        .await?
        .into_iter()
        .map(|(id, account_hash)| Ok((id, account_hash.try_into()?)))
        .collect();

    let smt = SimpleSmt::with_leaves(account_data?)?;

    Ok(smt)
}<|MERGE_RESOLUTION|>--- conflicted
+++ resolved
@@ -239,10 +239,6 @@
                 }
 
                 // FIXME: Re-add when nullifiers start getting updated
-<<<<<<< HEAD
-
-=======
->>>>>>> b0e4c87a
                 // if nullifier_tree.root() != new_block.nullifier_root() {
                 //     return Err(StateError::NewBlockInvalidNullifierRoot.into());
                 // }
