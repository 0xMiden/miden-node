--- conflicted
+++ resolved
@@ -60,22 +60,15 @@
             .await
             .context("Failed to bind to RPC's gRPC URL")?;
 
-<<<<<<< HEAD
-        Rpc { listener, store_url, block_producer_url }
-            .serve()
-            .await
-            .context("Serving RPC")
-=======
         Rpc {
             listener,
-            store,
-            block_producer,
+            store_url,
+            block_producer_url,
             grpc_timeout,
         }
         .serve()
         .await
         .context("Serving RPC")
->>>>>>> b91e7aa9
     }
 
     pub fn is_open_telemetry_enabled(&self) -> bool {
