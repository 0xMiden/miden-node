--- conflicted
+++ resolved
@@ -24,15 +24,10 @@
 use crate::{
     COMPONENT,
     blocks::BlockStore,
-<<<<<<< HEAD
-    config::StoreConfig,
     db::{
         migrations::apply_migrations,
         pool_manager::{Pool, SqlitePoolManager},
     },
-=======
-    db::migrations::apply_migrations,
->>>>>>> 37f56c60
     errors::{DatabaseError, DatabaseSetupError, GenesisError, NoteSyncError, StateSyncError},
     genesis::GenesisState,
 };
@@ -207,48 +202,8 @@
             create_dir_all(p).map_err(DatabaseError::IoError)?;
         }
 
-<<<<<<< HEAD
-        let sqlite_pool_manager = SqlitePoolManager::new(config.database_filepath.clone());
+        let sqlite_pool_manager = SqlitePoolManager::new(database_filepath.clone());
         let pool = Pool::builder(sqlite_pool_manager).build()?;
-=======
-        let pool = SqliteConfig::new(database_filepath.clone())
-            .builder(Runtime::Tokio1)
-            .expect("Infallible")
-            .post_create(Hook::async_fn(move |conn, _| {
-                Box::pin(async move {
-                    let _ = conn
-                        .interact(|conn| {
-                            // Feature used to support `IN` and `NOT IN` queries. We need to load
-                            // this module for every connection we create to the DB to support the
-                            // queries we want to run
-                            array::load_module(conn)?;
-
-                            // Increase the statement cache size.
-                            conn.set_prepared_statement_cache_capacity(
-                                SQL_STATEMENT_CACHE_CAPACITY,
-                            );
-
-                            // Enable the WAL mode. This allows concurrent reads while the
-                            // transaction is being written, this is required for proper
-                            // synchronization of the servers in-memory and on-disk representations
-                            // (see [State::apply_block])
-                            conn.execute("PRAGMA journal_mode = WAL;", ())?;
-
-                            // Enable foreign key checks.
-                            conn.execute("PRAGMA foreign_keys = ON;", ())
-                        })
-                        .await
-                        .map_err(|e| {
-                            HookError::Message(
-                                format!("Failed to configure connection: {e}").into(),
-                            )
-                        })?;
-
-                    Ok(())
-                })
-            }))
-            .build()?;
->>>>>>> 37f56c60
 
         info!(
             target: COMPONENT,
