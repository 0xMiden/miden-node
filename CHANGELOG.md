# Changelog

<<<<<<< HEAD
* Fix faucet note script so that it uses the `aux` input (#387).
=======
* Added `aux` column to notes table (#384).
>>>>>>> a0bd2c71
* Standardised CI and Makefile across Miden repositories (#367)
* Remove client dependency from faucet (#368).
* Return a list of committed transactions from the state sync endpoint (#377).

## 0.3.0 (2024-05-15)

* Added option to mint pulic notes in the faucet (#339).
* Renamed `note_hash` into `note_id` in the database (#336)
* Changed `version` and `timestamp` fields in `Block` message to `u32` (#337).
* [BREAKING] Implemented `NoteMetadata` protobuf message (#338).
* Added `GetBlockByNumber` endpoint (#340).
* Added block authentication data to the `GetBlockHeaderByNumber` RPC (#345).
* Enabled support for HTTP/1.1 requests for the RPC component (#352).

## 0.2.1 (2024-04-27)

* Combined node components into a single binary (#323).

## 0.2.0 (2024-04-11)

* Implemented Docker-based node deployment (#257).
* Improved build process (#267, #272, #278).
* Implemented Nullifier tree wrapper (#275).
* [BREAKING] Added support for public accounts (#287, #293, #294).
* [BREAKING] Added support for public notes (#300, #310).
* Added `GetNotesById` endpoint (#298).
* Implemented amd64 debian packager (#312).

## 0.1.0 (2024-03-11)

* Initial release.<|MERGE_RESOLUTION|>--- conflicted
+++ resolved
@@ -1,10 +1,7 @@
 # Changelog
 
-<<<<<<< HEAD
 * Fix faucet note script so that it uses the `aux` input (#387).
-=======
 * Added `aux` column to notes table (#384).
->>>>>>> a0bd2c71
 * Standardised CI and Makefile across Miden repositories (#367)
 * Remove client dependency from faucet (#368).
 * Return a list of committed transactions from the state sync endpoint (#377).
