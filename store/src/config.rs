--- conflicted
+++ resolved
@@ -1,10 +1,10 @@
 use std::path::PathBuf;
 
-<<<<<<< HEAD
-use miden_node_utils::{genesis::DEFAULT_GENESIS_FILE_PATH, APP, ORG};
-=======
-use miden_node_utils::config::{Config, HostPort};
->>>>>>> 68ef8f69
+use miden_node_utils::{
+    config::{Config, HostPort},
+    genesis::DEFAULT_GENESIS_FILE_PATH,
+    APP, ORG,
+};
 use once_cell::sync::Lazy;
 use serde::{Deserialize, Serialize};
 
@@ -42,6 +42,7 @@
                 port: PORT,
             },
             sqlite: DEFAULT_STORE_PATH.clone(),
+            genesis_filepath: DEFAULT_GENESIS_FILE_PATH.clone(),
         }
     }
 }
@@ -52,16 +53,6 @@
     }
 }
 
-<<<<<<< HEAD
-impl Default for StoreConfig {
-    fn default() -> Self {
-        Self {
-            endpoint: Endpoint::default(),
-            sqlite: DEFAULT_STORE_PATH.clone(),
-            genesis_filepath: DEFAULT_GENESIS_FILE_PATH.clone(),
-        }
-    }
-=======
 // Top-level config
 // ================================================================================================
 
@@ -69,7 +60,6 @@
 #[derive(Clone, Eq, PartialEq, Ord, PartialOrd, Hash, Debug, Serialize, Deserialize, Default)]
 pub struct StoreTopLevelConfig {
     pub store: StoreConfig,
->>>>>>> 68ef8f69
 }
 
 impl Config for StoreTopLevelConfig {
@@ -91,6 +81,7 @@
                 r#"
                     [store]
                     sqlite = "local.sqlite3"
+                    genesis_filepath = "genesis.bin"
 
                     [store.host_port]
                     host = "127.0.0.1"
@@ -109,6 +100,7 @@
                             port: 8080,
                         },
                         sqlite: "local.sqlite3".into(),
+                        genesis_filepath: "genesis.bin".into()
                     }
                 }
             );
