use std::collections::{BTreeMap, BTreeSet, HashSet};
use std::path::PathBuf;

use anyhow::Context;
use diesel::{Connection, RunQueryDsl, SqliteConnection};
use miden_lib::utils::Serializable;
use miden_node_proto::domain::account::{AccountInfo, AccountSummary, NetworkAccountPrefix};
use miden_node_proto::generated as proto;
use miden_objects::Word;
use miden_objects::account::{AccountDelta, AccountId};
use miden_objects::block::{BlockHeader, BlockNoteIndex, BlockNumber, ProvenBlock};
use miden_objects::crypto::merkle::SparseMerklePath;
use miden_objects::note::{NoteDetails, NoteId, NoteInclusionProof, NoteMetadata, Nullifier};
use miden_objects::transaction::TransactionId;
use tokio::sync::oneshot;
use tracing::{info, info_span, instrument};

use crate::COMPONENT;
use crate::db::manager::{ConnectionManager, configure_connection_on_creation};
use crate::db::migrations::apply_migrations;
use crate::db::models::{Page, queries};
use crate::errors::{DatabaseError, DatabaseSetupError, NoteSyncError, StateSyncError};
use crate::genesis::GenesisBlock;

pub(crate) mod manager;

mod migrations;

#[cfg(test)]
mod tests;

pub(crate) mod models;

/// [diesel](https://diesel.rs) generated schema
pub(crate) mod schema;

pub type Result<T, E = DatabaseError> = std::result::Result<T, E>;

pub struct Db {
    pool: deadpool_diesel::Pool<ConnectionManager, deadpool::managed::Object<ConnectionManager>>,
}

#[derive(Debug, PartialEq)]
pub struct NullifierInfo {
    pub nullifier: Nullifier,
    pub block_num: BlockNumber,
}

impl PartialEq<(Nullifier, BlockNumber)> for NullifierInfo {
    fn eq(&self, (nullifier, block_num): &(Nullifier, BlockNumber)) -> bool {
        &self.nullifier == nullifier && &self.block_num == block_num
    }
}

#[derive(Debug, PartialEq)]
pub struct TransactionSummary {
    pub account_id: AccountId,
    pub block_num: BlockNumber,
    pub transaction_id: TransactionId,
}

#[derive(Debug, Clone, PartialEq)]
pub struct NoteRecord {
    pub block_num: BlockNumber,
    pub note_index: BlockNoteIndex,
    pub note_id: Word,
    pub metadata: NoteMetadata,
    pub details: Option<NoteDetails>,
    pub inclusion_path: SparseMerklePath,
}

impl From<NoteRecord> for proto::note::CommittedNote {
    fn from(note: NoteRecord) -> Self {
        let inclusion_proof = Some(proto::note::NoteInclusionInBlockProof {
            note_id: Some(note.note_id.into()),
            block_num: note.block_num.as_u32(),
            note_index_in_block: note.note_index.leaf_index_value().into(),
            inclusion_path: Some(Into::into(note.inclusion_path)),
        });
        let note = Some(proto::note::Note {
            metadata: Some(note.metadata.into()),
            details: note.details.map(|details| details.to_bytes()),
        });
        Self { inclusion_proof, note }
    }
}

#[derive(Debug, PartialEq)]
pub struct StateSyncUpdate {
    pub notes: Vec<NoteSyncRecord>,
    pub block_header: BlockHeader,
    pub account_updates: Vec<AccountSummary>,
    pub transactions: Vec<TransactionSummary>,
}

#[derive(Debug, PartialEq)]
pub struct NoteSyncUpdate {
    pub notes: Vec<NoteSyncRecord>,
    pub block_header: BlockHeader,
}

#[derive(Debug, Clone, PartialEq)]
pub struct NoteSyncRecord {
    pub block_num: BlockNumber,
    pub note_index: BlockNoteIndex,
    pub note_id: Word,
    pub metadata: NoteMetadata,
    pub inclusion_path: SparseMerklePath,
}

impl From<NoteSyncRecord> for proto::note::NoteSyncRecord {
    fn from(note: NoteSyncRecord) -> Self {
        Self {
            note_index_in_block: note.note_index.leaf_index_value().into(),
            note_id: Some(note.note_id.into()),
            metadata: Some(note.metadata.into()),
            inclusion_path: Some(Into::into(note.inclusion_path)),
        }
    }
}

impl From<NoteRecord> for NoteSyncRecord {
    fn from(note: NoteRecord) -> Self {
        Self {
            block_num: note.block_num,
            note_index: note.note_index,
            note_id: note.note_id,
            metadata: note.metadata,
            inclusion_path: note.inclusion_path,
        }
    }
}

impl Db {
    /// Creates a new database and inserts the genesis block.
    #[instrument(
        target = COMPONENT,
        name = "store.database.bootstrap",
        skip_all,
        fields(path=%database_filepath.display())
        err,
    )]
    pub fn bootstrap(database_filepath: PathBuf, genesis: &GenesisBlock) -> anyhow::Result<()> {
        // Create database.
        //
        // This will create the file if it does not exist, but will also happily open it if already
        // exists. In the latter case we will error out when attempting to insert the genesis
        // block so this isn't such a problem.
        let mut conn: SqliteConnection = diesel::sqlite::SqliteConnection::establish(
            database_filepath.to_str().context("database filepath is invalid")?,
        )
        .context("failed to open a database connection")?;

        configure_connection_on_creation(&mut conn)?;

        // Run migrations.
        apply_migrations(&mut conn).context("failed to apply database migrations")?;

        // Insert genesis block data.
        let genesis = genesis.inner();
        conn.transaction(move |conn| {
            models::queries::apply_block(
                conn,
                genesis.header(),
                &[],
                &[],
                genesis.updated_accounts(),
                genesis.transactions(),
            )
        })
        .context("failed to insert genesis block")?;
        Ok(())
    }

    /// Create and commit a transaction with the queries added in the provided closure
    pub(crate) async fn transact<R, E, Q, M>(&self, msg: M, query: Q) -> std::result::Result<R, E>
    where
        Q: Send
            + for<'a, 't> FnOnce(&'a mut SqliteConnection) -> std::result::Result<R, E>
            + 'static,
        R: Send + 'static,
        M: Send + ToString,
        E: From<diesel::result::Error>,
        E: From<DatabaseError>,
        E: std::error::Error + Send + Sync + 'static,
    {
        let conn = self
            .pool
            .get()
            .await
            .map_err(|e| DatabaseError::ConnectionPoolObtainError(Box::new(e)))?;

        conn.interact(|conn| <_ as diesel::Connection>::transaction::<R, E, Q>(conn, query))
            .await
            .map_err(|err| E::from(DatabaseError::interact(&msg.to_string(), &err)))?
    }

    /// Run the query _without_ a transaction
    pub(crate) async fn query<R, E, Q, M>(&self, msg: M, query: Q) -> std::result::Result<R, E>
    where
        Q: Send + FnOnce(&mut SqliteConnection) -> std::result::Result<R, E> + 'static,
        R: Send + 'static,
        M: Send + ToString,
        E: From<DatabaseError>,
        E: std::error::Error + Send + Sync + 'static,
    {
        let conn = self
            .pool
            .get()
            .await
            .map_err(|e| DatabaseError::ConnectionPoolObtainError(Box::new(e)))?;

        conn.interact(move |conn| {
            let r = query(conn)?;
            Ok(r)
        })
        .await
        .map_err(|err| E::from(DatabaseError::interact(&msg.to_string(), &err)))?
    }

    /// Open a connection to the DB and apply any pending migrations.
    #[instrument(target = COMPONENT, skip_all)]
    pub async fn load(database_filepath: PathBuf) -> Result<Self, DatabaseSetupError> {
        let manager = ConnectionManager::new(database_filepath.to_str().unwrap());
        let pool = deadpool_diesel::Pool::builder(manager).max_size(16).build()?;

        info!(
            target: COMPONENT,
            sqlite= %database_filepath.display(),
            "Connected to the database"
        );

        let me = Db { pool };
        me.query("migrations", apply_migrations).await?;
        Ok(me)
    }

    /// Loads all the nullifiers from the DB.
    #[instrument(level = "debug", target = COMPONENT, skip_all, ret(level = "debug"), err)]
    pub async fn select_all_nullifiers(&self) -> Result<Vec<NullifierInfo>> {
        self.transact("all nullifiers", move |conn| {
            let nullifiers = queries::select_all_nullifiers(conn)?;
            Ok(nullifiers)
        })
        .await
    }

    /// Loads the nullifiers that match the prefixes from the DB.
    #[instrument(level = "debug", target = COMPONENT, skip_all, ret(level = "debug"), err)]
    pub async fn select_nullifiers_by_prefix(
        &self,
        prefix_len: u32,
        nullifier_prefixes: Vec<u32>,
        block_num: BlockNumber,
    ) -> Result<Vec<NullifierInfo>> {
        assert_eq!(prefix_len, 16, "Only 16-bit prefixes are supported");

        self.transact("nullifieres by prefix", move |conn| {
            let nullifier_prefixes =
                Vec::from_iter(nullifier_prefixes.into_iter().map(|prefix| prefix as u16));
            queries::select_nullifiers_by_prefix(
                conn,
                prefix_len as u8,
                &nullifier_prefixes[..],
                block_num,
            )
        })
        .await
    }

    /// Search for a [`BlockHeader`] from the database by its `block_num`.
    ///
    /// When `block_number` is [None], the latest block header is returned.
    #[instrument(level = "debug", target = COMPONENT, skip_all, ret(level = "debug"), err)]
    pub async fn select_block_header_by_block_num(
        &self,
        maybe_block_number: Option<BlockNumber>,
    ) -> Result<Option<BlockHeader>> {
        self.transact("block headers by block number", move |conn| {
            let val = queries::select_block_header_by_block_num(conn, maybe_block_number)?;
            Ok(val)
        })
        .await
    }

    /// Loads multiple block headers from the DB.
    #[instrument(level = "debug", target = COMPONENT, skip_all, ret(level = "debug"), err)]
    pub async fn select_block_headers(
        &self,
        blocks: impl Iterator<Item = BlockNumber> + Send + 'static,
    ) -> Result<Vec<BlockHeader>> {
        self.transact("block headers from given block numbers", move |conn| {
            let raw = queries::select_block_headers(conn, blocks)?;
            Ok(raw)
        })
        .await
    }

    /// Loads all the block headers from the DB.
    #[instrument(level = "debug", target = COMPONENT, skip_all, ret(level = "debug"), err)]
    pub async fn select_all_block_headers(&self) -> Result<Vec<BlockHeader>> {
        self.transact("all block headers", |conn| {
            let raw = queries::select_all_block_headers(conn)?;
            Ok(raw)
        })
        .await
    }

    /// Loads all the account commitments from the DB.
    #[instrument(level = "debug", target = COMPONENT, skip_all, ret(level = "debug"), err)]
    pub async fn select_all_account_commitments(&self) -> Result<Vec<(AccountId, Word)>> {
        self.transact("read all account commitments", move |conn| {
            queries::select_all_account_commitments(conn)
        })
        .await
    }

    /// Loads public account details from the DB.
    #[instrument(level = "debug", target = COMPONENT, skip_all, ret(level = "debug"), err)]
    pub async fn select_account(&self, id: AccountId) -> Result<AccountInfo> {
        self.transact("Get account details", move |conn| queries::select_account(conn, id))
            .await
    }

    /// Loads public account details from the DB based on the account ID's prefix.
    #[instrument(level = "debug", target = COMPONENT, skip_all, ret(level = "debug"), err)]
    pub async fn select_network_account_by_prefix(
        &self,
        id_prefix: u32,
    ) -> Result<Option<AccountInfo>> {
        self.transact("Get account by id prefix", move |conn| {
            queries::select_account_by_id_prefix(conn, id_prefix)
        })
        .await
    }

    /// Loads public accounts details from the DB.
    #[instrument(level = "debug", target = COMPONENT, skip_all, ret(level = "debug"), err)]
    pub async fn select_accounts_by_ids(
        &self,
        account_ids: Vec<AccountId>,
    ) -> Result<Vec<AccountInfo>> {
        self.transact("Select account by id set", |conn| {
            queries::select_accounts_by_id(conn, account_ids)
        })
        .await
    }

    #[instrument(level = "debug", target = COMPONENT, skip_all, ret(level = "debug"), err)]
    pub async fn get_state_sync(
        &self,
        block_number: BlockNumber,
        account_ids: Vec<AccountId>,
        note_tags: Vec<u32>,
    ) -> Result<StateSyncUpdate, StateSyncError> {
        self.transact::<StateSyncUpdate, StateSyncError, _, _>("state sync", move |conn| {
            queries::get_state_sync(conn, block_number, account_ids, note_tags)
        })
        .await
    }

    #[instrument(level = "debug", target = COMPONENT, skip_all, ret(level = "debug"), err)]
    pub async fn get_note_sync(
        &self,
        block_num: BlockNumber,
        note_tags: Vec<u32>,
    ) -> Result<NoteSyncUpdate, NoteSyncError> {
        self.transact("notes sync task", move |conn| {
            queries::get_note_sync(conn, block_num, note_tags.as_slice())
        })
        .await
    }

<<<<<<< HEAD
    /// Loads all the Note's matching a certain `NoteId` from the database.
=======
    /// Loads all the [`Note`]s matching a certain [`NoteId`] from the database.
>>>>>>> 48e7fa54
    #[instrument(level = "debug", target = COMPONENT, skip_all, ret(level = "debug"), err)]
    pub async fn select_notes_by_id(&self, note_ids: Vec<NoteId>) -> Result<Vec<NoteRecord>> {
        self.transact("note by id", move |conn| {
            queries::select_notes_by_id(conn, note_ids.as_slice())
        })
        .await
    }

    /// Loads inclusion proofs for notes matching the given IDs.
    #[instrument(level = "debug", target = COMPONENT, skip_all, ret(level = "debug"), err)]
    pub async fn select_note_inclusion_proofs(
        &self,
        note_ids: BTreeSet<NoteId>,
    ) -> Result<BTreeMap<NoteId, NoteInclusionProof>> {
        self.transact("block note inclusion proofs", move |conn| {
            models::queries::select_note_inclusion_proofs(conn, &note_ids)
        })
        .await
    }

<<<<<<< HEAD
    /// Loads all note IDs matching a certain `NoteId` from the database.
=======
    /// Loads all note IDs matching a certain [`NoteId`] from the database.
>>>>>>> 48e7fa54
    #[instrument(level = "debug", target = COMPONENT, skip_all, ret(level = "debug"), err)]
    pub async fn select_note_ids(&self, note_ids: Vec<NoteId>) -> Result<HashSet<NoteId>> {
        self.select_notes_by_id(note_ids)
            .await
            .map(|notes| notes.into_iter().map(|note| note.note_id.into()).collect())
    }

    /// Inserts the data of a new block into the DB.
    ///
    /// `allow_acquire` and `acquire_done` are used to synchronize writes to the DB with writes to
    /// the in-memory trees. Further details available on [`super::state::State::apply_block`].
    // TODO: This span is logged in a root span, we should connect it to the parent one.
    #[instrument(target = COMPONENT, skip_all, err)]
    pub async fn apply_block(
        &self,
        allow_acquire: oneshot::Sender<()>,
        acquire_done: oneshot::Receiver<()>,
        block: ProvenBlock,
        notes: Vec<(NoteRecord, Option<Nullifier>)>,
    ) -> Result<()> {
        self.transact("apply block", move |conn| -> Result<()> {
            // TODO: This span is logged in a root span, we should connect it to the parent one.
            let _span = info_span!(target: COMPONENT, "write_block_to_db").entered();

            models::queries::apply_block(
                conn,
                block.header(),
                &notes,
                block.created_nullifiers(),
                block.updated_accounts(),
                block.transactions(),
            )?;

            // XXX FIXME TODO free floating mutex MUST NOT exist
            // it doesn't bind it properly to the data locked!
            let _ = allow_acquire.send(());

            acquire_done.blocking_recv()?;

            Ok(())
        })
        .await
    }

    /// Merges all account deltas from the DB for given account ID and block range.
    /// Note, that `from_block` is exclusive and `to_block` is inclusive.
    ///
    /// Returns `Ok(None)` if no deltas were found in the DB for the specified account within
    /// the given block range.
    pub(crate) async fn select_account_state_delta(
        &self,
        account_id: AccountId,
        from_block: BlockNumber,
        to_block: BlockNumber,
    ) -> Result<Option<AccountDelta>> {
        self.transact("select account state data", move |conn| {
            models::queries::select_account_delta(conn, account_id, from_block, to_block)
        })
        .await
    }

    /// Runs database optimization.
    #[instrument(level = "debug", target = COMPONENT, skip_all, err)]
    pub async fn optimize(&self) -> Result<(), DatabaseError> {
        self.transact("db optimization", |conn| {
            diesel::sql_query("PRAGMA optimize")
                .execute(conn)
                .map_err(DatabaseError::Diesel)
        })
        .await?;
        Ok(())
    }

    /// Loads the network notes that have not been consumed yet, using pagination to limit the
    /// number of notes returned.
    pub(crate) async fn select_unconsumed_network_notes(
        &self,
        page: Page,
    ) -> Result<(Vec<NoteRecord>, Page)> {
        self.transact("unconsumed network notes", move |conn| {
            models::queries::unconsumed_network_notes(conn, page)
        })
        .await
    }

    /// Loads the network notes for an account that are unconsumed by a specified block number.
    /// Pagination is used to limit the number of notes returned.
    pub(crate) async fn select_unconsumed_network_notes_for_account(
        &self,
        network_account_id_prefix: NetworkAccountPrefix,
        block_num: BlockNumber,
        page: Page,
    ) -> Result<(Vec<NoteRecord>, Page)> {
        // Network notes sent to a specific account have their tags set to the prefix of the target
        // account ID. So we can convert the ID prefix into a note tag to query the notes for a
        // given account.
        self.transact("unconsumed network notes for account", move |conn| {
            models::queries::select_unconsumed_network_notes_by_tag(
                conn,
                network_account_id_prefix.into(),
                block_num,
                page,
            )
        })
        .await
    }
}<|MERGE_RESOLUTION|>--- conflicted
+++ resolved
@@ -371,11 +371,7 @@
         .await
     }
 
-<<<<<<< HEAD
-    /// Loads all the Note's matching a certain `NoteId` from the database.
-=======
     /// Loads all the [`Note`]s matching a certain [`NoteId`] from the database.
->>>>>>> 48e7fa54
     #[instrument(level = "debug", target = COMPONENT, skip_all, ret(level = "debug"), err)]
     pub async fn select_notes_by_id(&self, note_ids: Vec<NoteId>) -> Result<Vec<NoteRecord>> {
         self.transact("note by id", move |conn| {
@@ -396,11 +392,7 @@
         .await
     }
 
-<<<<<<< HEAD
-    /// Loads all note IDs matching a certain `NoteId` from the database.
-=======
     /// Loads all note IDs matching a certain [`NoteId`] from the database.
->>>>>>> 48e7fa54
     #[instrument(level = "debug", target = COMPONENT, skip_all, ret(level = "debug"), err)]
     pub async fn select_note_ids(&self, note_ids: Vec<NoteId>) -> Result<HashSet<NoteId>> {
         self.select_notes_by_id(note_ids)
