--- conflicted
+++ resolved
@@ -16,27 +16,9 @@
 workspace = true
 
 [dependencies]
-<<<<<<< HEAD
-anyhow                    = { workspace = true }
-clap                      = { version = "4.5", features = ["derive", "string"] }
-futures                   = { version = "0.3" }
-miden-air                 = { workspace = true }
-miden-block-prover        = { version = "0.8", features = ["testing"] }
-miden-lib                 = { workspace = true }
-miden-node-block-producer = { workspace = true }
-miden-node-proto          = { workspace = true }
-miden-node-rpc            = { workspace = true }
-miden-node-store          = { workspace = true }
-miden-node-utils          = { workspace = true }
-miden-objects             = { workspace = true, features = ["testing"] }
-rand                      = { workspace = true }
-rayon                     = { version = "1.5" }
-tokio                     = { workspace = true, features = ["macros", "net", "rt-multi-thread", "sync", "time"] }
-tonic                     = { workspace = true }
-winterfell                = { version = "0.12" }
-=======
 anyhow = { workspace = true }
 clap = { version = "4.5", features = ["derive", "string"] }
+futures = { version = "0.3" }
 miden-air = { workspace = true }
 miden-block-prover = { git = "https://github.com/0xPolygonMiden/miden-base.git", branch = "next", features = [
   "testing",
@@ -44,6 +26,7 @@
 miden-lib = { workspace = true }
 miden-node-block-producer = { workspace = true }
 miden-node-proto = { workspace = true }
+miden-node-rpc = { workspace = true }
 miden-node-store = { workspace = true }
 miden-node-utils = { workspace = true }
 miden-objects = { workspace = true, features = ["testing"] }
@@ -51,5 +34,4 @@
 rayon = { version = "1.5" }
 tokio = { workspace = true, features = ["macros", "net", "rt-multi-thread", "sync", "time"] }
 tonic = { workspace = true }
-winterfell = { version = "0.12" }
->>>>>>> cd0f726b
+winterfell = { version = "0.12" }