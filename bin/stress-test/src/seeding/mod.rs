<<<<<<< HEAD
use std::{
    collections::BTreeMap,
    net::SocketAddr,
    path::PathBuf,
    sync::{Arc, Mutex},
    time::{Duration, Instant},
};
=======
use std::collections::BTreeMap;
use std::net::SocketAddr;
use std::path::PathBuf;
use std::sync::{Arc, Mutex};
use std::time::Instant;
>>>>>>> d54b2c2e

use metrics::SeedingMetrics;
use miden_air::HashFunction;
use miden_block_prover::LocalBlockProver;
use miden_lib::account::auth::AuthRpoFalcon512;
use miden_lib::account::faucets::BasicFungibleFaucet;
use miden_lib::account::wallets::BasicWallet;
use miden_lib::note::create_p2id_note;
use miden_lib::utils::Serializable;
use miden_node_block_producer::store::StoreClient;
use miden_node_proto::domain::batch::BatchInputs;
use miden_node_proto::generated::rpc_store::rpc_client::RpcClient;
use miden_node_store::{DataDirectory, GenesisState, Store};
use miden_node_utils::tracing::grpc::OtelInterceptor;
use miden_objects::account::delta::AccountUpdateDetails;
use miden_objects::account::{Account, AccountBuilder, AccountId, AccountStorageMode, AccountType};
use miden_objects::asset::{Asset, FungibleAsset, TokenSymbol};
use miden_objects::batch::{BatchAccountUpdate, BatchId, ProvenBatch};
use miden_objects::block::{BlockHeader, BlockInputs, BlockNumber, ProposedBlock, ProvenBlock};
use miden_objects::crypto::dsa::rpo_falcon512::{PublicKey, SecretKey};
use miden_objects::crypto::rand::RpoRandomCoin;
use miden_objects::note::{Note, NoteHeader, NoteId, NoteInclusionProof};
use miden_objects::transaction::{
    InputNote,
    InputNotes,
    OrderedTransactionHeaders,
    OutputNote,
    ProvenTransaction,
    ProvenTransactionBuilder,
    TransactionHeader,
};
use miden_objects::vm::ExecutionProof;
use miden_objects::{Felt, ONE, Word};
use rand::Rng;
use rayon::iter::{IntoParallelIterator, ParallelIterator};
use rayon::prelude::ParallelSlice;
use tokio::io::AsyncWriteExt;
use tokio::net::TcpListener;
use tokio::{fs, task};
use tonic::service::interceptor::InterceptedService;
use tonic::transport::Channel;
use winterfell::Proof;

mod metrics;

// CONSTANTS
// ================================================================================================

const BATCHES_PER_BLOCK: usize = 16;
const TRANSACTIONS_PER_BATCH: usize = 16;

pub const ACCOUNTS_FILENAME: &str = "accounts.txt";

// SEED STORE
// ================================================================================================

/// Seeds the store with a given number of accounts.
pub async fn seed_store(
    data_directory: PathBuf,
    num_accounts: usize,
    public_accounts_percentage: u8,
) {
    let start = Instant::now();

    // Recreate the data directory (it should be empty for store bootstrapping).
    //
    // Ignore the error since it will also error if it does not exist.
    let _ = fs_err::remove_dir_all(&data_directory);
    fs_err::create_dir_all(&data_directory).expect("created data directory");

    // generate the faucet account and the genesis state
    let faucet = create_faucet();
    let genesis_state = GenesisState::new(vec![faucet.clone()], 1, 1);
    Store::bootstrap(genesis_state.clone(), &data_directory).expect("store should bootstrap");

    // start the store
    let (_, store_addr) = start_store(data_directory.clone()).await;
    let store_client = StoreClient::new(store_addr);

    // start generating blocks
    let accounts_filepath = data_directory.join(ACCOUNTS_FILENAME);
    let data_directory =
        miden_node_store::DataDirectory::load(data_directory).expect("data directory should exist");
    let genesis_header = genesis_state.into_block().unwrap().into_inner();
    let metrics = generate_blocks(
        num_accounts,
        public_accounts_percentage,
        faucet,
        genesis_header,
        &store_client,
        data_directory,
        accounts_filepath,
    )
    .await;

    println!("Total time: {:.3} seconds", start.elapsed().as_secs_f64());
    println!("{metrics}");
}

/// Generates batches of transactions to be inserted into the store.
///
/// The first transaction in each batch sends assets from the faucet to 255 accounts.
/// The rest of the transactions consume the notes created by the faucet in the previous block.
async fn generate_blocks(
    num_accounts: usize,
    public_accounts_percentage: u8,
    mut faucet: Account,
    genesis_block: ProvenBlock,
    store_client: &StoreClient,
    data_directory: DataDirectory,
    accounts_filepath: PathBuf,
) -> SeedingMetrics {
    // Each block is composed of [`BATCHES_PER_BLOCK`] batches, and each batch is composed of
    // [`TRANSACTIONS_PER_BATCH`] txs. The first note of the block is always a send assets tx
    // from the faucet to (BATCHES_PER_BLOCK * TRANSACTIONS_PER_BATCH) - 1 accounts. The rest of
    // the notes are consume note txs from the (BATCHES_PER_BLOCK * TRANSACTIONS_PER_BATCH) - 1
    // accounts that were minted in the previous block.
    let mut metrics = SeedingMetrics::new(data_directory.database_path());

    let mut account_ids = vec![];
    let mut note_nullifiers = vec![];

    let mut consume_notes_txs = vec![];

    let consumes_per_block = TRANSACTIONS_PER_BATCH * BATCHES_PER_BLOCK - 1;
    #[allow(clippy::cast_sign_loss, clippy::cast_precision_loss)]
    let num_public_accounts = (consumes_per_block as f64
        * (f64::from(public_accounts_percentage) / 100.0))
        .round() as usize;
    let num_private_accounts = consumes_per_block - num_public_accounts;
    // +1 to account for the first block with the send assets tx only
    let total_blocks = (num_accounts / consumes_per_block) + 1;

    // share random coin seed and key pair for all accounts to avoid key generation overhead
    let coin_seed: [u64; 4] = rand::rng().random();
    let rng = Arc::new(Mutex::new(RpoRandomCoin::new(coin_seed.map(Felt::new).into())));
    let key_pair = {
        let mut rng = rng.lock().unwrap();
        SecretKey::with_rng(&mut *rng)
    };

    let mut prev_block = genesis_block.clone();
    let mut current_anchor_header = genesis_block.header().clone();

    for i in 0..total_blocks {
        let mut block_txs = Vec::with_capacity(BATCHES_PER_BLOCK * TRANSACTIONS_PER_BATCH);

        // create public accounts and notes that mint assets for these accounts
        let (pub_accounts, pub_notes) = create_accounts_and_notes(
            num_public_accounts,
            AccountStorageMode::Public,
            &key_pair,
            &rng,
            faucet.id(),
            i,
        );

        // create private accounts and notes that mint assets for these accounts
        let (priv_accounts, priv_notes) = create_accounts_and_notes(
            num_private_accounts,
            AccountStorageMode::Private,
            &key_pair,
            &rng,
            faucet.id(),
            i,
        );

        let notes = [pub_notes, priv_notes].concat();
        let accounts = [pub_accounts, priv_accounts].concat();
        account_ids.extend(accounts.iter().map(Account::id));
        note_nullifiers.extend(notes.iter().map(|n| n.nullifier().prefix()));

        // create the tx that creates the notes
        let emit_note_tx = create_emit_note_tx(prev_block.header(), &mut faucet, notes.clone());

        // collect all the txs
        block_txs.push(emit_note_tx);
        block_txs.extend(consume_notes_txs);

        // create the batches with [TRANSACTIONS_PER_BATCH] txs each
        let batches: Vec<ProvenBatch> = block_txs
            .par_chunks(TRANSACTIONS_PER_BATCH)
            .map(|txs| create_batch(txs, prev_block.header()))
            .collect();

        // create the block and send it to the store
        let block_inputs = get_block_inputs(store_client, &batches, &mut metrics).await;

        // update blocks
        prev_block = apply_block(batches, block_inputs, store_client, &mut metrics).await;
        if current_anchor_header.block_epoch() != prev_block.header().block_epoch() {
            current_anchor_header = prev_block.header().clone();
        }

        // create the consume notes txs to be used in the next block
        let batch_inputs =
            get_batch_inputs(store_client, prev_block.header(), &notes, &mut metrics).await;
        consume_notes_txs = create_consume_note_txs(
            prev_block.header(),
            accounts,
            notes,
            &batch_inputs.note_proofs,
        );

        // track store size every 50 blocks
        if i % 50 == 0 {
            metrics.record_store_size();
        }
    }

    // dump account ids to a file
    let mut file = fs::File::create(accounts_filepath).await.unwrap();
    for id in account_ids {
        file.write_all(format!("{id}\n").as_bytes()).await.unwrap();
    }

    metrics
}

/// Given a list of batches and block inputs, creates a `ProvenBlock` and sends it to the store.
/// Tracks the insertion time on the metrics.
///
/// Returns the the inserted block.
async fn apply_block(
    batches: Vec<ProvenBatch>,
    block_inputs: BlockInputs,
    store_client: &StoreClient,
    metrics: &mut SeedingMetrics,
) -> ProvenBlock {
    let proposed_block = ProposedBlock::new(block_inputs, batches).unwrap();
    let proven_block = LocalBlockProver::new(0)
        .prove_without_batch_verification(proposed_block)
        .unwrap();
    let block_size: usize = proven_block.to_bytes().len();

    let start = Instant::now();
    store_client.apply_block(&proven_block).await.unwrap();
    metrics.track_block_insertion(start.elapsed(), block_size);

    proven_block
}

// HELPER FUNCTIONS
// ================================================================================================

/// Creates `num_accounts` accounts, and for each one creates a note that mint assets.
///
/// Returns a tuple with:
/// - The list of new accounts
/// - The list of new notes
fn create_accounts_and_notes(
    num_accounts: usize,
    storage_mode: AccountStorageMode,
    key_pair: &SecretKey,
    rng: &Arc<Mutex<RpoRandomCoin>>,
    faucet_id: AccountId,
    block_num: usize,
) -> (Vec<Account>, Vec<Note>) {
    (0..num_accounts)
        .into_par_iter()
        .map(|account_index| {
            let account = create_account(
                key_pair.public_key(),
                ((block_num * num_accounts) + account_index) as u64,
                storage_mode,
            );
            let note = {
                let mut rng = rng.lock().unwrap();
                create_note(faucet_id, account.id(), &mut rng)
            };
            (account, note)
        })
        .collect()
}

/// Creates a public P2ID note containing 10 tokens of the fungible asset associated with the
/// specified `faucet_id` and sent to the specified target account.
fn create_note(faucet_id: AccountId, target_id: AccountId, rng: &mut RpoRandomCoin) -> Note {
    let asset = Asset::Fungible(FungibleAsset::new(faucet_id, 10).unwrap());
    create_p2id_note(
        faucet_id,
        target_id,
        vec![asset],
        miden_objects::note::NoteType::Public,
        Felt::default(),
        rng,
    )
    .expect("note creation failed")
}

/// Creates a new private account with a given public key and anchor block. Generates the seed from
/// the given index.
fn create_account(public_key: PublicKey, index: u64, storage_mode: AccountStorageMode) -> Account {
    let init_seed: Vec<_> = index.to_be_bytes().into_iter().chain([0u8; 24]).collect();
    let (new_account, _) = AccountBuilder::new(init_seed.try_into().unwrap())
        .account_type(AccountType::RegularAccountImmutableCode)
        .storage_mode(storage_mode)
        .with_auth_component(AuthRpoFalcon512::new(public_key))
        .with_component(BasicWallet)
        .build()
        .unwrap();
    new_account
}

/// Creates a new faucet account.
fn create_faucet() -> Account {
    let coin_seed: [u64; 4] = rand::rng().random();
    let mut rng = RpoRandomCoin::new(coin_seed.map(Felt::new).into());
    let key_pair = SecretKey::with_rng(&mut rng);
    let init_seed = [0_u8; 32];

    let token_symbol = TokenSymbol::new("TEST").unwrap();
    let (new_faucet, _seed) = AccountBuilder::new(init_seed)
        .account_type(AccountType::FungibleFaucet)
        .storage_mode(AccountStorageMode::Private)
        .with_component(BasicFungibleFaucet::new(token_symbol, 2, Felt::new(u64::MAX)).unwrap())
        .with_auth_component(AuthRpoFalcon512::new(key_pair.public_key()))
        .build()
        .unwrap();
    new_faucet
}

/// Creates a proven batch from a list of transactions and a reference block.
fn create_batch(txs: &[ProvenTransaction], block_ref: &BlockHeader) -> ProvenBatch {
    let account_updates = txs
        .iter()
        .map(|tx| (tx.account_id(), BatchAccountUpdate::from_transaction(tx)))
        .collect();
    let input_notes = txs.iter().flat_map(|tx| tx.input_notes().iter().cloned()).collect();
    let output_notes = txs.iter().flat_map(|tx| tx.output_notes().iter().cloned()).collect();
    ProvenBatch::new(
        BatchId::from_transactions(txs.iter()),
        block_ref.commitment(),
        block_ref.block_num(),
        account_updates,
        InputNotes::new(input_notes).unwrap(),
        output_notes,
        BlockNumber::from(u32::MAX),
        OrderedTransactionHeaders::new_unchecked(txs.iter().map(TransactionHeader::from).collect()),
    )
    .unwrap()
}

/// For each pair of account and note, creates a transaction that consumes the note.
fn create_consume_note_txs(
    block_ref: &BlockHeader,
    accounts: Vec<Account>,
    notes: Vec<Note>,
    note_proofs: &BTreeMap<NoteId, NoteInclusionProof>,
) -> Vec<ProvenTransaction> {
    accounts
        .into_iter()
        .zip(notes)
        .map(|(account, note)| {
            let inclusion_proof = note_proofs.get(&note.id()).unwrap();
            create_consume_note_tx(
                block_ref,
                account,
                InputNote::authenticated(note, inclusion_proof.clone()),
            )
        })
        .collect()
}

/// Creates a transaction that creates an account and consumes the given input note.
///
/// The account is updated with the assets from the input note, and the nonce is incremented.
fn create_consume_note_tx(
    block_ref: &BlockHeader,
    mut account: Account,
    input_note: InputNote,
) -> ProvenTransaction {
    let init_hash = account.init_commitment();

    input_note.note().assets().iter().for_each(|asset| {
        account.vault_mut().add_asset(*asset).unwrap();
    });

    account.increment_nonce(ONE).unwrap();

    let details = if account.is_public() {
        AccountUpdateDetails::New(account.clone())
    } else {
        AccountUpdateDetails::Private
    };

    ProvenTransactionBuilder::new(
        account.id(),
        init_hash,
        account.commitment(),
        Word::empty(),
        block_ref.block_num(),
        block_ref.commitment(),
        u32::MAX.into(),
        ExecutionProof::new(Proof::new_dummy(), HashFunction::default()),
    )
    .add_input_notes(vec![input_note])
    .account_update_details(details)
    .build()
    .unwrap()
}

/// Creates a transaction from the faucet that creates the given output notes.
/// Updates the faucet account to increase the issuance slot and it's nonce.
fn create_emit_note_tx(
    block_ref: &BlockHeader,
    faucet: &mut Account,
    output_notes: Vec<Note>,
) -> ProvenTransaction {
    let initial_account_hash = faucet.commitment();

    let slot = faucet.storage().get_item(2).unwrap();
    faucet
        .storage_mut()
        .set_item(0, [slot[0], slot[1], slot[2], slot[3] + Felt::new(10)].into())
        .unwrap();

    faucet.increment_nonce(ONE).unwrap();

    ProvenTransactionBuilder::new(
        faucet.id(),
        initial_account_hash,
        faucet.commitment(),
        Word::empty(),
        block_ref.block_num(),
        block_ref.commitment(),
        u32::MAX.into(),
        ExecutionProof::new(Proof::new_dummy(), HashFunction::default()),
    )
    .add_output_notes(output_notes.into_iter().map(OutputNote::Full).collect::<Vec<OutputNote>>())
    .build()
    .unwrap()
}

/// Gets the batch inputs from the store and tracks the query time on the metrics.
async fn get_batch_inputs(
    store_client: &StoreClient,
    block_ref: &BlockHeader,
    notes: &[Note],
    metrics: &mut SeedingMetrics,
) -> BatchInputs {
    let start = Instant::now();
    // Mark every note as unauthenticated, so that the store returns the inclusion proofs for all of
    // them
    let batch_inputs = store_client
        .get_batch_inputs(
            vec![(block_ref.block_num(), block_ref.commitment())].into_iter(),
            notes.iter().map(Note::id),
        )
        .await
        .unwrap();
    metrics.add_get_batch_inputs(start.elapsed());
    batch_inputs
}

/// Gets the block inputs from the store and tracks the query time on the metrics.
async fn get_block_inputs(
    store_client: &StoreClient,
    batches: &[ProvenBatch],
    metrics: &mut SeedingMetrics,
) -> BlockInputs {
    let start = Instant::now();
    let inputs = store_client
        .get_block_inputs(
            batches.iter().flat_map(ProvenBatch::updated_accounts),
            batches.iter().flat_map(ProvenBatch::created_nullifiers),
            batches.iter().flat_map(|batch| {
                batch
                    .input_notes()
                    .into_iter()
                    .filter_map(|note| note.header().map(NoteHeader::id))
            }),
            batches.iter().map(ProvenBatch::reference_block_num),
        )
        .await
        .unwrap();
    let get_block_inputs_time = start.elapsed();
    metrics.add_get_block_inputs(get_block_inputs_time);
    inputs
}

/// Runs the store with the given data directory. Returns a tuple with:
/// - a gRPC client to access the store
/// - the address of the store
pub async fn start_store(
    data_directory: PathBuf,
) -> (RpcClient<InterceptedService<Channel, OtelInterceptor>>, SocketAddr) {
    let rpc_listener = TcpListener::bind("127.0.0.1:0")
        .await
        .expect("Failed to bind store RPC gRPC endpoint");
    let block_producer_listener = TcpListener::bind("127.0.0.1:0")
        .await
        .expect("Failed to bind store block-producer gRPC endpoint");
    let store_addr = rpc_listener.local_addr().expect("Failed to get store RPC address");
    let ntx_builder_listener = TcpListener::bind("127.0.0.1:0")
        .await
        .expect("Failed to bind store ntx-builder gRPC endpoint");
    let store_block_producer_addr = block_producer_listener
        .local_addr()
        .expect("Failed to get store block-producer address");
    let dir = data_directory.clone();

    task::spawn(async move {
        Store {
            rpc_listener,
            ntx_builder_listener,
            block_producer_listener,
            data_directory: dir,
            grpc_timeout: Duration::from_secs(30),
        }
        .serve()
        .await
        .expect("Failed to start serving store");
    });

    let channel = tonic::transport::Endpoint::try_from(format!("http://{store_addr}",))
        .unwrap()
        .connect()
        .await
        .expect("Failed to connect to store");

    (RpcClient::with_interceptor(channel, OtelInterceptor), store_block_producer_addr)
}<|MERGE_RESOLUTION|>--- conflicted
+++ resolved
@@ -1,18 +1,8 @@
-<<<<<<< HEAD
-use std::{
-    collections::BTreeMap,
-    net::SocketAddr,
-    path::PathBuf,
-    sync::{Arc, Mutex},
-    time::{Duration, Instant},
-};
-=======
 use std::collections::BTreeMap;
 use std::net::SocketAddr;
 use std::path::PathBuf;
 use std::sync::{Arc, Mutex};
-use std::time::Instant;
->>>>>>> d54b2c2e
+use std::time::{Duration, Instant};
 
 use metrics::SeedingMetrics;
 use miden_air::HashFunction;
