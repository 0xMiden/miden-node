# Changelog

## v0.10.0 (TBD)

### Changes

- [BREAKING] Replace faucet TOML configuration file with flags and env vars (#976).
- [BREAKING] Replace faucet Init command with CreateApiKeys command (#976).
- [BREAKING] Consolidate default account filepath for bundled bootstrap and faucet start commands to `account.mac` (#976).
- [BREAKING] Remove default value account filepath for faucet commands and rename --output-path to --output (#976).

### Enhancements

- Added `miden-proving-service` and `miden-proving-service-client` crates (#926).
- Added support for gRPC server side reflection to all components (#949).
- Compressed faucet background image (#985).
- Added support for TLS to `miden-proving-service-client` (#968).
- Added support for TLS to faucet's connection to node RPC (#976).
<<<<<<< HEAD
- [BREAKING] Refactor the `miden-proving-service` proxy status service to use gRPC instead of HTTP (#953).
=======
- Replaced integer-based duration args with human-readable duration strings (#998).
>>>>>>> 366987f2

## v0.9.2 (2025-06-12)

- Refresh Cargo.lock file.

## v0.9.1 (2025-06-10)

- Refresh Cargo.lock file (#944).

## v0.9.0 (2025-05-30)


### Changes

- Separated the store API into three separate services (#932).
- Added a faucet Dockerfile (#933).
- [BREAKING] Update `RemoteProverError::ConnectionFailed` variant to contain `Error` instead of `String` (#968).

### Fixes

- Faucet considers decimals when minting token amounts (#962).

## v0.9.0 (2025-05-30)

### Enhancements

- Enabled running RPC component in `read-only` mode (#802).
- Added gRPC `/status` endpoint on all components (#817).
- Block producer now emits network note information (#833).
- Introduced Network Transaction Builder (#840).
- Added way of executing and proving network transactions (#841).
- [BREAKING] Add HTTP ACCEPT header layer to RPC server to enforce semver requirements against client connections (#844).

### Changes

- [BREAKING] Simplified node bootstrapping (#776).
  - Database is now created during bootstrap process instead of on first startup.
  - Data directory is no longer created but is instead expected to exist.
  - The genesis block can no longer be configured which also removes the `store dump-genesis` command.
- [BREAKING] Use `AccountTree` and update account witness proto definitions (#783).
- [BREAKING] Update name of `ChainMmr` to `PartialBlockchain` (#807).
- Added `--enable-otel` and `MIDEN_FAUCET_ENABLE_OTEL` flag to faucet (#834).
- Faucet now supports the usage of a remote transaction prover (#830).
- Added a required Proof-of-Work in the faucet to request tokens (#831).
- Added an optional API key request parameter to skip PoW in faucet (#839).
- Proof-of-Work difficulty is now adjusted based on the number of concurrent requests (#865).
- Added options for configuring NTB in `bundled` command (#884).
- [BREAKING] Updated MSRV to 1.87

### Fixes

- Prevents duplicated note IDs (#842).

## v0.8.2 (2025-05-04)

### Enhancements

- gRPC error messages now include more context (#819).
- Faucet now detects and recovers from state desync (#819).
- Faucet implementation is now more robust (#819).
- Faucet now supports TLS connection to the node RPC (#819).

### Fixes

- Faucet times out during high load (#819).

## v0.8.0 (2025-03-26)

### Enhancements

- Implemented database optimization routine (#721).

### Fixes

- Faucet webpage is missing `background.png` and `favicon.ico` (#672).

### Enhancements

- Add an optional open-telemetry trace exporter (#659, #690).
- Support tracing across gRPC boundaries using remote tracing context (#669).
- Instrument the block-producer's block building process (#676).
- Use `LocalBlockProver` for block building (#709).
- Initial developer and operator guides covering monitoring (#699).
- Instrument the block-producer's batch building process (#738).
- Optimized database by adding missing indexes (#728).
- Added support for `Content-type` header in `get_tokens` endpoint of the faucet (#754).
- Block frequency is now configurable (#750).

### Changes

- [BREAKING] `Endpoint` configuration simplified to a single string (#654).
- Added stress test binary with seed-store command (#657).
- [BREAKING] `CheckNullifiersByPrefix` now takes a starting block number (#707).
- [BREAKING] Removed nullifiers from `SyncState` endpoint (#708).
- [BREAKING] Update `GetBlockInputs` RPC (#709).
- [BREAKING] Added `batch_prover_url` to block producer configuration (#701).
- [BREAKING] Added `block_prover_url` to block producer configuration (#719).
- [BREAKING] Removed `miden-rpc-proto` and introduced `miden-node-proto-build` (#723).
- [BREAKING] Updated to Rust Edition 2024 (#727).
- [BREAKING] MSRV bumped to 1.85 (#727).
- [BREAKING] Replaced `toml` configuration with CLI (#732).
- [BREAKING] Renamed multiple `xxx_hash` to `xxx_commitment` in RPC API (#757).

### Enhancements

- Prove transaction batches using Rust batch prover reference implementation (#659).

## v0.7.2 (2025-01-29)

### Fixes

- Faucet webpage rejects valid account IDs (#655).

## v0.7.1 (2025-01-28)

### Fixes

- Faucet webpage fails to load styling (index.css) and script (index.js) (#647).

### Changes

- [BREAKING] Default faucet endpoint is now public instead of localhost (#647).

## v0.7.0 (2025-01-23)

### Enhancements

- Support Https in endpoint configuration (#556).
- Upgrade `block-producer` from FIFO queue to mempool dependency graph (#562).
- Support transaction expiration (#582).
- Improved RPC endpoints doc comments (#620).

### Changes

- Standardized protobuf type aliases (#609).
- [BREAKING] Added support for new two `Felt` account ID (#591).
- [BREAKING] Inverted `TransactionInputs.missing_unauthenticated_notes` to `found_missing_notes` (#509).
- [BREAKING] Remove store's `ListXXX` endpoints which were intended for test purposes (#608).
- [BREAKING] Added support for storage maps on `GetAccountProofs` endpoint (#598).
- [BREAKING] Removed the `testing` feature (#619).
- [BREAKING] Renamed modules to singular (#636).

## v0.6.0 (2024-11-05)

### Enhancements

- Added `GetAccountProofs` endpoint (#506).

### Changes

- [BREAKING] Added `kernel_root` to block header's protobuf message definitions (#496).
- [BREAKING] Renamed `off-chain` and `on-chain` to `private` and `public` respectively for the account storage modes (#489).
- Optimized state synchronizations by removing unnecessary fetching and parsing of note details (#462).
- [BREAKING] Changed `GetAccountDetailsResponse` field to `details` (#481).
- Improve `--version` by adding build metadata (#495).
- [BREAKING] Introduced additional limits for note/account number (#503).
- [BREAKING] Removed support for basic wallets in genesis creation (#510).
- Migrated faucet from actix-web to axum (#511).
- Changed the `BlockWitness` to pass the inputs to the VM using only advice provider (#516).
- [BREAKING] Improved store API errors (return "not found" instead of "internal error" status if requested account(s) not found) (#518).
- Added `AccountCode` as part of `GetAccountProofs` endpoint response (#521).
- [BREAKING] Migrated to v0.11 version of Miden VM (#528).
- Reduce cloning in the store's `apply_block` (#532).
- [BREAKING] Changed faucet storage type in the genesis to public. Using faucet from the genesis for faucet web app. Added support for faucet restarting without blockchain restarting (#517).
- [BREAKING] Improved `ApplyBlockError` in the store (#535).
- [BREAKING] Updated minimum Rust version to 1.82.

## 0.5.1 (2024-09-12)

### Enhancements

- Node component server startup is now coherent instead of requiring an arbitrary sleep amount (#488).

## 0.5.0 (2024-08-27)

### Enhancements

- [BREAKING] Configuration files with unknown properties are now rejected (#401).
- [BREAKING] Removed redundant node configuration properties (#401).
- Support multiple inflight transactions on the same account (#407).
- Now accounts for genesis are optional. Accounts directory will be overwritten, if `--force` flag is set (#420).
- Added `GetAccountStateDelta` endpoint (#418).
- Added `CheckNullifiersByPrefix` endpoint (#419).
- Added `GetNoteAuthenticationInfo` endpoint (#421).
- Added `SyncNotes` endpoint (#424).
- Added `execution_hint` field to the `Notes` table (#441).

### Changes

- Improve type safety of the transaction inputs nullifier mapping (#406).
- Embed the faucet's static website resources (#411).
- CI check for proto file consistency (#412).
- Added warning on CI for `CHANGELOG.md` (#413).
- Implemented caching of SQL statements (#427).
- Updates to `miden-vm` dependency to v0.10 and `winterfell` dependency to v0.9 (#457).
- [BREAKING] Updated minimum Rust version to 1.80 (#457).

### Fixes

- `miden-node-proto`'s build script always triggers (#412).

## 0.4.0 (2024-07-04)

### Features

- Changed sync endpoint to return a list of committed transactions (#377).
- Added `aux` column to notes table (#384).
- Changed state sync endpoint to return a list of `TransactionSummary` objects instead of just transaction IDs (#386).
- Added support for unauthenticated transaction notes (#390).

### Enhancements

- Standardized CI and Makefile across Miden repositories (#367)
- Removed client dependency from faucet (#368).
- Fixed faucet note script so that it uses the `aux` input (#387).
- Added crate to distribute node RPC protobuf files (#391).
- Add `init` command for node and faucet (#392).

## 0.3.0 (2024-05-15)

- Added option to mint pulic notes in the faucet (#339).
- Renamed `note_hash` into `note_id` in the database (#336)
- Changed `version` and `timestamp` fields in `Block` message to `u32` (#337).
- [BREAKING] Implemented `NoteMetadata` protobuf message (#338).
- Added `GetBlockByNumber` endpoint (#340).
- Added block authentication data to the `GetBlockHeaderByNumber` RPC (#345).
- Enabled support for HTTP/1.1 requests for the RPC component (#352).

## 0.2.1 (2024-04-27)

- Combined node components into a single binary (#323).

## 0.2.0 (2024-04-11)

- Implemented Docker-based node deployment (#257).
- Improved build process (#267, #272, #278).
- Implemented Nullifier tree wrapper (#275).
- [BREAKING] Added support for public accounts (#287, #293, #294).
- [BREAKING] Added support for public notes (#300, #310).
- Added `GetNotesById` endpoint (#298).
- Implemented amd64 debian packager (#312).

## 0.1.0 (2024-03-11)

- Initial release.<|MERGE_RESOLUTION|>--- conflicted
+++ resolved
@@ -16,11 +16,8 @@
 - Compressed faucet background image (#985).
 - Added support for TLS to `miden-proving-service-client` (#968).
 - Added support for TLS to faucet's connection to node RPC (#976).
-<<<<<<< HEAD
+- Replaced integer-based duration args with human-readable duration strings (#998).
 - [BREAKING] Refactor the `miden-proving-service` proxy status service to use gRPC instead of HTTP (#953).
-=======
-- Replaced integer-based duration args with human-readable duration strings (#998).
->>>>>>> 366987f2
 
 ## v0.9.2 (2025-06-12)
 
