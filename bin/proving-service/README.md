# Miden proving service

A service for generating Miden proofs on-demand. The binary enables spawning workers and a proxy for Miden's remote proving service. It currently supports proving individual transactions, transaction batches, and blocks.

A worker is a gRPC service that can receive transaction witnesses, proposed batches, or proposed blocks, prove them, and return the generated proofs. It can handle only one request at a time and will return an error if it is already in use. Each worker is specialized on startup to handle exactly one type of proof requests - transactions, batches, or blocks.

The proxy uses [Cloudflare's Pingora crate](https://crates.io/crates/pingora), which provides features to create a modular proxy. It is meant to handle multiple workers with a queue, assigning a worker to each request and retrying if the worker is not available. Further information about Pingora and its features can be found in the [official GitHub repository](https://github.com/cloudflare/pingora).

## Debian Installation

#### Prover

Install the Debian package:

```bash
set -e

sudo wget https://github.com/0xMiden/miden-node/releases/download/v0.8/miden-prover-v0.8-arm64.deb -O prover.deb
sudo wget -q -O - https://github.com/0xMiden/miden-node/releases/download/v0.8/miden-prover-v0.8-arm64.deb.checksum | awk '{print $1}' | sudo tee prover.checksum
sudo sha256sum prover.deb | awk '{print $1}' > prover.sha256
sudo diff prover.sha256 prover.checksum
sudo dpkg -i prover.deb
sudo rm prover.deb
```

Edit the configuration file `/lib/systemd/system/miden-prover.service.env`

Run the service:

```bash
sudo systemctl daemon-reload
sudo systemctl enable miden-prover
sudo systemctl start miden-prover
```

#### Prover Proxy

```bash
set -e

sudo wget https://github.com/0xMiden/miden-node/releases/download/v0.8/miden-prover-proxy-v0.8-arm64.deb -O prover-proxy.deb
sudo wget -q -O - https://github.com/0xMiden/miden-node/releases/download/v0.8/miden-prover-proxy-v0.8-arm64.deb.checksum | awk '{print $1}' | sudo tee prover-proxy.checksum
sudo sha256sum prover-proxy.deb | awk '{print $1}' > prover-proxy.sha256
sudo diff prover-proxy.sha256 prover-proxy.checksum
sudo dpkg -i prover-proxy.deb
sudo rm prover-proxy.deb
```

Edit the configuration file `/lib/systemd/system/miden-prover-proxy.service.env`

Edit the service file to specify workers `/lib/systemd/system/miden-prover-proxy.service`

Run the service:

```bash
sudo systemctl daemon-reload
sudo systemctl enable miden-prover-proxy
sudo systemctl start miden-prover-proxy
```

## Source Installation

To build the service from a local version, from the root of the workspace you can run:

```bash
make install-proving-service
```

The CLI can be installed from the source code using specific git revisions with `cargo install` or from crates.io with `cargo install miden-proving-service`.

## Worker

To start the worker service you will need to run:

```bash
miden-proving-service start-worker --port 8082 --prover-type transaction
```

This will spawn a worker using the port defined in the command option. The host will be 0.0.0.0 by default, or 127.0.0.1 if the --localhost flag is used. In case that the port is not provided, it will default to `50051`. This command will start a worker that can handle transaction and batch proving requests.

The `--prover-type` flag is required and specifies which type of proof the worker will handle. The available options are:

- `transaction`: For transaction proofs
- `batch`: For batch proofs
- `block`: For block proofs

Each worker can only handle one type of proof. If you need to handle multiple proof types, you should start multiple workers, each with a different proof type. Additionally, you can use the `--localhost` flag to bind to 127.0.0.1 instead of 0.0.0.0.

### Worker Configuration

The worker can be configured using the following environment variables:

| Variable                | Description                    | Default       |
| ----------------------- | ------------------------------ | ------------- |
| `MPS_WORKER_LOCALHOST`  | Use localhost (127.0.0.1)      | `false`       |
| `MPS_WORKER_PORT`       | The port number for the worker | `50051`       |
| `MPS_WORKER_PROOF_TYPE` | The supported prover type      | `transaction` |

For example:

```bash
export MPS_WORKER_LOCALHOST="true"
export MPS_WORKER_PORT="8082"
export MPS_WORKER_PROOF_TYPE="block"
miden-proving-service start-worker
```

## Proxy

To start the proxy service, you will need to run:

```bash
miden-proving-service start-proxy --prover-type transaction --workers [worker1],[worker2],...,[workerN]
```

For example:

```bash
miden-proving-service start-proxy --prover-type transaction --workers 0.0.0.0:8084,0.0.0.0:8085
```

This command will start the proxy using the workers passed as arguments. The workers should be in the format `host:port`. Another way to specify the workers is by using the `MPS_PROXY_WORKERS_LIST` environment variable, which can be set to a comma-separated list of worker addresses. For example:

```bash
export MPS_PROXY_WORKERS_LIST="0.0.0.0:8084,0.0.0.0:8085"
```

If no workers are passed, the proxy will start without any workers and will not be able to handle any requests until one is added through the `miden-proving-service add-worker` command.

The `--prover-type` flag is required and specifies which type of proof the proxy will handle. The available options are:

- `transaction`: For transaction proofs
- `batch`: For batch proofs
- `block`: For block proofs

The proxy can only handle one type of proof at a time. When you add workers to the proxy, it will check their supported proof type. Workers that support a different proof type than the proxy will be marked as unhealthy and will not be used for proving requests.

For example, if you start a proxy with `--prover-type transaction` and add these workers:

- Worker 1: Transaction proofs (Healthy)
- Worker 2: Batch proofs (Unhealthy - incompatible proof type)
- Worker 3: Block proofs (Unhealthy - incompatible proof type)

Only Worker 1 will be used for proving requests, while Workers 2 and 3 will be marked as unhealthy due to incompatible proof types.

You can customize the proxy service by setting environment variables. Possible customizations can be found by running `miden-proving-service start-proxy --help`.

An example `.env` file is provided in the crate's root directory. To use the variables from a file in any Unix-like operating system, you can run `source <your-file>`.

At the moment, when a worker added to the proxy stops working and can not connect to it for a request, the connection is marked as retriable meaning that the proxy will try reaching another worker. The number of retries is configurable via the `MPS_MAX_RETRIES_PER_REQUEST` environmental variable.

## Updating workers on a running proxy

To update the workers on a running proxy, two commands are provided: `add-workers` and `remove-workers`. These commands will update the workers on the proxy and will not require a restart. To use these commands, you will need to run:

```bash
miden-proving-service add-workers --control-port <port> [worker1],[worker2],...,[workerN]
miden-proving-service remove-workers --control-port <port> [worker1],[worker2],...,[workerN]
```

For example:

```bash
# To add 0.0.0.0:8085 and 200.58.70.4:50051 to the workers list:
miden-proving-service add-workers --control-port 8083 0.0.0.0:8085,200.58.70.4:50051
# To remove 158.12.12.3:8080 and 122.122.6.6:50051 from the workers list:
miden-proving-service remove-workers --control-port 8083 158.12.12.3:8080,122.122.6.6:50051
```

These commands can receive the list of workers to update as a comma-separated list of addresses through the `MPS_PROXY_WORKERS_LIST` environment variable, or as command-line arguments:

```bash
export MPS_PROXY_WORKERS_LIST="0.0.0.0:8085,200.58.70.4:50051"
miden-proving-service add-workers --control-port 8083
miden-proving-service remove-workers --control-port 8083
```

The `--control-port` flag is required to specify the port where the proxy is listening for updates. The workers are passed as arguments in the format `host:port`. The port can be specified via the `MPS_CONTROL_PORT` environment variable. For example:

```bash
export MPS_CONTROL_PORT="8083"
miden-proving-service add-workers 0.0.0.0:8085
```

Note that, in order to update the workers, the proxy must be running in the same computer as the command is being executed because it will check if the client address is localhost to avoid any security issues.

### Health check

The worker service implements the [gRPC Health Check](https://grpc.io/docs/guides/health-checking/) standard, and includes the methods described in this [official proto file](https://github.com/grpc/grpc-proto/blob/master/grpc/health/v1/health.proto).

The proxy service uses this health check to determine if a worker is available to receive requests. If a worker is not available, it will be removed from the set of workers that the proxy can use to send requests.

### Status check

The worker service implements a custom status check that returns information about the worker's current state and supported proof type. The proxy service uses this status check to determine if a worker is available to receive requests and if it supports the required proof type. If a worker is not available or doesn't support the required proof type, it will be removed from the set of workers that the proxy can use to send requests.

The status check returns:

- Whether the worker is ready to process requests
- The type of proofs the worker supports (transaction, batch, or block proofs)
- The version of the worker

### Proxy Status Endpoint

The proxy service exposes a gRPC status endpoint that provides information about the current state of the proxy and its workers. This endpoint implements the `ProxyStatusApi` service defined in `proxy_status.proto`.

<<<<<<< HEAD
The status endpoint returns a JSON response with the following information:

=======
#### gRPC Service Definition

The status service provides the following method:
- `Status(ProxyStatusRequest) -> ProxyStatusResponse`: Returns the current status of the proxy and all its workers

#### Response Format

The gRPC response includes the following information:
>>>>>>> a025ba7b
- `version`: The version of the proxy
- `supported_proof_type`: The type of proof that the proxy supports (`TRANSACTION`, `BATCH`, or `BLOCK`)
- `workers`: A list of workers with their status information

Each worker status includes:
- `address`: The worker's network address
- `version`: The worker's version
- `status`: The worker's health status (`UNKNOWN`, `HEALTHY`, or `UNHEALTHY`)

#### Example Usage

You can query the status endpoint using a gRPC client. For example, using `grpcurl`:

```bash
grpcurl -plaintext -import-path ./proto -proto proxy_status.proto \
  -d '{}' localhost:8084 proxy_status.ProxyStatusApi.Status
```

Example response:

```json
{
  "version": "0.8.0",
<<<<<<< HEAD
  "proof_type": "Transaction",
=======
  "supported_proof_type": "TRANSACTION",
>>>>>>> a025ba7b
  "workers": [
    {
      "address": "0.0.0.0:50051",
      "version": "0.8.0",
      "status": "UNHEALTHY"
    },
    {
      "address": "0.0.0.0:50052",
      "version": "0.8.0",
<<<<<<< HEAD
      "status": "Healthy"
=======
      "status": "HEALTHY"
>>>>>>> a025ba7b
    }
  ]
}
```

The status port can be configured using the `MPS_STATUS_PORT` environment variable or the `--status-port` command-line argument when starting the proxy.

## Logging and Tracing

The service uses the [`tracing`](https://docs.rs/tracing/latest/tracing/) crate for both logging and distributed tracing, providing structured, high-performance logs and trace data.

By default, logs are written to `stdout` and the default logging level is `info`. This can be changed via the `RUST_LOG` environment variable. For example:

```
export RUST_LOG=debug
```

For tracing, we use OpenTelemetry protocol. By default, traces are exported to the endpoint specified by `OTEL_EXPORTER_OTLP_ENDPOINT` environment variable. To consume and visualize these traces we can use Jaeger or any other OpenTelemetry compatible consumer.

The simplest way to install Jaeger is by using a [Docker](https://www.docker.com/) container. To do so, run:

```bash
docker run -d -p4317:4317 -p16686:16686 jaegertracing/all-in-one:latest
```

Then access the Jaeger UI at `http://localhost:16686/`.

If Docker is not an option, Jaeger can also be set up directly on your machine or hosted in the cloud. See the [Jaeger documentation](https://www.jaegertracing.io/docs/) for alternative installation methods.

## Metrics

The proxy includes a service that can optionally expose metrics to be consumed by [Prometheus](https://prometheus.io/docs/introduction/overview/). This service is enabled by specifying a metrics port.

### Enabling Prometheus Metrics

To enable Prometheus metrics, simply specify a port on which to expose the metrics. This can be done via environment variables or command-line arguments.

#### Using Environment Variables

Set the following environment variable:

```bash
export MPS_METRICS_PORT=6192  # Set to enable metrics on port 6192
```

To disable metrics, simply don't set the MPS_METRICS_PORT environment variable.

#### Using Command-Line Arguments

Specify a metrics port using the `--metrics-port` flag when starting the proxy:

```bash
miden-proving-service start-proxy --metrics-port 6192 [worker1] [worker2] ... [workerN]
```

If you don't specify a metrics port, metrics will be disabled.

When enabled, the Prometheus metrics will be available at `http://0.0.0.0:<metrics_port>` (e.g., `http://0.0.0.0:6192`).

The metrics architecture works by having the proxy expose metrics at an endpoint (`/metrics`) in a format Prometheus can read. Prometheus periodically scrapes this endpoint, adds timestamps to the metrics, and stores them in its time-series database. Then, we can use tools like Grafana to query Prometheus and visualize these metrics in configurable dashboards.

The simplest way to install Prometheus and Grafana is by using Docker containers. To do so, run:

```bash
docker run \
    -d \
    -p 9090:9090 \
    -v /path/to/prometheus.yml:/etc/prometheus/prometheus.yml \
    prom/prometheus

docker run -d -p 3000:3000 --name grafana grafana/grafana-enterprise:latest
```

In case that Docker is not an option, Prometheus and Grafana can also be set up directly on your machine or hosted in the cloud. See the [Prometheus documentation](https://prometheus.io/docs/prometheus/latest/getting_started/) and [Grafana documentation](https://grafana.com/docs/grafana/latest/setup-grafana/) for alternative installation methods.

A prometheus configuration file is provided in this repository, you will need to modify the `scrape_configs` section to include the URL of the proxy service (e.g., `http://0.0.0.0:6192`).

Then, to add the new Prometheus collector as a datasource for Grafana, you can [follow this tutorial](https://grafana.com/docs/grafana-cloud/connect-externally-hosted/existing-datasource/). A Grafana dashboard under the name `proxy_grafana_dashboard.json` is provided, see this [link](https://grafana.com/docs/grafana/latest/dashboards/build-dashboards/import-dashboards/) to import it. Otherwise, you can [create your own dashboard](https://grafana.com/docs/grafana/latest/getting-started/build-first-dashboard/) using the metrics provided by the proxy and export it by following this [link](https://grafana.com/docs/grafana/latest/dashboards/share-dashboards-panels/#export-a-dashboard-as-json).

## Features

Description of this crate's feature:

| Features     | Description                                            |
| ------------ | ------------------------------------------------------ |
| `concurrent` | Enables concurrent code to speed up runtime execution. |

## License

This project is [MIT licensed](../../LICENSE).<|MERGE_RESOLUTION|>--- conflicted
+++ resolved
@@ -204,24 +204,22 @@
 
 The proxy service exposes a gRPC status endpoint that provides information about the current state of the proxy and its workers. This endpoint implements the `ProxyStatusApi` service defined in `proxy_status.proto`.
 
-<<<<<<< HEAD
-The status endpoint returns a JSON response with the following information:
-
-=======
 #### gRPC Service Definition
 
 The status service provides the following method:
+
 - `Status(ProxyStatusRequest) -> ProxyStatusResponse`: Returns the current status of the proxy and all its workers
 
 #### Response Format
 
 The gRPC response includes the following information:
->>>>>>> a025ba7b
+
 - `version`: The version of the proxy
 - `supported_proof_type`: The type of proof that the proxy supports (`TRANSACTION`, `BATCH`, or `BLOCK`)
 - `workers`: A list of workers with their status information
 
 Each worker status includes:
+
 - `address`: The worker's network address
 - `version`: The worker's version
 - `status`: The worker's health status (`UNKNOWN`, `HEALTHY`, or `UNHEALTHY`)
@@ -240,11 +238,7 @@
 ```json
 {
   "version": "0.8.0",
-<<<<<<< HEAD
-  "proof_type": "Transaction",
-=======
   "supported_proof_type": "TRANSACTION",
->>>>>>> a025ba7b
   "workers": [
     {
       "address": "0.0.0.0:50051",
@@ -254,11 +248,7 @@
     {
       "address": "0.0.0.0:50052",
       "version": "0.8.0",
-<<<<<<< HEAD
-      "status": "Healthy"
-=======
       "status": "HEALTHY"
->>>>>>> a025ba7b
     }
   ]
 }
