--- conflicted
+++ resolved
@@ -132,17 +132,11 @@
 // -------------------------------------------------------------------------------------------------
 
 /// Ensures the constraints related to in-flight transactions:
-<<<<<<< HEAD
-/// 1. the candidate transaction doesn't modify the same account as an existing in-flight transaction
-/// 2. no consumed note's nullifier in candidate tx's consumed notes is already contained
-/// in `already_consumed_nullifiers`
-#[instrument(target = "miden-block-producer", skip_all, err)]
-=======
 /// 1. the candidate transaction doesn't modify the same account as an existing in-flight
 ///    transaction (issue: #186)
 /// 2. no consumed note's nullifier in candidate tx's consumed notes is already contained in
 ///    `already_consumed_nullifiers`
->>>>>>> 1c1879a8
+#[instrument(target = "miden-block-producer", skip_all, err)]
 fn ensure_in_flight_constraints(
     candidate_tx: SharedProvenTx,
     accounts_in_flight: &BTreeSet<AccountId>,
