use std::collections::{BTreeMap, BTreeSet, VecDeque};

use miden_node_utils::network_note::NetworkNote;
use miden_objects::{
    note::{NoteId, NoteTag, Nullifier},
    transaction::TransactionId,
};

/// Max number of notes taken for executing a single network transaction
const MAX_BATCH: usize = 50;

/// Maintains state of the network notes for the transaction builder.
///
/// Note tags are mainly kept in a [`VecDeque`], but also indexed by nullifiers and note tags in
/// order to enable simple lookups when discarding by nullifiers and deciding which notes to
/// execute against a unique account, respectively.
/// Additionally, a list of inflight notes is kept to track their lifecycle.
#[derive(Debug)]
pub struct PendingNotes {
    /// Contains a queue that provides ordering of accounts to execute against
    account_queue: VecDeque<NoteTag>,
    /// Pending network notes that have not been consumed as part of a committed transaction.
    by_tag: BTreeMap<NoteTag, Vec<NetworkNote>>,
    /// A map of nullifiers mapped to their note IDs
    by_nullifier: BTreeMap<Nullifier, NoteId>,
    /// Inflight network notes with their associated transaction IDs
    inflight_txs: BTreeMap<TransactionId, Vec<NetworkNote>>,
}

impl PendingNotes {
    pub fn new(unconsumed_network_notes: Vec<NetworkNote>) -> Self {
        let mut state = Self {
            account_queue: VecDeque::new(),
            by_tag: BTreeMap::new(),
            by_nullifier: BTreeMap::new(),
            inflight_txs: BTreeMap::new(),
        };
        state.queue_unconsumed_notes(unconsumed_network_notes);
        state
    }

    /// Add network notes to the pending notes queue.
    pub fn queue_unconsumed_notes(&mut self, notes: impl IntoIterator<Item = NetworkNote>) {
        for n in notes {
            let tag = n.metadata().tag();

            self.by_nullifier.insert(n.nullifier(), n.id());
            self.by_tag.entry(tag).or_default().push(n.clone());

            self.account_queue.push_back(tag);
        }
    }

    /// Returns the next set of notes with the next scheduled tag in the global queue
    /// (up to `MAX_BATCH`)
    pub fn take_next_notes_by_tag(&mut self) -> Option<(NoteTag, Vec<NetworkNote>)> {
        let next_tag = *self.account_queue.front()?;

        let bucket = self.by_tag.get_mut(&next_tag)?;
        let note_count = bucket.len().min(MAX_BATCH);
        let batch: Vec<NetworkNote> = bucket.drain(..note_count).collect();

        if bucket.is_empty() {
            self.by_tag.remove(&next_tag);
        }
<<<<<<< HEAD

        Some((next_tag, batch))
    }

    /// Move the input notes into inflight status under the given transaction ID
    pub fn mark_inflight(&mut self, tx_id: TransactionId, notes: Vec<NetworkNote>) {
        if !notes.is_empty() {
            self.inflight_txs.entry(tx_id).or_default().extend(notes);
        }
=======

        Some((next_tag, batch))
>>>>>>> 5069409e
    }

    /// Discard every note whose nullifier is in the input set.
    pub fn discard_by_nullifiers(&mut self, nullifiers: &[Nullifier]) {
        let mut ids = BTreeSet::new();
        for nf in nullifiers {
            if let Some(id) = self.by_nullifier.remove(nf) {
                ids.insert(id);
            }
        }
        if ids.is_empty() {
            return;
        }

        self.by_tag.retain(|_, bucket| {
            bucket.retain(|n| !ids.contains(&n.id()));
            !bucket.is_empty()
        });

        self.inflight_txs.retain(|_, notes| {
            notes.retain(|n| !ids.contains(&n.id()));
            !notes.is_empty()
        });
    }

    /// Mark a transaction as committed, removing its notes from the inflight notes set.
    /// Returns the number of notes that were committed.
    pub fn commit_inflight(&mut self, tx_id: TransactionId) -> usize {
        if let Some(notes) = self.inflight_txs.remove(&tx_id) {
            for n in &notes {
                self.by_nullifier.remove(&n.nullifier());
            }
            notes.len()
        } else {
            0
        }
    }

    pub fn rollback_inflight(&mut self, tx_id: TransactionId) -> usize {
        if let Some(notes) = self.inflight_txs.remove(&tx_id) {
            let count = notes.len();
            // SAFETY: All transactions contain at least a note
            self.account_queue.push_back(notes.first().unwrap().metadata().tag());
            for n in notes {
                self.by_tag.entry(n.metadata().tag()).or_default().push(n.clone());
                self.by_nullifier.insert(n.nullifier(), n.id());
            }

            count
        } else {
            0
        }
    }
}

// TODO: tests<|MERGE_RESOLUTION|>--- conflicted
+++ resolved
@@ -63,7 +63,6 @@
         if bucket.is_empty() {
             self.by_tag.remove(&next_tag);
         }
-<<<<<<< HEAD
 
         Some((next_tag, batch))
     }
@@ -73,10 +72,6 @@
         if !notes.is_empty() {
             self.inflight_txs.entry(tx_id).or_default().extend(notes);
         }
-=======
-
-        Some((next_tag, batch))
->>>>>>> 5069409e
     }
 
     /// Discard every note whose nullifier is in the input set.
