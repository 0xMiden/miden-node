//! Start command implementation.
//!
//! This module contains the implementation for starting the network monitoring service.

use anyhow::Result;
use miden_node_utils::logging::OpenTelemetry;
use tracing::{debug, info, instrument, warn};

use crate::COMPONENT;
use crate::config::MonitorConfig;
use crate::frontend::ServerState;
use crate::monitor::tasks::Tasks;

/// Start the network monitoring service.
///
/// This function initializes all monitoring tasks including RPC status checking,
/// remote prover testing, faucet testing, and the web frontend.
#[instrument(
    parent = None,
    target = COMPONENT,
    name = "network_monitor.start_monitor",
    skip_all,
    level = "info",
    fields(port = %config.port),
    ret(level = "debug"),
    err
)]
pub async fn start_monitor(config: MonitorConfig) -> Result<()> {
    // Load configuration from command-line arguments and environment variables
    info!("Loaded configuration: {:?}", config);

    let _otel_guard = if config.enable_otel {
        miden_node_utils::logging::setup_tracing(OpenTelemetry::Enabled)?
    } else {
        miden_node_utils::logging::setup_tracing(OpenTelemetry::Disabled)?
    };

    let mut tasks = Tasks::new();
    debug!(target: COMPONENT, "Initializing monitoring tasks");

    // Initialize the RPC Status endpoint checker task.
    debug!(target: COMPONENT, "Initializing RPC status checker");
    let rpc_rx = tasks.spawn_rpc_checker(&config).await?;

    // Initialize the prover checkers & tests tasks, only if URLs were provided.
    let prover_rxs = if config.remote_prover_urls.is_empty() {
        debug!(target: COMPONENT, "No remote prover URLs configured, skipping prover tasks");
        Vec::new()
    } else {
        debug!(target: COMPONENT, "Initializing prover checkers and tests");
        tasks.spawn_prover_tasks(&config).await?
    };

    // Initialize the faucet testing task.
    let faucet_rx = if config.faucet_url.is_some() {
        debug!(target: COMPONENT, "Initializing faucet testing task");
        Some(tasks.spawn_faucet(&config))
    } else {
        warn!("Faucet URL not configured, skipping faucet testing");
        None
    };

<<<<<<< HEAD
    // Initialize the counter increment task only if enabled.
    let ntx_service_rx = if config.disable_ntx_service {
        debug!(target: COMPONENT, "NTX service disabled, skipping counter increment task");
        None
    } else {
        debug!(target: COMPONENT, "Initializing counter increment task");
        Some(tasks.spawn_ntx_service(&config).await?)
=======
    // Initialize the counter increment and tracking tasks only if enabled.
    let (ntx_increment_rx, ntx_tracking_rx) = if config.disable_ntx_service {
        (None, None)
    } else {
        let (increment_rx, tracking_rx) = tasks.spawn_ntx_service(&config).await?;
        (Some(increment_rx), Some(tracking_rx))
>>>>>>> cfe42901
    };

    // Initialize HTTP server.
    debug!(target: COMPONENT, "Initializing HTTP server");
    let server_state = ServerState {
        rpc: rpc_rx,
        provers: prover_rxs,
        faucet: faucet_rx,
        ntx_increment: ntx_increment_rx,
        ntx_tracking: ntx_tracking_rx,
    };
    tasks.spawn_http_server(server_state, &config);

    tasks.handle_failure().await
}<|MERGE_RESOLUTION|>--- conflicted
+++ resolved
@@ -60,22 +60,14 @@
         None
     };
 
-<<<<<<< HEAD
-    // Initialize the counter increment task only if enabled.
-    let ntx_service_rx = if config.disable_ntx_service {
-        debug!(target: COMPONENT, "NTX service disabled, skipping counter increment task");
-        None
-    } else {
-        debug!(target: COMPONENT, "Initializing counter increment task");
-        Some(tasks.spawn_ntx_service(&config).await?)
-=======
     // Initialize the counter increment and tracking tasks only if enabled.
     let (ntx_increment_rx, ntx_tracking_rx) = if config.disable_ntx_service {
+        debug!(target: COMPONENT, "NTX service disabled, skipping counter increment and tracking tasks");
         (None, None)
     } else {
         let (increment_rx, tracking_rx) = tasks.spawn_ntx_service(&config).await?;
+        debug!(target: COMPONENT, "Initializing counter increment and tracking tasks");
         (Some(increment_rx), Some(tracking_rx))
->>>>>>> cfe42901
     };
 
     // Initialize HTTP server.
