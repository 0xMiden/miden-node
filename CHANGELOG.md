--- conflicted
+++ resolved
@@ -27,14 +27,11 @@
 - Faucet challenge expiration time is now configurable (#1017).
 - Removed system monitor from node binary (#1019).
 - [BREAKING] Renamed `open_telemetry` to `enable_otel` in all node's commands (#1019).
-<<<<<<< HEAD
-- [BREAKING] Renamed `Note` to `CommittedNote`, and `NetworkNote` to `Note` in the proto messages (#1022).
-=======
 - [BREAKING] Rename `miden-proving-service` to `miden-remote-prover` (#1004).
 - [BREAKING] Rename `miden-proving-service-client` to `miden-remote-prover-client` (#1004).
 - [BREAKING] Rename `RemoteProverError` to `RemoteProverClientError` (#1004).
 - [BREAKING] Rename `ProvingServiceError` to `RemoteProverError` (#1004).
->>>>>>> 1e2acfaf
+- [BREAKING] Renamed `Note` to `CommittedNote`, and `NetworkNote` to `Note` in the proto messages (#1022).
 
 ### Fixes
 
