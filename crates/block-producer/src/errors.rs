use miden_node_proto::errors::ConversionError;
use miden_node_utils::formatting::format_opt;
use miden_objects::{
    accounts::AccountId,
    crypto::merkle::{MerkleError, MmrError},
    notes::{NoteId, Nullifier},
    transaction::TransactionId,
    AccountDeltaError, Digest, TransactionInputError,
};
use miden_processor::ExecutionError;
use thiserror::Error;
use tokio::task::JoinError;

use crate::mempool::BlockNumber;

// Block-producer errors
// =================================================================================================

#[derive(Debug, Error)]
pub enum BlockProducerError {
    /// A block-producer task completed although it should have ran indefinitely.
    #[error("task {task} completed unexpectedly")]
    TaskFailedSuccesfully { task: &'static str },

    /// A block-producer task panic'd.
    #[error("error joining {task} task")]
    JoinError { task: &'static str, source: JoinError },
}

// Transaction verification errors
// =================================================================================================

#[derive(Debug, Error)]
pub enum VerifyTxError {
    /// Another transaction already consumed the notes with given nullifiers
    #[error("Input notes with given nullifiers were already consumed by another transaction")]
    InputNotesAlreadyConsumed(Vec<Nullifier>),

    /// Unauthenticated transaction notes were not found in the store or in outputs of in-flight
    /// transactions
    #[error(
        "Unauthenticated transaction notes were not found in the store or in outputs of in-flight transactions: {0:?}"
    )]
    UnauthenticatedNotesNotFound(Vec<NoteId>),

    #[error("Output note IDs already used: {0:?}")]
    OutputNotesAlreadyExist(Vec<NoteId>),

    /// The account's initial hash did not match the current account's hash
    #[error("Incorrect account's initial hash ({tx_initial_account_hash}, current: {})", format_opt(.current_account_hash.as_ref()))]
    IncorrectAccountInitialHash {
        tx_initial_account_hash: Digest,
        current_account_hash: Option<Digest>,
    },

    /// Failed to retrieve transaction inputs from the store
    ///
    /// TODO: Make this an "internal error". Q: Should we have a single `InternalError` enum for
    /// all internal errors that can occur across the system?
    #[error("Failed to retrieve transaction inputs from the store: {0}")]
    StoreConnectionFailed(#[from] TxInputsError),

    #[error("Transaction input error: {0}")]
    TransactionInputError(#[from] TransactionInputError),

    /// Failed to verify the transaction execution proof
    #[error("Invalid transaction proof error for transaction: {0}")]
    InvalidTransactionProof(TransactionId),
}

// Transaction adding errors
// =================================================================================================

#[derive(Debug, Error)]
pub enum AddTransactionError {
    #[error("Transaction verification failed: {0}")]
    VerificationFailed(#[from] VerifyTxError),

    #[error("Transaction input data is stale. Required data from {stale_limit} or newer, but inputs are from {input_block}.")]
    StaleInputs {
        input_block: BlockNumber,
        stale_limit: BlockNumber,
    },

    #[error("Deserialization failed: {0}")]
    DeserializationError(String),
}

impl From<AddTransactionError> for tonic::Status {
    fn from(value: AddTransactionError) -> Self {
        use AddTransactionError::*;
        match value {
            VerificationFailed(VerifyTxError::InputNotesAlreadyConsumed(_))
            | VerificationFailed(VerifyTxError::UnauthenticatedNotesNotFound(_))
            | VerificationFailed(VerifyTxError::OutputNotesAlreadyExist(_))
            | VerificationFailed(VerifyTxError::IncorrectAccountInitialHash { .. })
            | VerificationFailed(VerifyTxError::InvalidTransactionProof(_))
            | DeserializationError(_) => Self::invalid_argument(value.to_string()),

            // Internal errors which should not be communicated to the user.
            VerificationFailed(VerifyTxError::TransactionInputError(_))
            | VerificationFailed(VerifyTxError::StoreConnectionFailed(_))
            | StaleInputs { .. } => Self::internal("Internal error"),
        }
    }
}

// Batch building errors
// =================================================================================================

<<<<<<< HEAD
/// Error encountered while building a batch.
#[derive(Debug, PartialEq, Eq, Error)]
pub enum BuildBatchError {
=======
/// Error that may happen while building a transaction batch.
///
/// These errors are returned from the batch builder to the transaction queue, instead of
/// dropping the transactions, they are included into the error values, so that the transaction
/// queue can re-queue them.
#[derive(Debug, Error)]
pub enum BuildBatchError {
    #[error("Too many input notes in the batch. Got: {0}, limit: {MAX_INPUT_NOTES_PER_BATCH}")]
    TooManyInputNotes(usize, Vec<ProvenTransaction>),

    #[error("Too many notes created in the batch. Got: {0}, limit: {MAX_OUTPUT_NOTES_PER_BATCH}")]
    TooManyNotesCreated(usize, Vec<ProvenTransaction>),

    #[error(
        "Too many account updates in the batch. Got: {}, limit: {}",
        .0.len(),
        MAX_ACCOUNTS_PER_BATCH
    )]
    TooManyAccountsInBatch(Vec<ProvenTransaction>),

    #[error("Failed to create notes SMT: {0}")]
    NotesSmtError(MerkleError, Vec<ProvenTransaction>),

    #[error("Failed to get note paths: {0}")]
    NotePathsError(NotePathsError, Vec<ProvenTransaction>),

>>>>>>> a686581c
    #[error("Duplicated unauthenticated transaction input note ID in the batch: {0}")]
    DuplicateUnauthenticatedNote(NoteId),

    #[error("Duplicated transaction output note ID in the batch: {0}")]
    DuplicateOutputNote(NoteId),

    #[error("Note hashes mismatch for note {id}: (input: {input_hash}, output: {output_hash})")]
    NoteHashesMismatch {
        id: NoteId,
        input_hash: Digest,
        output_hash: Digest,
    },

    #[error("Failed to merge transaction delta into account {account_id}: {error}")]
    AccountUpdateError {
        account_id: AccountId,
        error: AccountDeltaError,
    },

    #[error("Nothing actually went wrong, failure was injected on purpose")]
    InjectedFailure,
}

// Block prover errors
// =================================================================================================

#[derive(Debug, PartialEq, Eq, Error)]
pub enum BlockProverError {
    #[error("Received invalid merkle path")]
    InvalidMerklePaths(MerkleError),
    #[error("Program execution failed")]
    ProgramExecutionFailed(ExecutionError),
    #[error("Failed to retrieve {0} root from stack outputs")]
    InvalidRootOutput(&'static str),
}

// Block inputs errors
// =================================================================================================

#[allow(clippy::enum_variant_names)]
#[derive(Debug, Error)]
pub enum BlockInputsError {
    #[error("failed to parse protobuf message: {0}")]
    ConversionError(#[from] ConversionError),
    #[error("MmrPeaks error: {0}")]
    MmrPeaksError(#[from] MmrError),
    #[error("gRPC client failed with error: {0}")]
    GrpcClientError(String),
}

<<<<<<< HEAD
=======
// Note paths errors
// =================================================================================================

#[allow(clippy::enum_variant_names)]
#[derive(Debug, Error)]
pub enum NotePathsError {
    #[error("failed to parse protobuf message: {0}")]
    ConversionError(#[from] ConversionError),
    #[error("gRPC client failed with error: {0}")]
    GrpcClientError(String),
}

>>>>>>> a686581c
// Block applying errors
// =================================================================================================

#[derive(Debug, Error)]
pub enum ApplyBlockError {
    #[error("gRPC client failed with error: {0}")]
    GrpcClientError(String),
}

// Block building errors
// =================================================================================================

#[derive(Debug, Error)]
pub enum BuildBlockError {
    #[error("failed to compute new block: {0}")]
    BlockProverFailed(#[from] BlockProverError),
    #[error("failed to apply block: {0}")]
    ApplyBlockFailed(#[from] ApplyBlockError),
    #[error("failed to get block inputs from store: {0}")]
    GetBlockInputsFailed(#[from] BlockInputsError),
    #[error("store did not produce data for account: {0}")]
    MissingAccountInput(AccountId),
    #[error("store produced extra account data. Offending accounts: {0:?}")]
    ExtraStoreData(Vec<AccountId>),
    #[error("no matching state transition found for account {0}. Current account state is {1}, remaining updates: {2:?}")]
    InconsistentAccountStateTransition(AccountId, Digest, Vec<Digest>),
    #[error("transaction batches and store don't produce the same nullifiers. Offending nullifiers: {0:?}")]
    InconsistentNullifiers(Vec<Nullifier>),
    #[error("unauthenticated transaction notes not found in the store or in outputs of other transactions in the block: {0:?}")]
    UnauthenticatedNotesNotFound(Vec<NoteId>),
    #[error("failed to merge transaction delta into account {account_id}: {error}")]
    AccountUpdateError {
        account_id: AccountId,
        error: AccountDeltaError,
    },
    #[error("nothing actually went wrong, failure was injected on purpose")]
    InjectedFailure,
}

// Transaction inputs errors
// =================================================================================================

#[derive(Debug, Error)]
pub enum TxInputsError {
    #[error("gRPC client failed with error: {0}")]
    GrpcClientError(String),
    #[error("malformed response from store: {0}")]
    MalformedResponse(String),
    #[error("failed to parse protobuf message: {0}")]
    ConversionError(#[from] ConversionError),
    #[error("dummy")]
    Dummy,
}<|MERGE_RESOLUTION|>--- conflicted
+++ resolved
@@ -108,38 +108,9 @@
 // Batch building errors
 // =================================================================================================
 
-<<<<<<< HEAD
 /// Error encountered while building a batch.
-#[derive(Debug, PartialEq, Eq, Error)]
+#[derive(Debug, Error)]
 pub enum BuildBatchError {
-=======
-/// Error that may happen while building a transaction batch.
-///
-/// These errors are returned from the batch builder to the transaction queue, instead of
-/// dropping the transactions, they are included into the error values, so that the transaction
-/// queue can re-queue them.
-#[derive(Debug, Error)]
-pub enum BuildBatchError {
-    #[error("Too many input notes in the batch. Got: {0}, limit: {MAX_INPUT_NOTES_PER_BATCH}")]
-    TooManyInputNotes(usize, Vec<ProvenTransaction>),
-
-    #[error("Too many notes created in the batch. Got: {0}, limit: {MAX_OUTPUT_NOTES_PER_BATCH}")]
-    TooManyNotesCreated(usize, Vec<ProvenTransaction>),
-
-    #[error(
-        "Too many account updates in the batch. Got: {}, limit: {}",
-        .0.len(),
-        MAX_ACCOUNTS_PER_BATCH
-    )]
-    TooManyAccountsInBatch(Vec<ProvenTransaction>),
-
-    #[error("Failed to create notes SMT: {0}")]
-    NotesSmtError(MerkleError, Vec<ProvenTransaction>),
-
-    #[error("Failed to get note paths: {0}")]
-    NotePathsError(NotePathsError, Vec<ProvenTransaction>),
-
->>>>>>> a686581c
     #[error("Duplicated unauthenticated transaction input note ID in the batch: {0}")]
     DuplicateUnauthenticatedNote(NoteId),
 
@@ -166,7 +137,7 @@
 // Block prover errors
 // =================================================================================================
 
-#[derive(Debug, PartialEq, Eq, Error)]
+#[derive(Debug, Error)]
 pub enum BlockProverError {
     #[error("Received invalid merkle path")]
     InvalidMerklePaths(MerkleError),
@@ -190,21 +161,6 @@
     GrpcClientError(String),
 }
 
-<<<<<<< HEAD
-=======
-// Note paths errors
-// =================================================================================================
-
-#[allow(clippy::enum_variant_names)]
-#[derive(Debug, Error)]
-pub enum NotePathsError {
-    #[error("failed to parse protobuf message: {0}")]
-    ConversionError(#[from] ConversionError),
-    #[error("gRPC client failed with error: {0}")]
-    GrpcClientError(String),
-}
-
->>>>>>> a686581c
 // Block applying errors
 // =================================================================================================
 
