--- conflicted
+++ resolved
@@ -6,20 +6,12 @@
 
 use miden_node_proto::domain::{blocks::BlockInclusionProof, notes::NoteAuthenticationInfo};
 use miden_objects::{
-<<<<<<< HEAD
     accounts::AccountId,
-    block::{Block, NoteBatch},
-    crypto::merkle::{Mmr, SimpleSmt, Smt, ValuePath},
-    notes::{NoteId, NoteInclusionProof, Nullifier},
-    transaction::ProvenTransaction,
-    BlockHeader, Digest, ACCOUNT_TREE_DEPTH, EMPTY_WORD, ZERO,
-=======
     block::{Block, BlockHeader, BlockNumber, NoteBatch},
     crypto::merkle::{Mmr, SimpleSmt, Smt, ValuePath},
     notes::{NoteId, NoteInclusionProof, Nullifier},
     transaction::ProvenTransaction,
-    ACCOUNT_TREE_DEPTH, EMPTY_WORD, ZERO,
->>>>>>> e8f83147
+    Digest, ACCOUNT_TREE_DEPTH, EMPTY_WORD, ZERO,
 };
 use tokio::sync::RwLock;
 
