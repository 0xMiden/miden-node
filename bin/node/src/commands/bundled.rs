use std::{collections::HashMap, path::PathBuf, time::Duration};

use anyhow::Context;
use miden_node_block_producer::BlockProducer;
use miden_node_ntx_builder::NetworkTransactionBuilder;
use miden_node_rpc::Rpc;
use miden_node_store::{DataDirectory, Store};
use miden_node_utils::grpc::UrlExt;
use tokio::{net::TcpListener, task::JoinSet};
use url::Url;

use super::{
<<<<<<< HEAD
    DEFAULT_BATCH_INTERVAL_MS, DEFAULT_BLOCK_INTERVAL_MS, ENV_BATCH_PROVER_URL,
    ENV_BLOCK_PROVER_URL, ENV_DATA_DIRECTORY, ENV_ENABLE_OTEL, ENV_NTX_PROVER_URL, ENV_RPC_URL,
=======
    DEFAULT_BATCH_INTERVAL_MS, DEFAULT_BLOCK_INTERVAL_MS, DEFAULT_MONITOR_INTERVAL_MS,
    ENV_BATCH_PROVER_URL, ENV_BLOCK_PROVER_URL, ENV_DATA_DIRECTORY, ENV_ENABLE_OTEL, ENV_RPC_URL,
>>>>>>> 0824695b
    parse_duration_ms,
};
use crate::system_monitor::SystemMonitor;

#[derive(clap::Subcommand)]
#[expect(clippy::large_enum_variant, reason = "This is a single use enum")]
pub enum BundledCommand {
    /// Bootstraps the blockchain database with the genesis block.
    ///
    /// The genesis block contains a single public faucet account. The private key for this
    /// account is written to the `accounts-directory` which can be used to control the account.
    ///
    /// This key is not required by the node and can be moved.
    Bootstrap {
        /// Directory in which to store the database and raw block data.
        #[arg(long, env = ENV_DATA_DIRECTORY, value_name = "DIR")]
        data_directory: PathBuf,
        // Directory to write the account data to.
        #[arg(long, value_name = "DIR")]
        accounts_directory: PathBuf,
    },

    /// Runs all three node components in the same process.
    ///
    /// The internal gRPC endpoints for the store and block-producer will each be assigned a random
    /// open port on localhost (127.0.0.1:0).
    Start {
        /// Url at which to serve the RPC component's gRPC API.
        #[arg(long = "rpc.url", env = ENV_RPC_URL, value_name = "URL")]
        rpc_url: Url,

        /// Directory in which the Store component should store the database and raw block data.
        #[arg(long = "data-directory", env = ENV_DATA_DIRECTORY, value_name = "DIR")]
        data_directory: PathBuf,

        /// The remote batch prover's gRPC url. If unset, will default to running a prover
        /// in-process which is expensive.
        #[arg(long = "batch-prover.url", env = ENV_BATCH_PROVER_URL, value_name = "URL")]
        batch_prover_url: Option<Url>,

        /// The remote block prover's gRPC url. If unset, will default to running a prover
        /// in-process which is expensive.
        #[arg(long = "block-prover.url", env = ENV_BLOCK_PROVER_URL, value_name = "URL")]
        block_prover_url: Option<Url>,

        /// The remote transaction prover's gRPC url, used for the ntx builder. If unset,
        /// will default to running a prover in-process which is expensive.
        #[arg(long = "tx-prover.url", env = ENV_NTX_PROVER_URL, value_name = "URL")]
        tx_prover_url: Option<Url>,

        /// Enables the exporting of traces for OpenTelemetry.
        ///
        /// This can be further configured using environment variables as defined in the official
        /// OpenTelemetry documentation. See our operator manual for further details.
        #[arg(long = "enable-otel", default_value_t = false, env = ENV_ENABLE_OTEL, value_name = "bool")]
        open_telemetry: bool,

        /// Interval at which to produce blocks in milliseconds.
        #[arg(
            long = "block.interval",
            default_value = DEFAULT_BLOCK_INTERVAL_MS,
            value_parser = parse_duration_ms,
            value_name = "MILLISECONDS"
        )]
        block_interval: Duration,

        /// Interval at which to procude batches in milliseconds.
        #[arg(
            long = "batch.interval",
            default_value = DEFAULT_BATCH_INTERVAL_MS,
            value_parser = parse_duration_ms,
            value_name = "MILLISECONDS"
        )]
        batch_interval: Duration,

        /// Interval at which to monitor the system in milliseconds.
        #[arg(
            long = "monitor.interval",
            default_value = DEFAULT_MONITOR_INTERVAL_MS,
            value_parser = parse_duration_ms,
            value_name = "MILLISECONDS"
        )]
        monitor_interval: Duration,
    },
}

impl BundledCommand {
    pub async fn handle(self) -> anyhow::Result<()> {
        match self {
            BundledCommand::Bootstrap { data_directory, accounts_directory } => {
                // Currently the bundled bootstrap is identical to the store's bootstrap.
                crate::commands::store::StoreCommand::Bootstrap {
                    data_directory,
                    accounts_directory,
                }
                .handle()
                .await
                .context("failed to bootstrap the store component")
            },
            BundledCommand::Start {
                rpc_url,
                data_directory,
                batch_prover_url,
                block_prover_url,
                // Note: open-telemetry is handled in main.
                open_telemetry: _,
                block_interval,
                batch_interval,
<<<<<<< HEAD
                tx_prover_url,
=======
                monitor_interval,
>>>>>>> 0824695b
            } => {
                Self::start(
                    rpc_url,
                    data_directory,
                    batch_prover_url,
                    block_prover_url,
                    tx_prover_url,
                    batch_interval,
                    block_interval,
                    monitor_interval,
                )
                .await
            },
        }
    }

    async fn start(
        rpc_url: Url,
        data_directory: PathBuf,
        batch_prover_url: Option<Url>,
        block_prover_url: Option<Url>,
        ntx_proving_service_address: Option<Url>,
        batch_interval: Duration,
        block_interval: Duration,
        monitor_interval: Duration,
    ) -> anyhow::Result<()> {
        // Start listening on all gRPC urls so that inter-component connections can be created
        // before each component is fully started up.
        //
        // This is required because `tonic` does not handle retries nor reconnections and our
        // services expect to be able to connect on startup.
        let grpc_rpc = rpc_url.to_socket().context("Failed to to RPC gRPC socket")?;
        let grpc_rpc = TcpListener::bind(grpc_rpc)
            .await
            .context("Failed to bind to RPC gRPC endpoint")?;
        let grpc_store = TcpListener::bind("127.0.0.1:0")
            .await
            .context("Failed to bind to store gRPC endpoint")?;

        let store_address =
            grpc_store.local_addr().context("Failed to retrieve the store's gRPC address")?;
        let block_producer_address = {
            let grpc_block_producer = TcpListener::bind("127.0.0.1:0")
                .await
                .context("Failed to bind to block-producer gRPC endpoint")?;

            grpc_block_producer
                .local_addr()
                .context("Failed to retrieve the block-producer's gRPC address")?
        };
        let ntx_builder_address = {
            let grpc_network_tx_builder = TcpListener::bind("127.0.0.1:0")
                .await
                .context("Failed to bind to network transaction builder gRPC endpoint")?;

            grpc_network_tx_builder
                .local_addr()
                .context("Failed to retrieve the network transaction builder's gRPC address")?
        };

        let mut join_set = JoinSet::new();

        // Start store. The store endpoint is available after loading completes.
        let data_directory_clone = data_directory.clone();
        let store_id = join_set
            .spawn(async move {
                Store {
                    listener: grpc_store,
                    data_directory: data_directory_clone,
                }
                .serve()
                .await
                .context("failed while serving store component")
            })
            .id();

        // Start network transaction builder. The endpoint is available after loading completes.
        let ntx_builder_id = join_set
            .spawn(async move {
                NetworkTransactionBuilder {
                    ntx_builder_address,
                    store_address,
                    block_producer_address,
                    proving_service_address: ntx_proving_service_address,
                }
                .serve_resilient()
                .await
                .context("failed while serving ntx builder component")
            })
            .id();

        // Start block-producer. The block-producer's endpoint is available after loading completes.
        let block_producer_id = join_set
            .spawn(async move {
                BlockProducer {
                    block_producer_address,
                    store_address,
                    ntx_builder_address,
                    batch_prover_url,
                    block_prover_url,
                    batch_interval,
                    block_interval,
                }
                .serve()
                .await
                .context("failed while serving block-producer component")
            })
            .id();

        // Start RPC component.
        let rpc_id = join_set
            .spawn(async move {
                Rpc {
                    listener: grpc_rpc,
                    store: store_address,
                    block_producer: Some(block_producer_address),
                }
                .serve()
                .await
                .context("failed while serving RPC component")
            })
            .id();

        // Start system monitor.
        let data_dir =
            DataDirectory::load(data_directory.clone()).context("failed to load data directory")?;

        SystemMonitor::new(monitor_interval)
            .with_store_metrics(data_dir)
            .run_with_supervisor();

        // Lookup table so we can identify the failed component.
        let component_ids = HashMap::from([
            (store_id, "store"),
            (block_producer_id, "block-producer"),
            (rpc_id, "rpc"),
            (ntx_builder_id, "ntx-builder"),
        ]);

        // SAFETY: The joinset is definitely not empty.
        let component_result = join_set.join_next_with_id().await.unwrap();

        // We expect components to run indefinitely, so we treat any return as fatal.
        //
        // Map all outcomes to an error, and provide component context.
        let (id, err) = match component_result {
            Ok((id, Ok(_))) => (id, Err(anyhow::anyhow!("Component completed unexpectedly"))),
            Ok((id, Err(err))) => (id, Err(err)),
            Err(join_err) => (join_err.id(), Err(join_err).context("Joining component task")),
        };
        let component = component_ids.get(&id).unwrap_or(&"unknown");

        // We could abort and gracefully shutdown the other components, but since we're crashing the
        // node there is no point.

        err.context(format!("Component {component} failed"))
    }

    pub fn is_open_telemetry_enabled(&self) -> bool {
        if let Self::Start { open_telemetry, .. } = self {
            *open_telemetry
        } else {
            false
        }
    }
}<|MERGE_RESOLUTION|>--- conflicted
+++ resolved
@@ -10,14 +10,9 @@
 use url::Url;
 
 use super::{
-<<<<<<< HEAD
-    DEFAULT_BATCH_INTERVAL_MS, DEFAULT_BLOCK_INTERVAL_MS, ENV_BATCH_PROVER_URL,
-    ENV_BLOCK_PROVER_URL, ENV_DATA_DIRECTORY, ENV_ENABLE_OTEL, ENV_NTX_PROVER_URL, ENV_RPC_URL,
-=======
     DEFAULT_BATCH_INTERVAL_MS, DEFAULT_BLOCK_INTERVAL_MS, DEFAULT_MONITOR_INTERVAL_MS,
-    ENV_BATCH_PROVER_URL, ENV_BLOCK_PROVER_URL, ENV_DATA_DIRECTORY, ENV_ENABLE_OTEL, ENV_RPC_URL,
->>>>>>> 0824695b
-    parse_duration_ms,
+    ENV_BATCH_PROVER_URL, ENV_BLOCK_PROVER_URL, ENV_DATA_DIRECTORY, ENV_ENABLE_OTEL,
+    ENV_NTX_PROVER_URL, ENV_RPC_URL, parse_duration_ms,
 };
 use crate::system_monitor::SystemMonitor;
 
@@ -125,11 +120,8 @@
                 open_telemetry: _,
                 block_interval,
                 batch_interval,
-<<<<<<< HEAD
                 tx_prover_url,
-=======
                 monitor_interval,
->>>>>>> 0824695b
             } => {
                 Self::start(
                     rpc_url,
