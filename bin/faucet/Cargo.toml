--- conflicted
+++ resolved
@@ -16,17 +16,10 @@
 
 [dependencies]
 anyhow                       = { workspace = true }
-<<<<<<< HEAD
 async-trait                  = "0.1"
 axum                         = { features = ["tokio"], version = "0.8" }
 axum-extra                   = { version = "0.10" }
 base64                       = "0.21"
-=======
-async-trait                  = { version = "0.1" }
-axum                         = { features = ["tokio"], version = "0.8" }
-axum-extra                   = { version = "0.10" }
-base64                       = { version = "0.22" }
->>>>>>> 13f2e1da
 clap                         = { features = ["derive", "env", "string"], version = "4.5" }
 http                         = { workspace = true }
 miden-lib                    = { workspace = true }
@@ -37,26 +30,21 @@
 miden-proving-service-client = { features = ["tx-prover"], version = "0.9" }
 miden-tx                     = { features = ["concurrent"], workspace = true }
 rand                         = { features = ["thread_rng"], workspace = true }
-<<<<<<< HEAD
 rand_chacha                  = "0.9"
-=======
-rand_chacha                  = { version = "0.9" }
->>>>>>> 13f2e1da
 serde                        = { features = ["derive"], version = "1.0" }
 serde_json                   = { version = "1.0" }
 sha3                         = { version = "0.10" }
 thiserror                    = { workspace = true }
 tokio                        = { features = ["fs"], workspace = true }
+tokio                        = { features = ["fs"], workspace = true }
+tokio-stream                 = { features = ["net"], workspace = true }
 tokio-stream                 = { features = ["net"], workspace = true }
 toml                         = { version = "0.8" }
 tonic                        = { features = ["tls-native-roots"], workspace = true }
+tonic                        = { features = ["tls-native-roots"], workspace = true }
 tower                        = { workspace = true }
 tower-http                   = { features = ["cors", "set-header", "trace"], workspace = true }
-<<<<<<< HEAD
 tower_governor               = "0.7.0"
-=======
-tower_governor               = { version = "0.7.0" }
->>>>>>> 13f2e1da
 tracing                      = { workspace = true }
 url                          = { workspace = true }
 winter-maybe-async           = { version = "0.12" }
@@ -64,12 +52,16 @@
 [build-dependencies]
 # Required to inject build metadata.
 miden-node-utils = { features = ["vergen"], workspace = true }
+miden-node-utils = { features = ["vergen"], workspace = true }
 
 [dev-dependencies]
 fantoccini                = { version = "0.21" }
 miden-node-block-producer = { features = ["testing"], workspace = true }
+miden-node-block-producer = { features = ["testing"], workspace = true }
+miden-objects             = { features = ["testing"], workspace = true }
 miden-objects             = { features = ["testing"], workspace = true }
 serde_json                = { version = "1.0" }
+tokio-stream              = { features = ["net"], workspace = true }
 tokio-stream              = { features = ["net"], workspace = true }
 tonic-web                 = { version = "0.12" }
 
