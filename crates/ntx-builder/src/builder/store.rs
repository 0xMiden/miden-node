--- conflicted
+++ resolved
@@ -4,13 +4,8 @@
     errors::{ConversionError, MissingFieldHelper},
     generated::{
         requests::{
-<<<<<<< HEAD
             GetBlockHeaderByNumberRequest, GetCurrentBlockchainDataRequest,
             GetNetworkAccountDetailsByPrefixRequest, GetUnconsumedNetworkNotesRequest,
-=======
-            GetBlockHeaderByNumberRequest, GetNetworkAccountDetailsByPrefixRequest,
-            GetUnconsumedNetworkNotesRequest,
->>>>>>> 0824695b
         },
         store::api_client as store_client,
     },
@@ -19,12 +14,8 @@
 use miden_node_utils::tracing::grpc::OtelInterceptor;
 use miden_objects::{
     account::Account,
-<<<<<<< HEAD
     block::{BlockHeader, BlockNumber},
     crypto::merkle::{MmrPeaks, PartialMmr},
-=======
-    block::BlockHeader,
->>>>>>> 0824695b
     note::{Note, NoteTag},
 };
 use miden_tx::utils::Deserializable;
