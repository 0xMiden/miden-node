use std::collections::BTreeSet;

use miden_node_proto::domain::account::{AccountInfo, AccountProofRequest};
use miden_node_proto::generated::rpc_store::rpc_server;
use miden_node_proto::generated::{self as proto};
use miden_node_proto::{convert, try_convert};
use miden_objects::Word;
use miden_objects::account::AccountId;
use miden_objects::block::BlockNumber;
use miden_objects::note::NoteId;
use miden_objects::utils::Serializable;
use tonic::{Request, Response, Status};
use tracing::{debug, info, instrument};

use crate::COMPONENT;
use crate::server::api::{
    StoreApi,
    internal_error,
    read_account_id,
    read_account_ids,
    validate_nullifiers,
};

// CLIENT ENDPOINTS
// ================================================================================================

#[tonic::async_trait]
impl rpc_server::Rpc for StoreApi {
    /// Returns block header for the specified block number.
    ///
    /// If the block number is not provided, block header for the latest block is returned.
    #[instrument(
        parent = None,
        target = COMPONENT,
        name = "store.rpc_server.get_block_header_by_number",
        skip_all,
        level = "debug",
        ret(level = "debug"),
        err
    )]
    async fn get_block_header_by_number(
        &self,
        request: Request<proto::shared::BlockHeaderByNumberRequest>,
    ) -> Result<Response<proto::shared::BlockHeaderByNumberResponse>, Status> {
        self.get_block_header_by_number_inner(request).await
    }

    /// Returns info on whether the specified nullifiers have been consumed.
    ///
    /// This endpoint also returns Merkle authentication path for each requested nullifier which can
    /// be verified against the latest root of the nullifier database.
    #[instrument(
        parent = None,
        target = COMPONENT,
        name = "store.rpc_server.check_nullifiers",
        skip_all,
        level = "debug",
        ret(level = "debug"),
        err
    )]
    async fn check_nullifiers(
        &self,
        request: Request<proto::rpc_store::NullifierList>,
    ) -> Result<Response<proto::rpc_store::CheckNullifiersResponse>, Status> {
        // Validate the nullifiers and convert them to Word values. Stop on first error.
        let request = request.into_inner();

        let nullifiers = validate_nullifiers(&request.nullifiers)?;

        // Query the state for the request's nullifiers
        let proofs = self.state.check_nullifiers(&nullifiers).await;

        Ok(Response::new(proto::rpc_store::CheckNullifiersResponse {
            proofs: convert(proofs).collect(),
        }))
    }

    /// Returns nullifiers that match the specified prefixes and have been consumed.
    ///
    /// Currently the only supported prefix length is 16 bits.
    #[instrument(
        parent = None,
        target = COMPONENT,
        name = "store.rpc_server.check_nullifiers_by_prefix",
        skip_all,
        level = "debug",
        ret(level = "debug"),
        err
    )]
    async fn check_nullifiers_by_prefix(
        &self,
        request: Request<proto::rpc_store::CheckNullifiersByPrefixRequest>,
    ) -> Result<Response<proto::rpc_store::CheckNullifiersByPrefixResponse>, Status> {
        let request = request.into_inner();

        if request.prefix_len != 16 {
            return Err(Status::invalid_argument("Only 16-bit prefixes are supported"));
        }

        let nullifiers = self
            .state
            .check_nullifiers_by_prefix(
                request.prefix_len,
                request.nullifiers,
                BlockNumber::from(request.block_num),
            )
            .await?
            .into_iter()
            .map(|nullifier_info| {
                proto::rpc_store::check_nullifiers_by_prefix_response::NullifierUpdate {
                    nullifier: Some(nullifier_info.nullifier.into()),
                    block_num: nullifier_info.block_num.as_u32(),
                }
            })
            .collect();

        Ok(Response::new(proto::rpc_store::CheckNullifiersByPrefixResponse { nullifiers }))
    }

    /// Returns info which can be used by the client to sync up to the latest state of the chain
    /// for the objects the client is interested in.
    #[instrument(
        parent = None,
        target = COMPONENT,
        name = "store.rpc_server.sync_state",
        skip_all,
        level = "debug",
        ret(level = "debug"),
        err
    )]
    async fn sync_state(
        &self,
        request: Request<proto::rpc_store::SyncStateRequest>,
    ) -> Result<Response<proto::rpc_store::SyncStateResponse>, Status> {
        let request = request.into_inner();

        let account_ids: Vec<AccountId> = read_account_ids(&request.account_ids)?;

        let (state, delta) = self
            .state
            .sync_state(request.block_num.into(), account_ids, request.note_tags)
            .await
            .map_err(internal_error)?;

        let accounts = state
            .account_updates
            .into_iter()
            .map(|account_info| proto::account::AccountSummary {
                account_id: Some(account_info.account_id.into()),
                account_commitment: Some(account_info.account_commitment.into()),
                block_num: account_info.block_num.as_u32(),
            })
            .collect();

        let transactions = state
            .transactions
            .into_iter()
            .map(|transaction_summary| proto::transaction::TransactionSummary {
                account_id: Some(transaction_summary.account_id.into()),
                block_num: transaction_summary.block_num.as_u32(),
                transaction_id: Some(transaction_summary.transaction_id.into()),
            })
            .collect();

        let notes = state.notes.into_iter().map(Into::into).collect();

        Ok(Response::new(proto::rpc_store::SyncStateResponse {
            chain_tip: self.state.latest_block_num().await.as_u32(),
            block_header: Some(state.block_header.into()),
            mmr_delta: Some(delta.into()),
            accounts,
            transactions,
            notes,
        }))
    }

    /// Returns info which can be used by the client to sync note state.
    #[instrument(
        parent = None,
        target = COMPONENT,
        name = "store.rpc_server.sync_notes",
        skip_all,
        level = "debug",
        ret(level = "debug"),
        err
    )]
    async fn sync_notes(
        &self,
        request: Request<proto::rpc_store::SyncNotesRequest>,
    ) -> Result<Response<proto::rpc_store::SyncNotesResponse>, Status> {
        let request = request.into_inner();

        let (state, mmr_proof) = self
            .state
            .sync_notes(request.block_num.into(), request.note_tags)
            .await
            .map_err(internal_error)?;

        let notes = state.notes.into_iter().map(Into::into).collect();

        Ok(Response::new(proto::rpc_store::SyncNotesResponse {
            chain_tip: self.state.latest_block_num().await.as_u32(),
            block_header: Some(state.block_header.into()),
            mmr_path: Some(mmr_proof.merkle_path.into()),
            notes,
        }))
    }

<<<<<<< HEAD
    /// Returns a list of Note's for the specified `NoteId`'s.
    ///
    /// If the list is empty or no Note matched the requested `NoteId` and empty list is returned.
=======
    /// Returns a list of [`Note`]s for the specified [`NoteId`]s.
    ///
    /// If the list is empty or no [`Note`] matched the requested [`NoteId`] and empty list is
    /// returned.
>>>>>>> 48e7fa54
    #[instrument(
        parent = None,
        target = COMPONENT,
        name = "store.rpc_server.get_notes_by_id",
        skip_all,
        level = "debug",
        ret(level = "debug"),
        err
    )]
    async fn get_notes_by_id(
        &self,
        request: Request<proto::note::NoteIdList>,
    ) -> Result<Response<proto::note::CommittedNoteList>, Status> {
        info!(target: COMPONENT, ?request);

        let note_ids = request.into_inner().ids;

        let note_ids: Vec<Word> = try_convert(note_ids)
            .collect::<Result<_, _>>()
            .map_err(|err| Status::invalid_argument(format!("Invalid NoteId: {err}")))?;

        let note_ids: Vec<NoteId> = note_ids.into_iter().map(From::from).collect();

        let notes = self
            .state
            .get_notes_by_id(note_ids)
            .await?
            .into_iter()
            .map(Into::into)
            .collect();

        Ok(Response::new(proto::note::CommittedNoteList { notes }))
    }

    /// Returns details for public (public) account by id.
    #[instrument(
        parent = None,
        target = COMPONENT,
        name = "store.rpc_server.get_account_details",
        skip_all,
        level = "debug",
        ret(level = "debug"),
        err
    )]
    async fn get_account_details(
        &self,
        request: Request<proto::account::AccountId>,
    ) -> Result<Response<proto::account::AccountDetails>, Status> {
        let request = request.into_inner();
        let account_id = read_account_id(Some(request)).map_err(|err| *err)?;
        let account_info: AccountInfo = self.state.get_account_details(account_id).await?;

        // TODO: revisit this, previous implementation was just returning only the summary, but it
        // is weird since the details are not empty.
        Ok(Response::new((&account_info).into()))
    }

    #[instrument(
        parent = None,
        target = COMPONENT,
        name = "store.rpc_server.get_block_by_number",
        skip_all,
        level = "debug",
        ret(level = "debug"),
        err
    )]
    async fn get_block_by_number(
        &self,
        request: Request<proto::blockchain::BlockNumber>,
    ) -> Result<Response<proto::blockchain::MaybeBlock>, Status> {
        let request = request.into_inner();

        debug!(target: COMPONENT, ?request);

        let block = self.state.load_block(request.block_num.into()).await?;

        Ok(Response::new(proto::blockchain::MaybeBlock { block }))
    }

    #[instrument(
        parent = None,
        target = COMPONENT,
        name = "store.rpc_server.get_account_proofs",
        skip_all,
        level = "debug",
        ret(level = "debug"),
        err
    )]
    async fn get_account_proofs(
        &self,
        request: Request<proto::rpc_store::AccountProofsRequest>,
    ) -> Result<Response<proto::rpc_store::AccountProofs>, Status> {
        debug!(target: COMPONENT, ?request);
        let proto::rpc_store::AccountProofsRequest {
            account_requests,
            include_headers,
            code_commitments,
        } = request.into_inner();

        let include_headers = include_headers.unwrap_or_default();
        let request_code_commitments: BTreeSet<Word> = try_convert(code_commitments)
            .collect::<Result<_, _>>()
            .map_err(|err| Status::invalid_argument(format!("Invalid code commitment: {err}")))?;

        let account_requests: Vec<AccountProofRequest> =
            try_convert(account_requests).collect::<Result<_, _>>().map_err(|err| {
                Status::invalid_argument(format!("Invalid account proofs request: {err}"))
            })?;

        let (block_num, infos) = self
            .state
            .get_account_proofs(account_requests, request_code_commitments, include_headers)
            .await?;

        Ok(Response::new(proto::rpc_store::AccountProofs {
            block_num: block_num.as_u32(),
            account_proofs: infos,
        }))
    }

    #[instrument(
        parent = None,
        target = COMPONENT,
        name = "store.rpc_server.get_account_state_delta",
        skip_all,
        level = "debug",
        ret(level = "debug"),
        err
    )]
    async fn get_account_state_delta(
        &self,
        request: Request<proto::rpc_store::AccountStateDeltaRequest>,
    ) -> Result<Response<proto::rpc_store::AccountStateDelta>, Status> {
        let request = request.into_inner();

        debug!(target: COMPONENT, ?request);

        let account_id = read_account_id(request.account_id).map_err(|err| *err)?;
        let delta = self
            .state
            .get_account_state_delta(
                account_id,
                request.from_block_num.into(),
                request.to_block_num.into(),
            )
            .await?
            .map(|delta| delta.to_bytes());

        Ok(Response::new(proto::rpc_store::AccountStateDelta { delta }))
    }

    #[instrument(
        parent = None,
        target = COMPONENT,
        name = "store.rpc_server.status",
        skip_all,
        level = "debug",
        ret(level = "debug"),
        err
    )]
    async fn status(
        &self,
        _request: Request<()>,
    ) -> Result<Response<proto::rpc_store::StoreStatus>, Status> {
        Ok(Response::new(proto::rpc_store::StoreStatus {
            version: env!("CARGO_PKG_VERSION").to_string(),
            status: "connected".to_string(),
            chain_tip: self.state.latest_block_num().await.as_u32(),
        }))
    }
}<|MERGE_RESOLUTION|>--- conflicted
+++ resolved
@@ -206,16 +206,10 @@
         }))
     }
 
-<<<<<<< HEAD
-    /// Returns a list of Note's for the specified `NoteId`'s.
-    ///
-    /// If the list is empty or no Note matched the requested `NoteId` and empty list is returned.
-=======
     /// Returns a list of [`Note`]s for the specified [`NoteId`]s.
     ///
     /// If the list is empty or no [`Note`] matched the requested [`NoteId`] and empty list is
     /// returned.
->>>>>>> 48e7fa54
     #[instrument(
         parent = None,
         target = COMPONENT,
