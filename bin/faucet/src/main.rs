--- conflicted
+++ resolved
@@ -173,9 +173,6 @@
 async fn run_faucet_command(cli: Cli) -> anyhow::Result<()> {
     match cli.command {
         // Note: open-telemetry is handled in main.
-<<<<<<< HEAD
-        Command::Start { config, open_telemetry: _ } => start_faucet(config).await?,
-=======
         Command::Start {
             endpoint,
             node_url,
@@ -233,109 +230,21 @@
             }?;
         },
 
->>>>>>> 18bc15c1
         Command::CreateFaucetAccount {
             output: output_path,
             token_symbol,
             decimals,
             max_supply,
         } => {
-<<<<<<< HEAD
-            create_faucet_account(config_path, output_path, token_symbol, *decimals, *max_supply)
-                .await?;
-        },
-        Command::Init {
-            config_path,
-            faucet_account_path,
-            generated_api_keys_count,
-        } => {
-            create_config_file(config_path, faucet_account_path, *generated_api_keys_count)?;
-        },
-    }
-
-    Ok(())
-}
-
-async fn start_faucet(config_path: &PathBuf) -> anyhow::Result<()> {
-    let config: FaucetConfig =
-        load_config(config_path).context("failed to load configuration file")?;
-
-    let mut rpc_client = RpcClient::connect_lazy(&config.node_url, config.timeout_ms)
-        .context("failed to create RPC client")?;
-    let account_file = AccountFile::read(&config.faucet_account_path)
-        .context("failed to load faucet account from file")?;
-
-    let faucet = Faucet::load(account_file, &mut rpc_client, config.remote_tx_prover_url).await?;
-
-    // Maximum of 1000 requests in-queue at once. Overflow is rejected for faster feedback.
-    let (tx_requests, rx_requests) = mpsc::channel(REQUESTS_QUEUE_SIZE);
-
-    let server = Server::new(
-        faucet.faucet_id(),
-        config.asset_amount_options.clone(),
-        tx_requests,
-        config.pow_salt,
-        BTreeSet::from_iter(config.api_keys),
-    );
-
-    // Capture in a variable to avoid moving into two branches
-    let config_endpoint = config.endpoint;
-
-    // Use select to concurrently:
-    // - Run and wait for the faucet (on current thread)
-    // - Run and wait for server (in a spawned task)
-    let faucet_future = faucet.run(rpc_client, rx_requests);
-    let server_future = async {
-        let server_handle = tokio::spawn(async move {
-            server
-                .serve(config_endpoint, config.rate_limiter)
-                .await
-                .context("server failed")
-        });
-        server_handle.await.context("failed to join server task")?
-    };
-
-    tokio::select! {
-        server_result = server_future => {
-            // If server completes first, return its result
-            server_result.context("server failed")
-        },
-        faucet_result = faucet_future => {
-            // Faucet completed, return its result
-            faucet_result.context("faucet failed")
-        }
-    }
-}
-
-async fn create_faucet_account(
-    config_path: &PathBuf,
-    output_path: &PathBuf,
-    token_symbol: &str,
-    decimals: u8,
-    max_supply: u64,
-) -> anyhow::Result<()> {
-    println!("Generating new faucet account. This may take a few minutes...");
-=======
             println!("Generating new faucet account. This may take a few minutes...");
 
             let current_dir =
                 std::env::current_dir().context("failed to open current directory")?;
->>>>>>> 18bc15c1
-
-    let config: FaucetConfig =
-        load_config(config_path).context("failed to load configuration file")?;
-
-    let mut rpc_client = RpcClient::connect_lazy(&config.node_url, config.timeout_ms)
-        .context("failed to create RPC client")?;
-
-<<<<<<< HEAD
-    let genesis_header = rpc_client
-        .get_genesis_header()
-        .await
-        .context("fetching genesis header from the node")?;
-
-    let current_dir = std::env::current_dir().context("failed to open current directory")?;
-=======
+
+            let mut rng = ChaCha20Rng::from_seed(rand::random());
+
+            let secret = SecretKey::with_rng(&mut get_rpo_random_coin(&mut rng));
+
             let (account, account_seed) = create_basic_fungible_faucet(
                 rng.random(),
                 TokenSymbol::try_from(token_symbol.as_str())
@@ -353,65 +262,21 @@
                 Some(account_seed),
                 vec![AuthSecretKey::RpoFalcon512(secret)],
             );
->>>>>>> 18bc15c1
-
-    let mut rng = ChaCha20Rng::from_seed(rand::random());
-
-    let secret = SecretKey::with_rng(&mut get_rpo_random_coin(&mut rng));
-
-<<<<<<< HEAD
-    let (account, account_seed) = create_basic_fungible_faucet(
-        rng.random(),
-        (&genesis_header).try_into().context("failed to create anchor block")?,
-        TokenSymbol::try_from(token_symbol).context("failed to parse token symbol")?,
-        decimals,
-        Felt::try_from(max_supply)
-            .expect("max supply value is greater than or equal to the field modulus"),
-        AccountStorageMode::Public,
-        AuthScheme::RpoFalcon512 { pub_key: secret.public_key() },
-    )
-    .context("failed to create basic fungible faucet account")?;
-
-    let account_data =
-        AccountFile::new(account, Some(account_seed), AuthSecretKey::RpoFalcon512(secret));
-
-    let output_path = current_dir.join(output_path);
-    account_data.write(&output_path).with_context(|| {
-        format!("failed to write account data to file: {}", output_path.display())
-    })?;
-
-    println!("Faucet account file successfully created at: {}", output_path.display());
-
-    Ok(())
-}
-
-fn create_config_file(
-    config_path: &str,
-    faucet_account_path: &str,
-    generated_api_keys_count: u8,
-) -> anyhow::Result<()> {
-    let current_dir = std::env::current_dir().context("failed to open current directory")?;
-    let config_file_path = current_dir.join(config_path);
-    let api_keys = (0..generated_api_keys_count).map(|_| generate_api_key()).collect::<Vec<_>>();
-    let config = FaucetConfig {
-        faucet_account_path: faucet_account_path.into(),
-        api_keys,
-        ..FaucetConfig::default()
-    };
-    let config_as_toml_string =
-        toml::to_string(&config).context("failed to serialize default config")?;
-
-    std::fs::write(&config_file_path, config_as_toml_string)
-        .context("error writing config to file")?;
-=======
+
+            let output_path = current_dir.join(output_path);
+            account_data.write(&output_path).with_context(|| {
+                format!("failed to write account data to file: {}", output_path.display())
+            })?;
+
+            println!("Faucet account file successfully created at: {}", output_path.display());
+        },
+
         Command::CreateApiKeys { count: key_count } => {
             let keys = (0..key_count).map(|_| generate_api_key()).collect::<Vec<_>>().join(",");
             println!("{keys}");
         },
     }
->>>>>>> 18bc15c1
-
-    println!("Config file successfully created at: {}", config_file_path.display());
+
     Ok(())
 }
 
