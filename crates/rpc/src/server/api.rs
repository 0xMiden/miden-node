use std::net::SocketAddr;
use std::time::Duration;

use anyhow::Context;
<<<<<<< HEAD
use miden_node_proto::{
    errors::ConversionError,
    generated::{
        self as proto,
        block_producer::api_client as block_producer_client,
        rpc::api_server::{self, Api},
        rpc_store::rpc_client as store_client,
    },
    try_convert,
};
use miden_node_utils::{
    ErrorReport,
    limiter::{
        QueryParamAccountIdLimit, QueryParamLimiter, QueryParamNoteIdLimit, QueryParamNoteTagLimit,
        QueryParamNullifierLimit,
    },
    tracing::grpc::OtelInterceptor,
};
use miden_objects::{
    MAX_NUM_FOREIGN_ACCOUNTS, MIN_PROOF_SECURITY_LEVEL, Word,
    account::{AccountId, delta::AccountUpdateDetails},
    batch::ProvenBatch,
    block::{BlockHeader, BlockNumber},
    transaction::ProvenTransaction,
    utils::serde::Deserializable,
=======
use miden_node_proto::errors::ConversionError;
use miden_node_proto::generated::block_producer::api_client as block_producer_client;
use miden_node_proto::generated::rpc::api_server::{self, Api};
use miden_node_proto::generated::rpc_store::rpc_client as store_client;
use miden_node_proto::generated::{self as proto};
use miden_node_proto::try_convert;
use miden_node_utils::ErrorReport;
use miden_node_utils::limiter::{
    QueryParamAccountIdLimit,
    QueryParamLimiter,
    QueryParamNoteIdLimit,
    QueryParamNoteTagLimit,
    QueryParamNullifierLimit,
>>>>>>> d54b2c2e
};
use miden_node_utils::tracing::grpc::OtelInterceptor;
use miden_objects::account::AccountId;
use miden_objects::account::delta::AccountUpdateDetails;
use miden_objects::block::{BlockHeader, BlockNumber};
use miden_objects::transaction::ProvenTransaction;
use miden_objects::utils::serde::Deserializable;
use miden_objects::{MAX_NUM_FOREIGN_ACCOUNTS, MIN_PROOF_SECURITY_LEVEL, Word};
use miden_tx::TransactionVerifier;
use tonic::service::interceptor::InterceptedService;
use tonic::transport::Channel;
use tonic::{IntoRequest, Request, Response, Status};
use tracing::{debug, info, instrument};

use crate::COMPONENT;

// RPC SERVICE
// ================================================================================================

type StoreClient = store_client::RpcClient<InterceptedService<Channel, OtelInterceptor>>;
type BlockProducerClient =
    block_producer_client::ApiClient<InterceptedService<Channel, OtelInterceptor>>;

pub struct RpcService {
    store: StoreClient,
    block_producer: Option<BlockProducerClient>,
}

impl RpcService {
    pub(super) fn new(
        store_address: SocketAddr,
        block_producer_address: Option<SocketAddr>,
    ) -> Self {
        let store = {
            let store_url = format!("http://{store_address}");
            // SAFETY: The store_url is always valid as it is created from a `SocketAddr`.
            let channel = tonic::transport::Endpoint::try_from(store_url).unwrap().connect_lazy();
            let store = store_client::RpcClient::with_interceptor(channel, OtelInterceptor);
            info!(target: COMPONENT, store_endpoint = %store_address, "Store client initialized");
            store
        };

        let block_producer = block_producer_address.map(|block_producer_address| {
            let block_producer_url = format!("http://{block_producer_address}");
            // SAFETY: The block_producer_url is always valid as it is created from a `SocketAddr`.
            let channel =
                tonic::transport::Endpoint::try_from(block_producer_url).unwrap().connect_lazy();
            let block_producer =
                block_producer_client::ApiClient::with_interceptor(channel, OtelInterceptor);
            info!(
                target: COMPONENT,
                block_producer_endpoint = %block_producer_address,
                "Block producer client initialized",
            );
            block_producer
        });

        Self { store, block_producer }
    }

    /// Fetches the genesis block header from the store.
    ///
    /// Automatically retries until the store connection becomes available.
    pub async fn get_genesis_header_with_retry(&self) -> anyhow::Result<BlockHeader> {
        let mut retry_counter = 0;
        loop {
            let result = self
                .get_block_header_by_number(
                    proto::shared::BlockHeaderByNumberRequest {
                        block_num: Some(BlockNumber::GENESIS.as_u32()),
                        include_mmr_proof: None,
                    }
                    .into_request(),
                )
                .await;

            match result {
                Ok(header) => {
                    let header = header
                        .into_inner()
                        .block_header
                        .context("response is missing the header")?;
                    let header =
                        BlockHeader::try_from(header).context("failed to parse response")?;

                    return Ok(header);
                },
                Err(err) if err.code() == tonic::Code::Unavailable => {
                    // exponential backoff with base 500ms and max 30s
                    let backoff = Duration::from_millis(500)
                        .saturating_mul(1 << retry_counter)
                        .min(Duration::from_secs(30));

                    tracing::warn!(
                        ?backoff,
                        %retry_counter,
                        %err,
                        "connection failed while subscribing to the mempool, retrying"
                    );

                    retry_counter += 1;
                    tokio::time::sleep(backoff).await;
                },
                Err(other) => return Err(other.into()),
            }
        }
    }
}

#[tonic::async_trait]
impl api_server::Api for RpcService {
    #[instrument(
        parent = None,
        target = COMPONENT,
        name = "rpc.server.check_nullifiers",
        skip_all,
        ret(level = "debug"),
        err
    )]
    async fn check_nullifiers(
        &self,
        request: Request<proto::rpc_store::NullifierList>,
    ) -> Result<Response<proto::rpc_store::CheckNullifiersResponse>, Status> {
        debug!(target: COMPONENT, request = ?request.get_ref());

        check::<QueryParamNullifierLimit>(request.get_ref().nullifiers.len())?;

        // validate all the nullifiers from the user request
        for nullifier in &request.get_ref().nullifiers {
            let _: Word = nullifier
                .try_into()
                .or(Err(Status::invalid_argument("Word field is not in the modulus range")))?;
        }

        self.store.clone().check_nullifiers(request).await
    }

    #[instrument(
        parent = None,
        target = COMPONENT,
        name = "rpc.server.check_nullifiers_by_prefix",
        skip_all,
        ret(level = "debug"),
        err
    )]
    async fn check_nullifiers_by_prefix(
        &self,
        request: Request<proto::rpc_store::CheckNullifiersByPrefixRequest>,
    ) -> Result<Response<proto::rpc_store::CheckNullifiersByPrefixResponse>, Status> {
        debug!(target: COMPONENT, request = ?request.get_ref());

        check::<QueryParamNullifierLimit>(request.get_ref().nullifiers.len())?;

        self.store.clone().check_nullifiers_by_prefix(request).await
    }

    #[instrument(
        parent = None,
        target = COMPONENT,
        name = "rpc.server.get_block_header_by_number",
        skip_all,
        ret(level = "debug"),
        err
    )]
    async fn get_block_header_by_number(
        &self,
        request: Request<proto::shared::BlockHeaderByNumberRequest>,
    ) -> Result<Response<proto::shared::BlockHeaderByNumberResponse>, Status> {
        info!(target: COMPONENT, request = ?request.get_ref());

        self.store.clone().get_block_header_by_number(request).await
    }

    #[instrument(
        parent = None,
        target = COMPONENT,
        name = "rpc.server.sync_state",
        skip_all,
        ret(level = "debug"),
        err
    )]
    async fn sync_state(
        &self,
        request: Request<proto::rpc_store::SyncStateRequest>,
    ) -> Result<Response<proto::rpc_store::SyncStateResponse>, Status> {
        debug!(target: COMPONENT, request = ?request.get_ref());

        check::<QueryParamAccountIdLimit>(request.get_ref().account_ids.len())?;
        check::<QueryParamNoteTagLimit>(request.get_ref().note_tags.len())?;

        self.store.clone().sync_state(request).await
    }

    #[instrument(
        parent = None,
        target = COMPONENT,
        name = "rpc.server.sync_notes",
        skip_all,
        ret(level = "debug"),
        err
    )]
    async fn sync_notes(
        &self,
        request: Request<proto::rpc_store::SyncNotesRequest>,
    ) -> Result<Response<proto::rpc_store::SyncNotesResponse>, Status> {
        debug!(target: COMPONENT, request = ?request.get_ref());

        check::<QueryParamNoteTagLimit>(request.get_ref().note_tags.len())?;

        self.store.clone().sync_notes(request).await
    }

    #[instrument(
        parent = None,
        target = COMPONENT,
        name = "rpc.server.get_notes_by_id",
        skip_all,
        ret(level = "debug"),
        err
    )]
    async fn get_notes_by_id(
        &self,
        request: Request<proto::note::NoteIdList>,
    ) -> Result<Response<proto::note::CommittedNoteList>, Status> {
        debug!(target: COMPONENT, request = ?request.get_ref());

        check::<QueryParamNoteIdLimit>(request.get_ref().ids.len())?;

        // Validation checking for correct NoteId's
        let note_ids = request.get_ref().ids.clone();

        let _: Vec<Word> =
            try_convert(note_ids)
                .collect::<Result<_, _>>()
                .map_err(|err: ConversionError| {
                    Status::invalid_argument(err.as_report_context("invalid NoteId"))
                })?;

        self.store.clone().get_notes_by_id(request).await
    }

    #[instrument(parent = None, target = COMPONENT, name = "rpc.server.submit_proven_transaction", skip_all, err)]
    async fn submit_proven_transaction(
        &self,
        request: Request<proto::transaction::ProvenTransaction>,
    ) -> Result<Response<proto::block_producer::SubmitProvenTransactionResponse>, Status> {
        debug!(target: COMPONENT, request = ?request.get_ref());

        let Some(block_producer) = &self.block_producer else {
            return Err(Status::unavailable(
                "Transaction submission not available in read-only mode",
            ));
        };

        let request = request.into_inner();

        let tx = ProvenTransaction::read_from_bytes(&request.transaction).map_err(|err| {
            Status::invalid_argument(err.as_report_context("invalid transaction"))
        })?;

        // Only allow deployment transactions for new network accounts
        if tx.account_id().is_network()
            && !tx.account_update().initial_state_commitment().is_empty()
        {
            return Err(Status::invalid_argument(
                "Network transactions may not be submitted by users yet",
            ));
        }

        // Compare the account delta commitment of the ProvenTransaction with the actual delta
        let delta_commitment = tx.account_update().account_delta_commitment();

        // Verify that the delta commitment matches the actual delta
        if let AccountUpdateDetails::Delta(delta) = tx.account_update().details() {
            let computed_commitment = delta.to_commitment();

            if computed_commitment != delta_commitment {
                return Err(Status::invalid_argument(
                    "Account delta commitment does not match the actual account delta",
                ));
            }
        }

        let tx_verifier = TransactionVerifier::new(MIN_PROOF_SECURITY_LEVEL);

        tx_verifier.verify(&tx).map_err(|err| {
            Status::invalid_argument(format!(
                "Invalid proof for transaction {}: {}",
                tx.id(),
                err.as_report()
            ))
        })?;

        block_producer.clone().submit_proven_transaction(request).await
    }

    #[instrument(parent = None, target = COMPONENT, name = "rpc.server.submit_proven_batch", skip_all, err)]
    async fn submit_proven_batch(
        &self,
        request: tonic::Request<proto::block_producer::ProvenBatch>,
    ) -> Result<tonic::Response<proto::block_producer::SubmitProvenBatchResponse>, Status> {
        let Some(block_producer) = &self.block_producer else {
            return Err(Status::unavailable("Batch submission not available in read-only mode"));
        };

        let request = request.into_inner();

        let batch = ProvenBatch::read_from_bytes(&request.encoded)
            .map_err(|err| Status::invalid_argument(err.as_report_context("invalid batch")))?;

        // Only allow deployment transactions for new network accounts
        for tx in batch.transactions().as_slice() {
            if tx.account_id().is_network() && !tx.initial_state_commitment().is_empty() {
                return Err(Status::invalid_argument(
                    "Network transactions may not be submitted by users yet",
                ));
            }
        }

        block_producer.clone().submit_proven_batch(request).await
    }

    /// Returns details for public (public) account by id.
    #[instrument(
        parent = None,
        target = COMPONENT,
        name = "rpc.server.get_account_details",
        skip_all,
        ret(level = "debug"),
        err
    )]
    async fn get_account_details(
        &self,
        request: Request<proto::account::AccountId>,
    ) -> std::result::Result<Response<proto::account::AccountDetails>, Status> {
        debug!(target: COMPONENT, request = ?request.get_ref());

        // Validating account using conversion:
        let _account_id: AccountId = request
            .get_ref()
            .clone()
            .try_into()
            .map_err(|err| Status::invalid_argument(format!("Invalid account id: {err}")))?;

        self.store.clone().get_account_details(request).await
    }

    #[instrument(
        parent = None,
        target = COMPONENT,
        name = "rpc.server.get_block_by_number",
        skip_all,
        ret(level = "debug"),
        err
    )]
    async fn get_block_by_number(
        &self,
        request: Request<proto::blockchain::BlockNumber>,
    ) -> Result<Response<proto::blockchain::MaybeBlock>, Status> {
        let request = request.into_inner();

        debug!(target: COMPONENT, ?request);

        self.store.clone().get_block_by_number(request).await
    }

    #[instrument(
        parent = None,
        target = COMPONENT,
        name = "rpc.server.get_account_state_delta",
        skip_all,
        ret(level = "debug"),
        err
    )]
    async fn get_account_state_delta(
        &self,
        request: Request<proto::rpc_store::AccountStateDeltaRequest>,
    ) -> Result<Response<proto::rpc_store::AccountStateDelta>, Status> {
        let request = request.into_inner();

        debug!(target: COMPONENT, ?request);

        self.store.clone().get_account_state_delta(request).await
    }

    #[instrument(
        parent = None,
        target = COMPONENT,
        name = "rpc.server.get_account_proofs",
        skip_all,
        ret(level = "debug"),
        err
    )]
    async fn get_account_proofs(
        &self,
        request: Request<proto::rpc_store::AccountProofsRequest>,
    ) -> Result<Response<proto::rpc_store::AccountProofs>, Status> {
        let request = request.into_inner();

        debug!(target: COMPONENT, ?request);

        if request.account_requests.len() > MAX_NUM_FOREIGN_ACCOUNTS as usize {
            return Err(Status::invalid_argument(format!(
                "Too many accounts requested: {}, limit: {MAX_NUM_FOREIGN_ACCOUNTS}",
                request.account_requests.len()
            )));
        }

        if request.account_requests.len() < request.code_commitments.len() {
            return Err(Status::invalid_argument(
                "The number of code commitments should not exceed the number of requested accounts.",
            ));
        }

        self.store.clone().get_account_proofs(request).await
    }

    #[instrument(
        parent = None,
        target = COMPONENT,
        name = "rpc.server.status",
        skip_all,
        ret(level = "debug"),
        err
    )]
    async fn status(
        &self,
        request: Request<()>,
    ) -> Result<Response<proto::rpc::RpcStatus>, Status> {
        debug!(target: COMPONENT, request = ?request);

        let store_status =
            self.store.clone().status(Request::new(())).await.map(Response::into_inner).ok();
        let block_producer_status = if let Some(block_producer) = &self.block_producer {
            block_producer
                .clone()
                .status(Request::new(()))
                .await
                .map(Response::into_inner)
                .ok()
        } else {
            None
        };

        Ok(Response::new(proto::rpc::RpcStatus {
            version: env!("CARGO_PKG_VERSION").to_string(),
            store: store_status.or(Some(proto::rpc_store::StoreStatus {
                status: "unreachable".to_string(),
                chain_tip: 0,
                version: "-".to_string(),
            })),
            block_producer: block_producer_status.or(Some(
                proto::block_producer::BlockProducerStatus {
                    status: "unreachable".to_string(),
                    version: "-".to_string(),
                },
            )),
        }))
    }
}

// LIMIT HELPERS
// ================================================================================================

/// Formats an "Out of range" error
fn out_of_range_error<E: core::fmt::Display>(err: E) -> Status {
    Status::out_of_range(err.to_string())
}

/// Check, but don't repeat ourselves mapping the error
#[allow(clippy::result_large_err)]
fn check<Q: QueryParamLimiter>(n: usize) -> Result<(), Status> {
    <Q as QueryParamLimiter>::check(n).map_err(out_of_range_error)
}<|MERGE_RESOLUTION|>--- conflicted
+++ resolved
@@ -2,33 +2,6 @@
 use std::time::Duration;
 
 use anyhow::Context;
-<<<<<<< HEAD
-use miden_node_proto::{
-    errors::ConversionError,
-    generated::{
-        self as proto,
-        block_producer::api_client as block_producer_client,
-        rpc::api_server::{self, Api},
-        rpc_store::rpc_client as store_client,
-    },
-    try_convert,
-};
-use miden_node_utils::{
-    ErrorReport,
-    limiter::{
-        QueryParamAccountIdLimit, QueryParamLimiter, QueryParamNoteIdLimit, QueryParamNoteTagLimit,
-        QueryParamNullifierLimit,
-    },
-    tracing::grpc::OtelInterceptor,
-};
-use miden_objects::{
-    MAX_NUM_FOREIGN_ACCOUNTS, MIN_PROOF_SECURITY_LEVEL, Word,
-    account::{AccountId, delta::AccountUpdateDetails},
-    batch::ProvenBatch,
-    block::{BlockHeader, BlockNumber},
-    transaction::ProvenTransaction,
-    utils::serde::Deserializable,
-=======
 use miden_node_proto::errors::ConversionError;
 use miden_node_proto::generated::block_producer::api_client as block_producer_client;
 use miden_node_proto::generated::rpc::api_server::{self, Api};
@@ -42,11 +15,11 @@
     QueryParamNoteIdLimit,
     QueryParamNoteTagLimit,
     QueryParamNullifierLimit,
->>>>>>> d54b2c2e
 };
 use miden_node_utils::tracing::grpc::OtelInterceptor;
 use miden_objects::account::AccountId;
 use miden_objects::account::delta::AccountUpdateDetails;
+use miden_objects::batch::ProvenBatch;
 use miden_objects::block::{BlockHeader, BlockNumber};
 use miden_objects::transaction::ProvenTransaction;
 use miden_objects::utils::serde::Deserializable;
