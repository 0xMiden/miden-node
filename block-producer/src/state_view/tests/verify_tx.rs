//! `verify_tx(tx)` requirements:
//!
//! Store-related requirements
//! VT1: `tx.initial_account_hash` must match the account hash in store
//! VT2: If store doesn't contain account, `verify_tx` must fail
//! VT3: If `tx` consumes an already-consumed note in the store, `verify_tx` must fail
//!
//! in-flight related requirements
//! VT4: In each block, at most 1 transaction is allowed to modify any given account
//! VT5: `verify_tx(tx)` must fail if a previous transaction, not yet in the block, consumed a note
//!      that `tx` is also consuming

use std::iter;

use tokio::task::JoinSet;

use super::*;
use crate::test_utils::MockStoreSuccessBuilder;

/// Tests the happy path where 3 transactions who modify different accounts and consume different
/// notes all verify successfully
#[tokio::test]
async fn test_verify_tx_happy_path() {
    let tx_gen = DummyProvenTxGenerator::new();
    let (txs, accounts): (Vec<SharedProvenTx>, Vec<MockPrivateAccount>) =
        get_txs_and_accounts(&tx_gen, 3).unzip();

    let store = Arc::new(
        MockStoreSuccessBuilder::new()
            .initial_accounts(
                accounts
                    .into_iter()
                    .map(|mock_account| (mock_account.id, mock_account.states[0])),
            )
            .build(),
    );

    let state_view = DefaultStateView::new(store);

    for tx in txs {
        state_view.verify_tx(tx).await.unwrap();
    }
}

/// Tests the happy path where 3 transactions who modify different accounts and consume different
/// notes all verify successfully.
///
/// In this test, all calls to `verify_tx()` are concurrent
#[tokio::test]
async fn test_verify_tx_happy_path_concurrent() {
    let tx_gen = DummyProvenTxGenerator::new();
    let (txs, accounts): (Vec<SharedProvenTx>, Vec<MockPrivateAccount>) =
        get_txs_and_accounts(&tx_gen, 3).unzip();

    let store = Arc::new(
        MockStoreSuccessBuilder::new()
            .initial_accounts(
                accounts
                    .into_iter()
                    .map(|mock_account| (mock_account.id, mock_account.states[0])),
            )
            .build(),
    );

    let state_view = Arc::new(DefaultStateView::new(store));

    let mut set = JoinSet::new();

    for tx in txs {
        let state_view = state_view.clone();
        set.spawn(async move { state_view.verify_tx(tx).await });
    }

    while let Some(res) = set.join_next().await {
        res.unwrap().unwrap();
    }
}

/// Verifies requirement VT1
#[tokio::test]
async fn test_verify_tx_vt1() {
    let tx_gen = DummyProvenTxGenerator::new();

    let account = MockPrivateAccount::<3>::from(0);

    let store = Arc::new(
        MockStoreSuccessBuilder::new()
            .initial_accounts(iter::once((account.id, account.states[0])))
            .build(),
    );

    // The transaction's initial account hash uses `account.states[1]`, where the store expects
    // `account.states[0]`
    let tx = tx_gen.dummy_proven_tx_with_params(
        account.id,
        account.states[1],
        account.states[2],
        vec![nullifier_by_index(0)],
        Vec::new(),
    );

    let state_view = DefaultStateView::new(store);

    let verify_tx_result = state_view.verify_tx(tx.into()).await;

    assert_eq!(
        verify_tx_result,
        Err(VerifyTxError::IncorrectAccountInitialHash {
            tx_initial_account_hash: account.states[1],
            store_account_hash: Some(account.states[0])
        })
    );
}

/// Verifies requirement VT2
#[tokio::test]
async fn test_verify_tx_vt2() {
    let tx_gen = DummyProvenTxGenerator::new();

    let account_not_in_store: MockPrivateAccount<3> = MockPrivateAccount::from(0);

    // Notice: account is not added to the store
    let store = Arc::new(MockStoreSuccessBuilder::new().build());

    let tx = tx_gen.dummy_proven_tx_with_params(
        account_not_in_store.id,
        account_not_in_store.states[0],
        account_not_in_store.states[1],
        vec![nullifier_by_index(0)],
        Vec::new(),
    );

    let state_view = DefaultStateView::new(store);

    let verify_tx_result = state_view.verify_tx(tx.into()).await;

    assert_eq!(
        verify_tx_result,
        Err(VerifyTxError::IncorrectAccountInitialHash {
            tx_initial_account_hash: account_not_in_store.states[0],
            store_account_hash: None
        })
    );
}

/// Verifies requirement VT3
#[tokio::test]
async fn test_verify_tx_vt3() {
    let tx_gen = DummyProvenTxGenerator::new();

    let account: MockPrivateAccount<3> = MockPrivateAccount::from(0);

    let nullifier_in_store = nullifier_by_index(0);

    // Notice: `consumed_note_in_store` is added to the store
    let store = Arc::new(
        MockStoreSuccessBuilder::new()
            .initial_accounts(iter::once((account.id, account.states[0])))
<<<<<<< HEAD
            .initial_nullifiers(BTreeSet::from_iter(iter::once(nullifier_in_store.inner())))
=======
            .initial_nullifiers(BTreeSet::from_iter(iter::once(consumed_note_in_store.inner())))
>>>>>>> 241c0ca3
            .build(),
    );

    let tx = tx_gen.dummy_proven_tx_with_params(
        account.id,
        account.states[0],
        account.states[1],
        vec![nullifier_in_store],
        Vec::new(),
    );

    let state_view = DefaultStateView::new(store);

    let verify_tx_result = state_view.verify_tx(tx.into()).await;

    assert_eq!(
        verify_tx_result,
<<<<<<< HEAD
        Err(VerifyTxError::NullifiersAlreadyConsumed(vec![nullifier_in_store.inner()]))
=======
        Err(VerifyTxError::ConsumedNotesAlreadyConsumed(vec![consumed_note_in_store]))
>>>>>>> 241c0ca3
    );
}

/// Verifies requirement VT4
#[tokio::test]
async fn test_verify_tx_vt4() {
    let tx_gen = DummyProvenTxGenerator::new();

    let account: MockPrivateAccount<3> = MockPrivateAccount::from(0);

    let store = Arc::new(
        MockStoreSuccessBuilder::new()
            .initial_accounts(iter::once((account.id, account.states[0])))
            .build(),
    );

    let tx1 = tx_gen.dummy_proven_tx_with_params(
        account.id,
        account.states[0],
        account.states[1],
        Vec::new(),
        Vec::new(),
    );

    // Notice: tx2 modifies the same account as tx1, even though from a different initial state,
    // which is currently disallowed
    let tx2 = tx_gen.dummy_proven_tx_with_params(
        account.id,
        account.states[1],
        account.states[2],
        Vec::new(),
        Vec::new(),
    );

    let state_view = DefaultStateView::new(store);

    let verify_tx1_result = state_view.verify_tx(tx1.into()).await;
    assert!(verify_tx1_result.is_ok());

    let verify_tx2_result = state_view.verify_tx(tx2.into()).await;
    assert_eq!(
        verify_tx2_result,
        Err(VerifyTxError::AccountAlreadyModifiedByOtherTx(account.id))
    );
}

/// Verifies requirement VT5
#[tokio::test]
async fn test_verify_tx_vt5() {
    let tx_gen = DummyProvenTxGenerator::new();

    let account_1: MockPrivateAccount<3> = MockPrivateAccount::from(0);
    let account_2: MockPrivateAccount<3> = MockPrivateAccount::from(1);
    let nullifier_in_both_txs = nullifier_by_index(0);

    // Notice: `consumed_note_in_both_txs` is NOT in the store
    let store = Arc::new(
        MockStoreSuccessBuilder::new()
            .initial_accounts(
                vec![account_1, account_2]
                    .into_iter()
                    .map(|account| (account.id, account.states[0])),
            )
            .build(),
    );

    let tx1 = tx_gen.dummy_proven_tx_with_params(
        account_1.id,
        account_1.states[0],
        account_1.states[1],
        vec![nullifier_in_both_txs],
        Vec::new(),
    );

    // Notice: tx2 modifies the same account as tx1, even though from a different initial state,
    // which is currently disallowed
    let tx2 = tx_gen.dummy_proven_tx_with_params(
        account_2.id,
        account_2.states[1],
        account_2.states[2],
        vec![nullifier_in_both_txs],
        Vec::new(),
    );

    let state_view = DefaultStateView::new(store);

    let verify_tx1_result = state_view.verify_tx(tx1.into()).await;
    assert!(verify_tx1_result.is_ok());

    let verify_tx2_result = state_view.verify_tx(tx2.into()).await;
    assert_eq!(
        verify_tx2_result,
<<<<<<< HEAD
        Err(VerifyTxError::NullifiersAlreadyConsumed(vec![nullifier_in_both_txs.inner()]))
=======
        Err(VerifyTxError::ConsumedNotesAlreadyConsumed(vec![consumed_note_in_both_txs]))
>>>>>>> 241c0ca3
    );
}<|MERGE_RESOLUTION|>--- conflicted
+++ resolved
@@ -156,11 +156,7 @@
     let store = Arc::new(
         MockStoreSuccessBuilder::new()
             .initial_accounts(iter::once((account.id, account.states[0])))
-<<<<<<< HEAD
             .initial_nullifiers(BTreeSet::from_iter(iter::once(nullifier_in_store.inner())))
-=======
-            .initial_nullifiers(BTreeSet::from_iter(iter::once(consumed_note_in_store.inner())))
->>>>>>> 241c0ca3
             .build(),
     );
 
@@ -178,11 +174,7 @@
 
     assert_eq!(
         verify_tx_result,
-<<<<<<< HEAD
-        Err(VerifyTxError::NullifiersAlreadyConsumed(vec![nullifier_in_store.inner()]))
-=======
-        Err(VerifyTxError::ConsumedNotesAlreadyConsumed(vec![consumed_note_in_store]))
->>>>>>> 241c0ca3
+        Err(VerifyTxError::NullifiersAlreadyConsumed(vec![nullifier_in_store]))
     );
 }
 
@@ -275,10 +267,6 @@
     let verify_tx2_result = state_view.verify_tx(tx2.into()).await;
     assert_eq!(
         verify_tx2_result,
-<<<<<<< HEAD
-        Err(VerifyTxError::NullifiersAlreadyConsumed(vec![nullifier_in_both_txs.inner()]))
-=======
-        Err(VerifyTxError::ConsumedNotesAlreadyConsumed(vec![consumed_note_in_both_txs]))
->>>>>>> 241c0ca3
+        Err(VerifyTxError::NullifiersAlreadyConsumed(vec![nullifier_in_both_txs]))
     );
 }