# Changelog

## v0.9.0 (TBD)

### Changes

- [BREAKING] Simplified node bootstrapping (#776).
  - Database is now created during bootstrap process instead of on first startup.
  - Data directory is no longer created but is instead expected to exist.
  - The genesis block can no longer be configured which also removes the `store dump-genesis` command.
- [BREAKING] Use `AccountTree` and update account witness proto definitions (#783).
- Enabled running RPC component in `read-only` mode (#802).
- [BREAKING] Update name of `ChainMmr` to `PartialBlockchain` (#807).
- Added gRPC `/status` endpoint on all components (#817).
- Added `--enable-otel` and `MIDEN_FAUCET_ENABLE_OTEL` flag to faucet (#834).
- [BREAKING] Add HTTP ACCEPT header layer to RPC server to enforce semver requirements against client connections (#844).
- Faucet now supports the usage of a remote transaction prover (#830).
- [BUGFIX] Prevents duplicated note IDs (#842).
- Added a required Proof-of-Work in the faucet to request tokens (#831).
- Added an optional API key request parameter to skip PoW in faucet (#839).
- Block producer now emits network note information (#833).
- Introduced Network Transaction Builder (#840).
<<<<<<< HEAD
- Proof-of-Work difficulty is now adjustable based on the number of concurrent requests (#865).
=======
- Added way of executing and proving network transactions (#841).
>>>>>>> 1018275c

## v0.8.2 (2025-05-04)

### Enhancements

- gRPC error messages now include more context (#819).
- Faucet now detects and recovers from state desync (#819).
- Faucet implementation is now more robust (#819).
- Faucet now supports TLS connection to the node RPC (#819).

### Fixes

- Faucet times out during high load (#819).

## v0.8.0 (2025-03-26)

### Enhancements

- Implemented database optimization routine (#721).

### Fixes

- Faucet webpage is missing `background.png` and `favicon.ico` (#672).

### Enhancements

- Add an optional open-telemetry trace exporter (#659, #690).
- Support tracing across gRPC boundaries using remote tracing context (#669).
- Instrument the block-producer's block building process (#676).
- Use `LocalBlockProver` for block building (#709).
- Initial developer and operator guides covering monitoring (#699).
- Instrument the block-producer's batch building process (#738).
- Optimized database by adding missing indexes (#728).
- Added support for `Content-type` header in `get_tokens` endpoint of the faucet (#754).
- Block frequency is now configurable (#750).

### Changes

- [BREAKING] `Endpoint` configuration simplified to a single string (#654).
- Added stress test binary with seed-store command (#657).
- [BREAKING] `CheckNullifiersByPrefix` now takes a starting block number (#707).
- [BREAKING] Removed nullifiers from `SyncState` endpoint (#708).
- [BREAKING] Update `GetBlockInputs` RPC (#709).
- [BREAKING] Added `batch_prover_url` to block producer configuration (#701).
- [BREAKING] Added `block_prover_url` to block producer configuration (#719).
- [BREAKING] Removed `miden-rpc-proto` and introduced `miden-node-proto-build` (#723).
- [BREAKING] Updated to Rust Edition 2024 (#727).
- [BREAKING] MSRV bumped to 1.85 (#727).
- [BREAKING] Replaced `toml` configuration with CLI (#732).
- [BREAKING] Renamed multiple `xxx_hash` to `xxx_commitment` in RPC API (#757).

### Enhancements

- Prove transaction batches using Rust batch prover reference implementation (#659).

## v0.7.2 (2025-01-29)

### Fixes

- Faucet webpage rejects valid account IDs (#655).

## v0.7.1 (2025-01-28)

### Fixes

- Faucet webpage fails to load styling (index.css) and script (index.js) (#647).

### Changes

- [BREAKING] Default faucet endpoint is now public instead of localhost (#647).

## v0.7.0 (2025-01-23)

### Enhancements

- Support Https in endpoint configuration (#556).
- Upgrade `block-producer` from FIFO queue to mempool dependency graph (#562).
- Support transaction expiration (#582).
- Improved RPC endpoints doc comments (#620).

### Changes

- Standardized protobuf type aliases (#609).
- [BREAKING] Added support for new two `Felt` account ID (#591).
- [BREAKING] Inverted `TransactionInputs.missing_unauthenticated_notes` to `found_missing_notes` (#509).
- [BREAKING] Remove store's `ListXXX` endpoints which were intended for test purposes (#608).
- [BREAKING] Added support for storage maps on `GetAccountProofs` endpoint (#598).
- [BREAKING] Removed the `testing` feature (#619).
- [BREAKING] Renamed modules to singular (#636).

## v0.6.0 (2024-11-05)

### Enhancements

- Added `GetAccountProofs` endpoint (#506).

### Changes

- [BREAKING] Added `kernel_root` to block header's protobuf message definitions (#496).
- [BREAKING] Renamed `off-chain` and `on-chain` to `private` and `public` respectively for the account storage modes (#489).
- Optimized state synchronizations by removing unnecessary fetching and parsing of note details (#462).
- [BREAKING] Changed `GetAccountDetailsResponse` field to `details` (#481).
- Improve `--version` by adding build metadata (#495).
- [BREAKING] Introduced additional limits for note/account number (#503).
- [BREAKING] Removed support for basic wallets in genesis creation (#510).
- Migrated faucet from actix-web to axum (#511).
- Changed the `BlockWitness` to pass the inputs to the VM using only advice provider (#516).
- [BREAKING] Improved store API errors (return "not found" instead of "internal error" status if requested account(s) not found) (#518).
- Added `AccountCode` as part of `GetAccountProofs` endpoint response (#521).
- [BREAKING] Migrated to v0.11 version of Miden VM (#528).
- Reduce cloning in the store's `apply_block` (#532).
- [BREAKING] Changed faucet storage type in the genesis to public. Using faucet from the genesis for faucet web app. Added support for faucet restarting without blockchain restarting (#517).
- [BREAKING] Improved `ApplyBlockError` in the store (#535).
- [BREAKING] Updated minimum Rust version to 1.82.

## 0.5.1 (2024-09-12)

### Enhancements

- Node component server startup is now coherent instead of requiring an arbitrary sleep amount (#488).

## 0.5.0 (2024-08-27)

### Enhancements

- [BREAKING] Configuration files with unknown properties are now rejected (#401).
- [BREAKING] Removed redundant node configuration properties (#401).
- Support multiple inflight transactions on the same account (#407).
- Now accounts for genesis are optional. Accounts directory will be overwritten, if `--force` flag is set (#420).
- Added `GetAccountStateDelta` endpoint (#418).
- Added `CheckNullifiersByPrefix` endpoint (#419).
- Added `GetNoteAuthenticationInfo` endpoint (#421).
- Added `SyncNotes` endpoint (#424).
- Added `execution_hint` field to the `Notes` table (#441).

### Changes

- Improve type safety of the transaction inputs nullifier mapping (#406).
- Embed the faucet's static website resources (#411).
- CI check for proto file consistency (#412).
- Added warning on CI for `CHANGELOG.md` (#413).
- Implemented caching of SQL statements (#427).
- Updates to `miden-vm` dependency to v0.10 and `winterfell` dependency to v0.9 (#457).
- [BREAKING] Updated minimum Rust version to 1.80 (#457).

### Fixes

- `miden-node-proto`'s build script always triggers (#412).

## 0.4.0 (2024-07-04)

### Features

- Changed sync endpoint to return a list of committed transactions (#377).
- Added `aux` column to notes table (#384).
- Changed state sync endpoint to return a list of `TransactionSummary` objects instead of just transaction IDs (#386).
- Added support for unauthenticated transaction notes (#390).

### Enhancements

- Standardized CI and Makefile across Miden repositories (#367)
- Removed client dependency from faucet (#368).
- Fixed faucet note script so that it uses the `aux` input (#387).
- Added crate to distribute node RPC protobuf files (#391).
- Add `init` command for node and faucet (#392).

## 0.3.0 (2024-05-15)

- Added option to mint pulic notes in the faucet (#339).
- Renamed `note_hash` into `note_id` in the database (#336)
- Changed `version` and `timestamp` fields in `Block` message to `u32` (#337).
- [BREAKING] Implemented `NoteMetadata` protobuf message (#338).
- Added `GetBlockByNumber` endpoint (#340).
- Added block authentication data to the `GetBlockHeaderByNumber` RPC (#345).
- Enabled support for HTTP/1.1 requests for the RPC component (#352).

## 0.2.1 (2024-04-27)

- Combined node components into a single binary (#323).

## 0.2.0 (2024-04-11)

- Implemented Docker-based node deployment (#257).
- Improved build process (#267, #272, #278).
- Implemented Nullifier tree wrapper (#275).
- [BREAKING] Added support for public accounts (#287, #293, #294).
- [BREAKING] Added support for public notes (#300, #310).
- Added `GetNotesById` endpoint (#298).
- Implemented amd64 debian packager (#312).

## 0.1.0 (2024-03-11)

- Initial release.<|MERGE_RESOLUTION|>--- conflicted
+++ resolved
@@ -20,11 +20,8 @@
 - Added an optional API key request parameter to skip PoW in faucet (#839).
 - Block producer now emits network note information (#833).
 - Introduced Network Transaction Builder (#840).
-<<<<<<< HEAD
+- Added way of executing and proving network transactions (#841).
 - Proof-of-Work difficulty is now adjustable based on the number of concurrent requests (#865).
-=======
-- Added way of executing and proving network transactions (#841).
->>>>>>> 1018275c
 
 ## v0.8.2 (2025-05-04)
 
