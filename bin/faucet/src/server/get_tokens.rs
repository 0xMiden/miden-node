use std::{
    convert::Infallible,
    sync::{
        Arc,
        atomic::{AtomicUsize, Ordering},
    },
};

use axum::{
    extract::{Query, State},
    http::StatusCode,
    response::{
        Sse,
        sse::{Event, KeepAlive},
    },
};
use miden_node_utils::ErrorReport;
use miden_objects::{AccountIdError, account::AccountId};
use serde::Deserialize;
use tokio::sync::mpsc::{self, error::TrySendError};
use tokio_stream::{Stream, wrappers::ReceiverStream};
use tracing::error;

use super::{Server, pow::PowParameters};
use crate::{
    faucet::MintRequest,
    types::{AssetOptions, NoteType},
};

type RequestSender = mpsc::Sender<(MintRequest, mpsc::Sender<Result<Event, Infallible>>)>;

#[derive(Clone)]
pub struct GetTokensState {
    request_sender: RequestSender,
    asset_options: AssetOptions,
}

impl GetTokensState {
    pub fn new(request_sender: RequestSender, asset_options: AssetOptions) -> Self {
        Self { request_sender, asset_options }
    }
}

/// Used to receive the initial request from the user.
///
/// Further parsing is done to get the expected [`MintRequest`] expected by the faucet client.
#[derive(Deserialize)]
pub struct RawMintRequest {
    pub account_id: String,
    pub is_private_note: bool,
    pub asset_amount: u64,
    pub pow_seed: Option<String>,
    pub pow_solution: Option<u64>,
    pub pow_difficulty: Option<u64>,
    pub server_signature: Option<String>,
    pub server_timestamp: Option<u64>,
    pub api_key: Option<String>,
}

#[derive(Debug, thiserror::Error)]
pub enum InvalidRequest {
    #[error("account ID failed to parse")]
    AccountId(#[source] AccountIdError),
    #[error("asset amount {0} is not one of the provided options")]
    AssetAmount(u64),
    #[error("API key {0} is invalid")]
    InvalidApiKey(String),
    #[error("invalid POW solution")]
    InvalidPoW,
    #[error("POW parameters are missing")]
    MissingPowParameters,
    #[error("server signatures do not match")]
    ServerSignaturesDoNotMatch,
    #[error("server timestamp expired, received: {0}, current time: {1}")]
    ExpiredServerTimestamp(u64, u64),
    #[error("invalid or expired challenge")]
    InvalidChallenge,
}

pub enum GetTokenError {
    InvalidRequest(InvalidRequest),
    FaucetOverloaded,
    FaucetClosed,
}

impl GetTokenError {
    fn status_code(&self) -> StatusCode {
        match self {
            Self::InvalidRequest(_) => StatusCode::BAD_REQUEST,
            Self::FaucetOverloaded | Self::FaucetClosed => StatusCode::SERVICE_UNAVAILABLE,
        }
    }

    /// Take care to not expose internal errors here.
    fn user_facing_error(&self) -> String {
        match self {
            Self::InvalidRequest(invalid_request) => invalid_request.as_report(),
            Self::FaucetOverloaded => {
                "The faucet is currently overloaded, please try again later.".to_owned()
            },
            Self::FaucetClosed => {
                "The faucet is currently unavailable, please try again later.".to_owned()
            },
        }
    }

    /// Write a trace log for the error, if applicable.
    fn trace(&self) {
        match self {
            Self::InvalidRequest(_) => {},
            Self::FaucetOverloaded => tracing::warn!("faucet client is overloaded"),
            Self::FaucetClosed => {
                tracing::error!("faucet channel is closed but requests are still coming in");
            },
        }
    }

    /// Convert the error into an SSE event and trigger a trace log.
    fn into_event(self) -> Event {
        // TODO: This is a hacky way of doing error logging, but
        // its one of the last times we have the error before
        // it becomes opaque. Should replace this by something
        // better
        self.trace();
        Event::default().event("get-tokens-error").data(
            serde_json::json!({
                "message": self.user_facing_error(),
                "status": self.status_code().to_string(),
            })
            .to_string(),
        )
    }
}

impl RawMintRequest {
    /// Further validates a raw request, turning it into a valid [`MintRequest`] which can be
    /// submitted to the faucet client.
    ///
    /// # Errors
    ///
    /// Returns an error if:
    ///   - the account ID is not a valid hex string
    ///   - the asset amount is not one of the provided options
    ///   - the API key is invalid
    ///   - the `PoW` parameters are missing
    ///   - the `PoW` solution is invalid
    ///   - the `PoW` server signature does not match
    ///   - the `PoW` server timestamp is expired
    ///   - the `PoW` challenge is invalid or expired
    fn validate(self, server: &Server) -> Result<MintRequest, InvalidRequest> {
        let note_type = if self.is_private_note {
            NoteType::Private
        } else {
            NoteType::Public
        };

        let account_id = if self.account_id.starts_with("0x") {
            AccountId::from_hex(&self.account_id)
        } else {
            AccountId::from_bech32(&self.account_id).map(|(_, account_id)| account_id)
        }
        .map_err(InvalidRequest::AccountId)?;

        let asset_amount = server
            .mint_state
            .asset_options
            .validate(self.asset_amount)
            .ok_or(InvalidRequest::AssetAmount(self.asset_amount))?;

        // Check the API key, if provided
        if let Some(api_key) = &self.api_key {
            if server.api_keys.contains(api_key) {
                // If the API key is valid, we skip the PoW check
                return Ok(MintRequest { account_id, note_type, asset_amount });
            }
            return Err(InvalidRequest::InvalidApiKey(api_key.clone()));
        }

        if let Ok(pow_parameters) = PowParameters::try_from(&self) {
<<<<<<< HEAD
            server
                .pow
                .challenge_cache
                .validate_challenge(&pow_parameters.pow_seed, &pow_parameters.server_signature)?;
            pow_parameters.check_server_timestamp()?;
            pow_parameters.check_server_signature(&server.pow.salt)?;
            pow_parameters.check_pow_solution(&server.pow.challenge_cache)?;
=======
            pow_parameters.check_pow_solution(&server.challenge_cache)?;
            pow_parameters.check_server_timestamp()?;
            pow_parameters.check_server_signature(&server.pow_salt)?;
>>>>>>> 69342ed2
        } else {
            return Err(InvalidRequest::MissingPowParameters);
        }

        Ok(MintRequest { account_id, note_type, asset_amount })
    }
}

struct RequestCounterGuard {
    active_count: Arc<AtomicUsize>,
    queued_count: Arc<AtomicUsize>,
}

impl RequestCounterGuard {
    fn new(active_count: Arc<AtomicUsize>, queued_count: Arc<AtomicUsize>) -> Self {
        active_count.fetch_add(1, Ordering::Relaxed);
        RequestCounterGuard { active_count, queued_count }
    }

    fn mark_queued(&self) {
        self.queued_count.fetch_add(1, Ordering::Relaxed);
    }

    fn mark_processing(&self) {
        self.queued_count.fetch_sub(1, Ordering::Relaxed);
    }
}

impl Drop for RequestCounterGuard {
    fn drop(&mut self) {
        self.active_count.fetch_sub(1, Ordering::Relaxed);
    }
}

pub async fn get_tokens(
    State(server): State<Server>,
    Query(request): Query<RawMintRequest>,
) -> Sse<impl Stream<Item = Result<Event, Infallible>>> {
    let request_guard =
        RequestCounterGuard::new(server.active_requests.clone(), server.queued_requests.clone());

    let current_active_requests = server.active_requests.load(Ordering::Relaxed);
    let current_queued_requests = server.queued_requests.load(Ordering::Relaxed);
    let total_load = current_active_requests + current_queued_requests;

    server.pow.adjust_difficulty(total_load);

    // Response channel with buffer size 5 since there are currently 5 possible updates
    let (tx_result_notifier, rx_result) = mpsc::channel(5);

    let mint_error = request
        .validate(&server)
        .map_err(GetTokenError::InvalidRequest)
        .and_then(|request| {
            let span = tracing::Span::current();
            span.record("account", request.account_id.to_hex());
            span.record("amount", request.asset_amount.inner());
            span.record("note_type", request.note_type.to_string());

            // Mark as queued before attempting to send
            request_guard.mark_queued();

            let result = server
                .mint_state
                .request_sender
                .try_send((request, tx_result_notifier.clone()))
                .map_err(|err| match err {
                    TrySendError::Full(_) => GetTokenError::FaucetOverloaded,
                    TrySendError::Closed(_) => GetTokenError::FaucetClosed,
                });

            // If successfully queued, mark as processing (will be decremented when actually
            // processed)
            if result.is_ok() {
                request_guard.mark_processing();
            }

            result
        })
        .err();

    if let Some(error) = mint_error {
        tx_result_notifier.send(Ok(error.into_event())).await.unwrap();
    }

    let stream = ReceiverStream::new(rx_result);
    Sse::new(stream).keep_alive(KeepAlive::default())
}<|MERGE_RESOLUTION|>--- conflicted
+++ resolved
@@ -177,19 +177,9 @@
         }
 
         if let Ok(pow_parameters) = PowParameters::try_from(&self) {
-<<<<<<< HEAD
-            server
-                .pow
-                .challenge_cache
-                .validate_challenge(&pow_parameters.pow_seed, &pow_parameters.server_signature)?;
+            pow_parameters.check_pow_solution(&server.pow.challenge_cache)?;
             pow_parameters.check_server_timestamp()?;
             pow_parameters.check_server_signature(&server.pow.salt)?;
-            pow_parameters.check_pow_solution(&server.pow.challenge_cache)?;
-=======
-            pow_parameters.check_pow_solution(&server.challenge_cache)?;
-            pow_parameters.check_server_timestamp()?;
-            pow_parameters.check_server_signature(&server.pow_salt)?;
->>>>>>> 69342ed2
         } else {
             return Err(InvalidRequest::MissingPowParameters);
         }
