#![allow(clippy::similar_names, reason = "naming dummy test values is hard")]
#![allow(clippy::too_many_lines, reason = "test code can be long")]

use std::num::NonZeroUsize;
use std::sync::{Arc, Mutex};

use diesel::{Connection, SqliteConnection};
use miden_lib::account::auth::AuthRpoFalcon512;
use miden_lib::note::create_p2id_note;
use miden_lib::transaction::TransactionKernel;
use miden_node_proto::domain::account::AccountSummary;
use miden_node_utils::fee::test_fee_params;
use miden_objects::account::delta::AccountUpdateDetails;
use miden_objects::account::{
    Account,
    AccountBuilder,
    AccountComponent,
    AccountDelta,
    AccountId,
    AccountIdVersion,
    AccountStorageDelta,
    AccountStorageMode,
    AccountType,
    AccountVaultDelta,
    PublicKeyCommitment,
    StorageSlot,
};
use miden_objects::asset::{Asset, FungibleAsset};
use miden_objects::block::{
    BlockAccountUpdate,
    BlockHeader,
    BlockNoteIndex,
    BlockNoteTree,
    BlockNumber,
};
use miden_objects::crypto::merkle::SparseMerklePath;
use miden_objects::crypto::rand::RpoRandomCoin;
use miden_objects::note::{
    Note,
    NoteDetails,
    NoteExecutionHint,
    NoteHeader,
    NoteId,
    NoteMetadata,
    NoteTag,
    NoteType,
    Nullifier,
};
use miden_objects::testing::account_id::{
    ACCOUNT_ID_PRIVATE_SENDER,
    ACCOUNT_ID_PUBLIC_FUNGIBLE_FAUCET,
    ACCOUNT_ID_REGULAR_PRIVATE_ACCOUNT_UPDATABLE_CODE,
    ACCOUNT_ID_REGULAR_PUBLIC_ACCOUNT_IMMUTABLE_CODE,
    ACCOUNT_ID_REGULAR_PUBLIC_ACCOUNT_IMMUTABLE_CODE_2,
};
use miden_objects::transaction::{
    InputNoteCommitment,
    InputNotes,
    OrderedTransactionHeaders,
    TransactionHeader,
    TransactionId,
};
use miden_objects::{EMPTY_WORD, Felt, FieldElement, Word, ZERO};
use pretty_assertions::assert_eq;
use rand::Rng;

use super::{AccountInfo, NoteRecord, NullifierInfo};
use crate::db::TransactionSummary;
use crate::db::migrations::apply_migrations;
use crate::db::models::queries::{StorageMapValue, insert_account_storage_map_value};
use crate::db::models::{Page, queries, utils};
use crate::errors::DatabaseError;

fn create_db() -> SqliteConnection {
    let mut conn = SqliteConnection::establish(":memory:").expect("In memory sqlite always works");
    apply_migrations(&mut conn).expect("Migrations always work on an empty database");
    conn
}

fn create_block(conn: &mut SqliteConnection, block_num: BlockNumber) {
    let block_header = BlockHeader::new(
        1_u8.into(),
        num_to_word(2),
        block_num,
        num_to_word(4),
        num_to_word(5),
        num_to_word(6),
        num_to_word(7),
        num_to_word(8),
        num_to_word(9),
        num_to_word(10),
        test_fee_params(),
        11_u8.into(),
    );

    conn.transaction(|conn| queries::insert_block_header(conn, &block_header))
        .unwrap();
}

#[test]
#[miden_node_test_macro::enable_logging]
fn sql_insert_nullifiers_for_block() {
    let mut conn = create_db();
    let conn = &mut conn;
    let nullifiers = [num_to_nullifier(1 << 48)];

    let block_num = 1.into();
    create_block(conn, block_num);

    // Insert a new nullifier succeeds
    {
        conn.transaction(|conn| {
            let res = queries::insert_nullifiers_for_block(conn, &nullifiers, block_num);
            assert_eq!(res.unwrap(), nullifiers.len(), "There should be one entry");
            Ok::<_, DatabaseError>(())
        })
        .unwrap();
    }

    // Inserting the nullifier twice is an error
    {
        let res = queries::insert_nullifiers_for_block(conn, &nullifiers, block_num);
        assert!(res.is_err(), "Inserting the same nullifier twice is an error");
    }

    // even if the block number is different
    {
        let res = queries::insert_nullifiers_for_block(conn, &nullifiers, block_num + 1);

        assert!(
            res.is_err(),
            "Inserting the same nullifier twice is an error, even if with a different block number"
        );
    }

    // test inserting multiple nullifiers
    {
        let nullifiers: Vec<_> = (0..10).map(num_to_nullifier).collect();
        let block_num = 1.into();

        let res = queries::insert_nullifiers_for_block(conn, &nullifiers, block_num);

        assert_eq!(res.unwrap(), nullifiers.len(), "There should be 10 entries");
    }
}

#[test]
#[miden_node_test_macro::enable_logging]
fn sql_insert_transactions() {
    let mut conn = create_db();
    let conn = &mut conn;
    let count = insert_transactions(conn);

    assert_eq!(count, 2, "Two elements must have been inserted");
}

#[test]
#[miden_node_test_macro::enable_logging]
fn sql_select_transactions() {
    fn query_transactions(conn: &mut SqliteConnection) -> Vec<TransactionSummary> {
        queries::select_transactions_by_accounts_and_block_range(
            conn,
            &[AccountId::try_from(ACCOUNT_ID_PRIVATE_SENDER).unwrap()],
            BlockNumber::from(0)..=BlockNumber::from(2),
        )
        .unwrap()
    }

    let mut conn = create_db();
    let conn = &mut conn;
    let transactions = query_transactions(conn);

    assert!(transactions.is_empty(), "No elements must be initially in the DB");

    let count = insert_transactions(conn);

    assert_eq!(count, 2, "Two elements must have been inserted");

    let transactions = query_transactions(conn);

    assert_eq!(transactions.len(), 2, "Two elements must be in the DB");
}

#[test]
#[miden_node_test_macro::enable_logging]
fn sql_select_nullifiers() {
    let mut conn = create_db();
    let conn = &mut conn;
    let block_num = 1.into();
    create_block(conn, block_num);

    // test querying empty table
    let nullifiers = queries::select_all_nullifiers(conn).unwrap();
    assert!(nullifiers.is_empty());

    // test multiple entries
    let mut state = vec![];
    for i in 0..10 {
        let nullifier = num_to_nullifier(i);
        state.push(NullifierInfo { nullifier, block_num });

        let res = queries::insert_nullifiers_for_block(conn, &[nullifier], block_num);
        assert_eq!(res.unwrap(), 1, "One element must have been inserted");

        let nullifiers = queries::select_all_nullifiers(conn).unwrap();
        assert_eq!(nullifiers, state);
    }
}

pub fn create_note(account_id: AccountId) -> Note {
    let coin_seed: [u64; 4] = rand::rng().random();
    let rng = Arc::new(Mutex::new(RpoRandomCoin::new(coin_seed.map(Felt::new).into())));
    let mut rng = rng.lock().unwrap();
    create_p2id_note(
        account_id,
        account_id,
        vec![Asset::Fungible(
            FungibleAsset::new(ACCOUNT_ID_PUBLIC_FUNGIBLE_FAUCET.try_into().unwrap(), 10).unwrap(),
        )],
        NoteType::Public,
        Felt::default(),
        &mut *rng,
    )
    .expect("Failed to create note")
}

#[test]
#[miden_node_test_macro::enable_logging]
fn sql_select_notes() {
    let mut conn = create_db();
    let conn = &mut conn;
    let block_num = BlockNumber::from(1);
    create_block(conn, block_num);

    // test querying empty table
    let notes = queries::select_all_notes(conn).unwrap();
    assert!(notes.is_empty());

    let account_id = AccountId::try_from(ACCOUNT_ID_PRIVATE_SENDER).unwrap();

    queries::upsert_accounts(conn, &[mock_block_account_update(account_id, 0)], block_num).unwrap();

    let new_note = create_note(account_id);

    // test multiple entries
    let mut state = vec![];
    for i in 0..10 {
        let note = NoteRecord {
            block_num,
            note_index: BlockNoteIndex::new(0, i.try_into().unwrap()).unwrap(),
            note_id: num_to_word(u64::try_from(i).unwrap()),
            metadata: *new_note.metadata(),
            details: Some(NoteDetails::from(&new_note)),
            inclusion_path: SparseMerklePath::default(),
        };
        state.push(note.clone());

        // insert scripts (after the first iteration the script is already in the db)
        let res = queries::insert_scripts(conn, [&note]);
        if i == 0 {
            assert_eq!(res.unwrap(), 1, "One element must have been inserted");
        } else {
            assert_eq!(res.unwrap(), 0, "No new elements must have been inserted");
        }

        // insert notes
        let res = queries::insert_notes(conn, &[(note, None)]);
        assert_eq!(res.unwrap(), 1, "One element must have been inserted");

        let notes = queries::select_all_notes(conn).unwrap();
        assert_eq!(notes, state);
    }
}

#[test]
#[miden_node_test_macro::enable_logging]
fn sql_select_notes_different_execution_hints() {
    let mut conn = create_db();
    let conn = &mut conn;

    let block_num = 1.into();
    create_block(conn, block_num);

    // test querying empty table
    let notes = queries::select_all_notes(conn).unwrap();
    assert!(notes.is_empty());

    let sender = AccountId::try_from(ACCOUNT_ID_PRIVATE_SENDER).unwrap();

    queries::upsert_accounts(conn, &[mock_block_account_update(sender, 0)], block_num).unwrap();

    // test multiple entries
    let mut state = vec![];

    let new_note = create_note(sender);

    let note_none = NoteRecord {
        block_num,
        note_index: BlockNoteIndex::new(0, 0).unwrap(),
        note_id: num_to_word(0),
        metadata: NoteMetadata::new(
            sender,
            NoteType::Public,
            0.into(),
            NoteExecutionHint::none(),
            Felt::default(),
        )
        .unwrap(),
        details: Some(NoteDetails::from(&new_note)),
        inclusion_path: SparseMerklePath::default(),
    };
    state.push(note_none.clone());

    queries::insert_scripts(conn, [&note_none]).unwrap(); // only necessary for the first note
    let res = queries::insert_notes(conn, &[(note_none, None)]);
    assert_eq!(res.unwrap(), 1, "One element must have been inserted");

    let note = &queries::select_notes_by_id(conn, &[num_to_word(0).into()]).unwrap()[0];

    assert_eq!(note.metadata.execution_hint(), NoteExecutionHint::none());

    let note_always = NoteRecord {
        block_num,
        note_index: BlockNoteIndex::new(0, 1).unwrap(),
        note_id: num_to_word(1),
        metadata: NoteMetadata::new(
            sender,
            NoteType::Public,
            0.into(),
            NoteExecutionHint::always(),
            Felt::default(),
        )
        .unwrap(),
        details: Some(NoteDetails::from(&new_note)),
        inclusion_path: SparseMerklePath::default(),
    };
    state.push(note_always.clone());

    let res = queries::insert_notes(conn, &[(note_always, None)]);
    assert_eq!(res.unwrap(), 1, "One element must have been inserted");

    let note = &queries::select_notes_by_id(conn, &[num_to_word(1).into()]).unwrap()[0];
    assert_eq!(note.metadata.execution_hint(), NoteExecutionHint::always());

    let note_after_block = NoteRecord {
        block_num,
        note_index: BlockNoteIndex::new(0, 2).unwrap(),
        note_id: num_to_word(2),
        metadata: NoteMetadata::new(
            sender,
            NoteType::Public,
            2.into(),
            NoteExecutionHint::after_block(12.into()).unwrap(),
            Felt::default(),
        )
        .unwrap(),
        details: Some(NoteDetails::from(&new_note)),
        inclusion_path: SparseMerklePath::default(),
    };
    state.push(note_after_block.clone());

    let res = queries::insert_notes(conn, &[(note_after_block, None)]);
    assert_eq!(res.unwrap(), 1, "One element must have been inserted");
    let note = &queries::select_notes_by_id(conn, &[num_to_word(2).into()]).unwrap()[0];
    assert_eq!(
        note.metadata.execution_hint(),
        NoteExecutionHint::after_block(12.into()).unwrap()
    );
}

#[test]
#[miden_node_test_macro::enable_logging]
fn sql_select_note_script_by_root() {
    let mut conn = create_db();
    let conn = &mut conn;
    let block_num = BlockNumber::from(1);
    create_block(conn, block_num);

    let account_id = AccountId::try_from(ACCOUNT_ID_PRIVATE_SENDER).unwrap();

    queries::upsert_accounts(conn, &[mock_block_account_update(account_id, 0)], block_num).unwrap();

    let new_note = create_note(account_id);

    // test multiple entries
    let mut state = vec![];
    let note = NoteRecord {
        block_num,
        note_index: BlockNoteIndex::new(0, 0.try_into().unwrap()).unwrap(),
        note_id: num_to_word(0),
        metadata: *new_note.metadata(),
        details: Some(NoteDetails::from(&new_note)),
        inclusion_path: SparseMerklePath::default(),
    };
    state.push(note.clone());

    let res = queries::insert_scripts(conn, [&note]);
    assert_eq!(res.unwrap(), 1, "One element must have been inserted");

    // test querying the script by the root
    let note_script = queries::select_note_script_by_root(conn, new_note.script().root()).unwrap();
    assert_eq!(note_script, Some(new_note.script().clone()));

    // test querying the script by the root that is not in the database
    let note_script = queries::select_note_script_by_root(conn, [0_u16; 4].into()).unwrap();
    assert_eq!(note_script, None);
}

// Generates an account, inserts into the database, and creates a note for it.
fn make_account_and_note(
    conn: &mut SqliteConnection,
    block_num: BlockNumber,
    init_seed: [u8; 32],
    storage_mode: AccountStorageMode,
) -> (AccountId, Note) {
    conn.transaction(|conn| {
        let account = mock_account_code_and_storage(
            AccountType::RegularAccountUpdatableCode,
            storage_mode,
            [],
            Some(init_seed),
        );
        let account_id = account.id();
        queries::upsert_accounts(
            conn,
            &[BlockAccountUpdate::new(
                account_id,
                account.commitment(),
                AccountUpdateDetails::New(account),
            )],
            block_num,
        )
        .unwrap();

        let new_note = create_note(account_id);
        Ok::<_, DatabaseError>((account_id, new_note))
    })
    .unwrap()
}

#[test]
#[miden_node_test_macro::enable_logging]
fn sql_unconsumed_network_notes() {
<<<<<<< HEAD
=======
    // Number of notes to generate.
    const N: u64 = 32;

    let mut conn = create_db();
    let conn = &mut conn;

    let block_num = BlockNumber::from(1);
    // An arbitrary public account (network note tag requires public account).
    create_block(conn, block_num);

    let account_notes = [
        make_account_and_note(conn, block_num, [0u8; 32], AccountStorageMode::Public),
        make_account_and_note(conn, block_num, [1u8; 32], AccountStorageMode::Network),
    ];
    let network_account_id = account_notes[1].0;

    // Create some notes, of which half are network notes.
    let notes = (0..N)
        .map(|i| {
            let index = (i % 2) as usize;
            let is_network = account_notes[index].0.storage_mode() == AccountStorageMode::Network;
            let account_id = account_notes[index].0;
            let new_note = &account_notes[index].1;
            let note = NoteRecord {
                block_num,
                note_index: BlockNoteIndex::new(0, i as usize).unwrap(),
                note_id: num_to_word(i),
                metadata: NoteMetadata::new(
                    account_notes[index].0,
                    NoteType::Public,
                    NoteTag::from_account_id(account_id),
                    NoteExecutionHint::none(),
                    Felt::default(),
                )
                .unwrap(),
                details: is_network.then_some(NoteDetails::from(new_note)),
                inclusion_path: SparseMerklePath::default(),
            };

            (note, is_network.then_some(num_to_nullifier(i)))
        })
        .collect::<Vec<_>>();

    // Copy out all network notes to assert against. These will be in chronological order already.
    let network_notes = notes
        .iter()
        .filter_map(|(note, nullifier)| nullifier.is_some().then_some(note.clone()))
        .collect::<Vec<_>>();

    // Insert the set of notes.
    queries::insert_scripts(conn, notes.iter().map(|(note, _)| note)).unwrap();
    queries::insert_notes(conn, &notes).unwrap();

    // Fetch all network notes by setting a limit larger than the amount available.
    let (result, _) = queries::unconsumed_network_notes(
        conn,
        Page {
            token: None,
            size: NonZeroUsize::new(N as usize * 10).unwrap(),
        },
    )
    .unwrap();
    assert_eq!(result, network_notes);
    let (result, _) = queries::select_unconsumed_network_notes_by_tag(
        conn,
        NoteTag::from_account_id(network_account_id).into(),
        block_num,
        Page {
            token: None,
            size: NonZeroUsize::new(N as usize * 10).unwrap(),
        },
    )
    .unwrap();
    assert_eq!(result, network_notes);

    // Check pagination works as expected.
    let limit = 5;
    let mut page = Page {
        token: None,
        size: NonZeroUsize::new(limit).unwrap(),
    };
    network_notes.chunks(limit).for_each(|expected| {
        let (result, new_page) = queries::unconsumed_network_notes(conn, page).unwrap();
        page = new_page;
        assert_eq!(result, expected);
    });
    network_notes.chunks(limit).for_each(|expected| {
        let (result, new_page) = queries::select_unconsumed_network_notes_by_tag(
            conn,
            NoteTag::from_account_id(network_account_id).into(),
            block_num,
            page,
        )
        .unwrap();
        page = new_page;
        assert_eq!(result, expected);
    });
    assert!(page.token.is_none());

    // Consume every third network note and ensure these are now excluded from the results.
    let consumed = notes
        .iter()
        .filter_map(|(_, nullifier)| *nullifier)
        .step_by(3)
        .collect::<Vec<_>>();
    queries::insert_nullifiers_for_block(conn, &consumed, block_num).unwrap();

    let expected = network_notes
        .iter()
        .enumerate()
        .filter(|(i, _)| i % 3 != 0)
        .map(|(_, note)| note.clone())
        .collect::<Vec<_>>();
    let page = Page {
        token: None,
        size: NonZeroUsize::new(N as usize * 10).unwrap(),
    };
    let (result, _) = queries::unconsumed_network_notes(conn, page).unwrap();
    assert_eq!(result, expected);
    let (result, _) = queries::select_unconsumed_network_notes_by_tag(
        conn,
        NoteTag::from_account_id(network_account_id).into(),
        block_num,
        page,
    )
    .unwrap();
    assert_eq!(result, expected);
}

#[test]
#[miden_node_test_macro::enable_logging]
fn sql_unconsumed_network_notes_for_account() {
>>>>>>> 0cdf752f
    let mut conn = create_db();

    // Create account.
    let account_note =
        make_account_and_note(&mut conn, 0.into(), [1u8; 32], AccountStorageMode::Network);

    // Create 2 blocks.
    create_block(&mut conn, 0.into());
    create_block(&mut conn, 1.into());

    // Create an unconsumed note in each block.
    let notes = (0..2)
        .map(|i: u32| {
            let note = NoteRecord {
                block_num: 0.into(), // Created on same block.
                note_index: BlockNoteIndex::new(0, i as usize).unwrap(),
                note_id: num_to_word(i.into()),
                metadata: NoteMetadata::new(
                    account_note.0,
                    NoteType::Public,
                    NoteTag::from_account_id(account_note.0),
                    NoteExecutionHint::none(),
                    Felt::default(),
                )
                .unwrap(),
                details: None,
                inclusion_path: SparseMerklePath::default(),
            };
            (note, Some(num_to_nullifier(i.into())))
        })
        .collect::<Vec<_>>();
    queries::insert_scripts(&mut conn, notes.iter().map(|(note, _)| note)).unwrap();
    queries::insert_notes(&mut conn, &notes).unwrap();

    // Both notes are unconsumed, query should return both notes on both blocks.
    (0..2).for_each(|i: u32| {
        let (result, _) = queries::select_unconsumed_network_notes_by_tag(
            &mut conn,
            NoteTag::from_account_id(account_note.0).into(),
            i.into(),
            Page {
                token: None,
                size: NonZeroUsize::new(10).unwrap(),
            },
        )
        .unwrap();
        assert_eq!(result.len(), 2);
    });

    // Consume the 2nd note on the 2nd block.
    queries::insert_nullifiers_for_block(&mut conn, &[notes[1].1.unwrap()], 1.into()).unwrap();

    // Query against first block should return both notes.
    let (result, _) = queries::select_unconsumed_network_notes_by_tag(
        &mut conn,
        NoteTag::from_account_id(account_note.0).into(),
        0.into(),
        Page {
            token: None,
            size: NonZeroUsize::new(10).unwrap(),
        },
    )
    .unwrap();
    assert_eq!(result.len(), 2);

    // Query against second block should return only first note.
    let (result, _) = queries::select_unconsumed_network_notes_by_tag(
        &mut conn,
        NoteTag::from_account_id(account_note.0).into(),
        1.into(),
        Page {
            token: None,
            size: NonZeroUsize::new(10).unwrap(),
        },
    )
    .unwrap();
    assert_eq!(result.len(), 1);
    assert_eq!(result[0].note_id, num_to_word(0));
}

#[test]
#[miden_node_test_macro::enable_logging]
fn sql_select_accounts() {
    let mut conn = create_db();
    let conn = &mut conn;
    let block_num = 1.into();
    create_block(conn, block_num);

    // test querying empty table
    let accounts = queries::select_all_accounts(conn).unwrap();
    assert!(accounts.is_empty());
    // test multiple entries
    let mut state = vec![];
    for i in 0..10u8 {
        let account_id = AccountId::dummy(
            [i; 15],
            AccountIdVersion::Version0,
            AccountType::RegularAccountImmutableCode,
            AccountStorageMode::Private,
        );
        let account_commitment = num_to_word(u64::from(i));
        state.push(AccountInfo {
            summary: AccountSummary {
                account_id,
                account_commitment,
                block_num,
            },
            details: None,
        });

        let res = queries::upsert_accounts(
            conn,
            &[BlockAccountUpdate::new(
                account_id,
                account_commitment,
                AccountUpdateDetails::Private,
            )],
            block_num,
        );
        assert_eq!(res.unwrap(), 1, "One element must have been inserted");

        let accounts = queries::select_all_accounts(conn).unwrap();
        assert_eq!(accounts, state);
    }
}

#[test]
#[miden_node_test_macro::enable_logging]
fn sync_account_vault_basic_validation() {
    let mut conn = create_db();
    let conn = &mut conn;

    // Create a public account for vault testing
    let public_account_id = AccountId::try_from(ACCOUNT_ID_PUBLIC_FUNGIBLE_FAUCET).unwrap();
    let block_from: BlockNumber = 1.into();
    let block_to: BlockNumber = 5.into();
    let block_mid: BlockNumber = 3.into();
    let invalid_block_from: BlockNumber = 10.into();

    // Create blocks
    create_block(conn, block_from);
    create_block(conn, block_mid);
    create_block(conn, block_to);

    // Create accounts - one public for vault assets, one private for testing
    queries::upsert_accounts(conn, &[mock_block_account_update(public_account_id, 0)], block_from)
        .unwrap();

    // Create some test vault assets
    let vault_key_1 = num_to_word(100);
    let vault_key_2 = num_to_word(200);
    let fungible_asset_1 = Asset::Fungible(FungibleAsset::new(public_account_id, 1000).unwrap());
    let fungible_asset_2 = Asset::Fungible(FungibleAsset::new(public_account_id, 2000).unwrap());

    // Insert vault assets for the public account at different blocks
    queries::insert_account_vault_asset(
        conn,
        public_account_id,
        block_from,
        vault_key_1,
        Some(fungible_asset_1),
    )
    .unwrap();
    queries::insert_account_vault_asset(
        conn,
        public_account_id,
        block_mid,
        vault_key_2,
        Some(fungible_asset_2),
    )
    .unwrap();

    // Update an existing vault asset (sets previous as not latest)
    let updated_fungible_asset_1 =
        Asset::Fungible(FungibleAsset::new(public_account_id, 1500).unwrap());
    queries::insert_account_vault_asset(
        conn,
        public_account_id,
        block_to,
        vault_key_1,
        Some(updated_fungible_asset_1),
    )
    .unwrap();

    // Test invalid block range - should return error
    let result = queries::select_account_vault_assets(
        conn,
        public_account_id,
        invalid_block_from..=block_to,
    );
    assert!(result.is_err(), "expected error for invalid block range");

    let Err(crate::errors::DatabaseError::InvalidBlockRange { .. }) = result else {
        panic!("expected error, got Ok");
    };

    // Test with valid block range - should return vault assets
    let (last_block, values) =
        queries::select_account_vault_assets(conn, public_account_id, block_from..=block_to)
            .unwrap();

    // Should return assets we inserted
    assert!(!values.is_empty(), "vault assets should have data");
    assert!(last_block >= block_from, "response block num should be higher than request");

    // Verify that we get the updated asset for vault_key_1
    let vault_key_1_asset =
        values.iter().find(|v| v.vault_key == vault_key_1 && v.block_num == block_to);
    assert!(vault_key_1_asset.is_some(), "should find updated vault asset");
    assert_eq!(vault_key_1_asset.unwrap().asset, Some(updated_fungible_asset_1));
}

#[test]
#[miden_node_test_macro::enable_logging]
fn select_nullifiers_by_prefix_works() {
    const PREFIX_LEN: u8 = 16;
    let mut conn = create_db();
    let conn = &mut conn; // test empty table
    let block_number0 = 0.into();
    let block_number10 = 10.into();
    let (nullifiers, block_number_reached) =
        queries::select_nullifiers_by_prefix(conn, PREFIX_LEN, &[], block_number0..=block_number10)
            .unwrap();
    assert!(nullifiers.is_empty());
    assert_eq!(block_number_reached, block_number10);

    // test single item
    let nullifier1 = num_to_nullifier(1 << 48);
    let block_number1 = 1.into();
    create_block(conn, block_number1);

    queries::insert_nullifiers_for_block(conn, &[nullifier1], block_number1).unwrap();

    let (nullifiers, block_number_reached) = queries::select_nullifiers_by_prefix(
        conn,
        PREFIX_LEN,
        &[utils::get_nullifier_prefix(&nullifier1)],
        block_number0..=block_number10,
    )
    .unwrap();
    assert_eq!(
        nullifiers,
        vec![NullifierInfo {
            nullifier: nullifier1,
            block_num: block_number1
        }]
    );
    // Block number reached should be the last block number (the block number of the last nullifier)
    assert_eq!(block_number_reached, block_number10);

    // test two elements
    let nullifier2 = num_to_nullifier(2 << 48);
    let block_number2 = 2.into();
    create_block(conn, block_number2);

    queries::insert_nullifiers_for_block(conn, &[nullifier2], block_number2).unwrap();

    let nullifiers = queries::select_all_nullifiers(conn).unwrap();
    assert_eq!(nullifiers, vec![(nullifier1, block_number1), (nullifier2, block_number2)]);

    // only the nullifiers matching the prefix are included
    let (nullifiers, _) = queries::select_nullifiers_by_prefix(
        conn,
        PREFIX_LEN,
        &[utils::get_nullifier_prefix(&nullifier1)],
        block_number0..=block_number10,
    )
    .unwrap();
    assert_eq!(
        nullifiers,
        vec![NullifierInfo {
            nullifier: nullifier1,
            block_num: block_number1
        }]
    );
    let (nullifiers, _) = queries::select_nullifiers_by_prefix(
        conn,
        PREFIX_LEN,
        &[utils::get_nullifier_prefix(&nullifier2)],
        block_number0..=block_number10,
    )
    .unwrap();
    assert_eq!(
        nullifiers,
        vec![NullifierInfo {
            nullifier: nullifier2,
            block_num: block_number2
        }]
    );

    // All matching nullifiers are included
    let (nullifiers, _) = queries::select_nullifiers_by_prefix(
        conn,
        PREFIX_LEN,
        &[
            utils::get_nullifier_prefix(&nullifier1),
            utils::get_nullifier_prefix(&nullifier2),
        ],
        block_number0..=block_number10,
    )
    .unwrap();
    assert_eq!(
        nullifiers,
        vec![
            NullifierInfo {
                nullifier: nullifier1,
                block_num: block_number1
            },
            NullifierInfo {
                nullifier: nullifier2,
                block_num: block_number2
            }
        ]
    );

    // If a non-matching prefix is provided, no nullifiers are returned
    let (nullifiers, _) = queries::select_nullifiers_by_prefix(
        conn,
        PREFIX_LEN,
        &[utils::get_nullifier_prefix(&num_to_nullifier(3 << 48))],
        block_number0..=block_number10,
    )
    .unwrap();
    assert!(nullifiers.is_empty());

    // If a block number is provided, only matching nullifiers created at or after that block are
    // returned
    let (nullifiers, _) = queries::select_nullifiers_by_prefix(
        conn,
        PREFIX_LEN,
        &[
            utils::get_nullifier_prefix(&nullifier1),
            utils::get_nullifier_prefix(&nullifier2),
        ],
        block_number2..=block_number10,
    )
    .unwrap();
    assert_eq!(
        nullifiers,
        vec![NullifierInfo {
            nullifier: nullifier2,
            block_num: block_number2
        }]
    );

    // Nullifiers are not returned if the block number is after the last nullifier
    let nullifier3 = num_to_nullifier(3 << 48);
    let block_number3 = 3.into();
    create_block(conn, block_number3);

    queries::insert_nullifiers_for_block(conn, &[nullifier3], block_number3).unwrap();

    let (nullifiers, block_number_reached) = queries::select_nullifiers_by_prefix(
        conn,
        PREFIX_LEN,
        &[
            utils::get_nullifier_prefix(&nullifier1),
            utils::get_nullifier_prefix(&nullifier2),
            utils::get_nullifier_prefix(&nullifier3),
        ],
        block_number0..=block_number2,
    )
    .unwrap();
    assert_eq!(
        nullifiers,
        vec![
            NullifierInfo {
                nullifier: nullifier1,
                block_num: block_number1
            },
            NullifierInfo {
                nullifier: nullifier2,
                block_num: block_number2
            }
        ]
    );
    assert_eq!(block_number_reached, block_number2);
}

#[test]
#[miden_node_test_macro::enable_logging]
fn db_block_header() {
    let mut conn = create_db();
    let conn = &mut conn; // test querying empty table
    let block_number = 1;
    let res = queries::select_block_header_by_block_num(conn, Some(block_number.into())).unwrap();
    assert!(res.is_none());

    let res = queries::select_block_header_by_block_num(conn, None).unwrap();
    assert!(res.is_none());

    let res = queries::select_all_block_headers(conn).unwrap();
    assert!(res.is_empty());

    let block_header = BlockHeader::new(
        1_u8.into(),
        num_to_word(2),
        3.into(),
        num_to_word(4),
        num_to_word(5),
        num_to_word(6),
        num_to_word(7),
        num_to_word(8),
        num_to_word(9),
        num_to_word(10),
        test_fee_params(),
        11_u8.into(),
    );
    // test insertion

    queries::insert_block_header(conn, &block_header).unwrap();

    // test fetch unknown block header
    let block_number = 1;
    let res = queries::select_block_header_by_block_num(conn, Some(block_number.into())).unwrap();
    assert!(res.is_none());

    // test fetch block header by block number
    let res =
        queries::select_block_header_by_block_num(conn, Some(block_header.block_num())).unwrap();
    assert_eq!(res.unwrap(), block_header);

    // test fetch latest block header
    let res = queries::select_block_header_by_block_num(conn, None).unwrap();
    assert_eq!(res.unwrap(), block_header);

    let block_header2 = BlockHeader::new(
        11_u8.into(),
        num_to_word(12),
        13.into(),
        num_to_word(14),
        num_to_word(15),
        num_to_word(16),
        num_to_word(17),
        num_to_word(18),
        num_to_word(19),
        num_to_word(20),
        test_fee_params(),
        21_u8.into(),
    );

    queries::insert_block_header(conn, &block_header2).unwrap();

    let res = queries::select_block_header_by_block_num(conn, None).unwrap();
    assert_eq!(res.unwrap(), block_header2);

    let res = queries::select_all_block_headers(conn).unwrap();
    assert_eq!(res, [block_header, block_header2]);
}

#[test]
#[miden_node_test_macro::enable_logging]
fn db_account() {
    let mut conn = create_db();
    let conn = &mut conn;
    let block_num: BlockNumber = 1.into();
    create_block(conn, block_num);

    // test empty table
    let account_ids: Vec<AccountId> =
        [ACCOUNT_ID_REGULAR_PRIVATE_ACCOUNT_UPDATABLE_CODE, 1, 2, 3, 4, 5]
            .iter()
            .map(|acc_id| (*acc_id).try_into().unwrap())
            .collect();
    let res = queries::select_accounts_by_block_range(
        conn,
        &account_ids,
        BlockNumber::from(0)..=u32::MAX.into(),
    )
    .unwrap();
    assert!(res.is_empty());

    // test insertion
    let account_id = ACCOUNT_ID_REGULAR_PRIVATE_ACCOUNT_UPDATABLE_CODE;
    let account_commitment = num_to_word(0);

    let row_count = queries::upsert_accounts(
        conn,
        &[BlockAccountUpdate::new(
            account_id.try_into().unwrap(),
            account_commitment,
            AccountUpdateDetails::Private,
        )],
        block_num,
    )
    .unwrap();

    assert_eq!(row_count, 1);

    // test successful query
    let res = queries::select_accounts_by_block_range(
        conn,
        &account_ids,
        BlockNumber::from(0)..=u32::MAX.into(),
    )
    .unwrap();
    assert_eq!(
        res,
        vec![AccountSummary {
            account_id: account_id.try_into().unwrap(),
            account_commitment,
            block_num,
        }]
    );

    // test query for update outside the block range
    let res = queries::select_accounts_by_block_range(
        conn,
        &account_ids,
        (block_num.as_u32() + 1).into()..=u32::MAX.into(),
    )
    .unwrap();
    assert!(res.is_empty());

    // test query with unknown accounts
    let res = queries::select_accounts_by_block_range(
        conn,
        &[6.try_into().unwrap(), 7.try_into().unwrap(), 8.try_into().unwrap()],
        (block_num + 1)..=u32::MAX.into(),
    )
    .unwrap();
    assert!(res.is_empty());
}

#[test]
#[miden_node_test_macro::enable_logging]
fn notes() {
    let mut conn = create_db();
    let conn = &mut conn;
    let block_num_1 = 1.into();
    create_block(conn, block_num_1);

    let block_range = BlockNumber::from(0)..=BlockNumber::from(1);

    // test empty table
    let (res, last_included_block) =
        queries::select_notes_since_block_by_tag_and_sender(conn, &[], &[], block_range.clone())
            .unwrap();

    assert!(res.is_empty());
    assert_eq!(last_included_block, 1.into());

    let (res, last_included_block) = queries::select_notes_since_block_by_tag_and_sender(
        conn,
        &[],
        &[1, 2, 3],
        block_range.clone(),
    )
    .unwrap();
    assert!(res.is_empty());
    assert_eq!(last_included_block, 1.into());

    let sender = AccountId::try_from(ACCOUNT_ID_PRIVATE_SENDER).unwrap();

    // test insertion

    queries::upsert_accounts(conn, &[mock_block_account_update(sender, 0)], block_num_1).unwrap();

    let new_note = create_note(sender);
    let note_index = BlockNoteIndex::new(0, 2).unwrap();
    let tag = 5u32;
    let note_metadata =
        NoteMetadata::new(sender, NoteType::Public, tag.into(), NoteExecutionHint::none(), ZERO)
            .unwrap();

    let values = [(note_index, new_note.id(), note_metadata)];
    let notes_db = BlockNoteTree::with_entries(values.iter().copied()).unwrap();
    let inclusion_path = notes_db.open(note_index);

    let note = NoteRecord {
        block_num: block_num_1,
        note_index,
        note_id: new_note.id().into(),
        metadata: NoteMetadata::new(
            sender,
            NoteType::Public,
            tag.into(),
            NoteExecutionHint::none(),
            Felt::default(),
        )
        .unwrap(),
        details: Some(NoteDetails::from(&new_note)),
        inclusion_path: inclusion_path.clone(),
    };

    queries::insert_scripts(conn, [&note]).unwrap();
    queries::insert_notes(conn, &[(note.clone(), None)]).unwrap();

    // test empty tags
    let (res, last_included_block) =
        queries::select_notes_since_block_by_tag_and_sender(conn, &[], &[], block_range.clone())
            .unwrap();
    assert!(res.is_empty());
    assert_eq!(last_included_block, 1.into());

    let block_range_1 = 1.into()..=1.into();

    // test no updates
    let (res, last_included_block) =
        queries::select_notes_since_block_by_tag_and_sender(conn, &[], &[tag], block_range_1)
            .unwrap();
    assert!(res.is_empty());
    assert_eq!(last_included_block, 1.into());

    // test match
    let (res, last_included_block) =
        queries::select_notes_since_block_by_tag_and_sender(conn, &[], &[tag], block_range.clone())
            .unwrap();
    assert_eq!(res, vec![note.clone().into()]);
    assert_eq!(last_included_block, 1.into());

    let block_num_2 = note.block_num + 1;
    create_block(conn, block_num_2);

    // insertion second note with same tag, but on higher block
    let note2 = NoteRecord {
        block_num: block_num_2,
        note_index: note.note_index,
        note_id: new_note.id().into(),
        metadata: note.metadata,
        details: None,
        inclusion_path: inclusion_path.clone(),
    };

    queries::insert_notes(conn, &[(note2.clone(), None)]).unwrap();

    let block_range = 0.into()..=2.into();

    // only first note is returned
    let (res, last_included_block) =
        queries::select_notes_since_block_by_tag_and_sender(conn, &[], &[tag], block_range)
            .unwrap();
    assert_eq!(res, vec![note.clone().into()]);
    assert_eq!(last_included_block, 1.into());

    let block_range = 1.into()..=2.into();

    // only the second note is returned
    let (res, last_included_block) =
        queries::select_notes_since_block_by_tag_and_sender(conn, &[], &[tag], block_range)
            .unwrap();
    assert_eq!(res, vec![note2.clone().into()]);
    assert_eq!(last_included_block, 2.into());

    // test query notes by id
    let notes = vec![note.clone(), note2];

    let note_ids = Vec::from_iter(notes.iter().map(|note| NoteId::from(note.note_id)));

    let res = queries::select_notes_by_id(conn, &note_ids).unwrap();
    assert_eq!(res, notes);

    // test notes have correct details
    let note_0 = res[0].clone();
    let note_1 = res[1].clone();
    assert_eq!(note_0.details, note.details);
    assert_eq!(note_1.details, None);
}

fn insert_account_delta(
    conn: &mut SqliteConnection,
    account_id: AccountId,
    block_number: BlockNumber,
    delta: &AccountDelta,
) {
    for (slot, slot_delta) in delta.storage().maps() {
        for (k, v) in slot_delta.entries() {
            insert_account_storage_map_value(conn, account_id, block_number, *slot, *k.inner(), *v)
                .unwrap();
        }
    }
}

#[test]
#[miden_node_test_macro::enable_logging]
fn sql_account_storage_map_values_insertion() {
    use std::collections::BTreeMap;

    use miden_objects::account::StorageMapDelta;

    let mut conn = create_db();
    let conn = &mut conn;

    let block1: BlockNumber = 1.into();
    let block2: BlockNumber = 2.into();
    create_block(conn, block1);
    create_block(conn, block2);

    let account_id =
        AccountId::try_from(ACCOUNT_ID_REGULAR_PUBLIC_ACCOUNT_IMMUTABLE_CODE_2).unwrap();

    let slot = 3u8;
    let key1 = Word::from([1u32, 2, 3, 4]);
    let key2 = Word::from([5u32, 6, 7, 8]);
    let value1 = Word::from([10u32, 11, 12, 13]);
    let value2 = Word::from([20u32, 21, 22, 23]);
    let value3 = Word::from([30u32, 31, 32, 33]);

    // Insert at block 1
    let mut map1 = StorageMapDelta::default();
    map1.insert(key1, value1);
    map1.insert(key2, value2);
    let maps1: BTreeMap<_, _> = [(slot, map1)].into_iter().collect();
    let storage1 = AccountStorageDelta::from_parts(BTreeMap::new(), maps1).unwrap();
    let delta1 =
        AccountDelta::new(account_id, storage1, AccountVaultDelta::default(), Felt::ONE).unwrap();
    insert_account_delta(conn, account_id, block1, &delta1);

    let storage_map_page =
        queries::select_account_storage_map_values(conn, account_id, BlockNumber::GENESIS..=block1)
            .unwrap();
    assert_eq!(storage_map_page.values.len(), 2, "expect 2 initial rows");

    // Update key1 at block 2
    let mut map2 = StorageMapDelta::default();
    map2.insert(key1, value3);
    let maps2 = BTreeMap::from_iter([(slot, map2)]);
    let storage2 = AccountStorageDelta::from_parts(BTreeMap::new(), maps2).unwrap();
    let delta2 =
        AccountDelta::new(account_id, storage2, AccountVaultDelta::default(), Felt::new(2))
            .unwrap();
    insert_account_delta(conn, account_id, block2, &delta2);

    let storage_map_values =
        queries::select_account_storage_map_values(conn, account_id, BlockNumber::GENESIS..=block2)
            .unwrap();

    assert_eq!(storage_map_values.values.len(), 3, "three rows (with duplicate key)");
    // key1 should now be value3 at block2; key2 remains value2 at block1
    assert!(
        storage_map_values
            .values
            .iter()
            .any(|val| val.slot_index == slot && val.key == key1 && val.value == value3),
        "key1 should point to new value at block2"
    );
    assert!(
        storage_map_values
            .values
            .iter()
            .any(|val| val.slot_index == slot && val.key == key2 && val.value == value2),
        "key2 should stay the same (from block1)"
    );
}

#[test]
fn select_storage_map_sync_values() {
    let mut conn = create_db();
    let account_id = AccountId::try_from(ACCOUNT_ID_REGULAR_PUBLIC_ACCOUNT_IMMUTABLE_CODE).unwrap();
    let slot = 5u8;

    let key1 = num_to_word(1);
    let key2 = num_to_word(2);
    let key3 = num_to_word(3);
    let value1 = num_to_word(10);
    let value2 = num_to_word(20);
    let value3 = num_to_word(30);

    let block1 = BlockNumber::from(1);
    let block2 = BlockNumber::from(2);
    let block3 = BlockNumber::from(3);

    // Insert data across multiple blocks using individual inserts
    // Block 1: key1 -> value1, key2 -> value2
    queries::insert_account_storage_map_value(&mut conn, account_id, block1, slot, key1, value1)
        .unwrap();
    queries::insert_account_storage_map_value(&mut conn, account_id, block1, slot, key2, value2)
        .unwrap();

    // Block 2: key2 -> value3 (update), key3 -> value3 (new)
    queries::insert_account_storage_map_value(&mut conn, account_id, block2, slot, key2, value3)
        .unwrap();
    queries::insert_account_storage_map_value(&mut conn, account_id, block2, slot, key3, value3)
        .unwrap();

    // Block 3: key1 -> value2 (update)
    queries::insert_account_storage_map_value(&mut conn, account_id, block3, slot, key1, value2)
        .unwrap();

    let page = queries::select_account_storage_map_values(
        &mut conn,
        account_id,
        BlockNumber::from(2)..=BlockNumber::from(3),
    )
    .unwrap();

    assert_eq!(page.values.len(), 3, "should return latest values");

    // Compare ordered by key using a tuple view to avoid relying on the concrete struct name
    let expected = vec![
        StorageMapValue {
            slot_index: slot,
            key: key2,
            value: value3,
            block_num: block2,
        },
        StorageMapValue {
            slot_index: slot,
            key: key3,
            value: value3,
            block_num: block2,
        },
        StorageMapValue {
            slot_index: slot,
            key: key1,
            value: value2,
            block_num: block3,
        },
    ];

    assert_eq!(page.values, expected, "should return latest values ordered by key");
}

// UTILITIES
// -------------------------------------------------------------------------------------------
fn num_to_word(n: u64) -> Word {
    [Felt::ZERO, Felt::ZERO, Felt::ZERO, Felt::new(n)].into()
}

fn num_to_nullifier(n: u64) -> Nullifier {
    Nullifier::from(num_to_word(n))
}

fn mock_block_account_update(account_id: AccountId, num: u64) -> BlockAccountUpdate {
    BlockAccountUpdate::new(account_id, num_to_word(num), AccountUpdateDetails::Private)
}

fn mock_block_transaction(account_id: AccountId, num: u64) -> TransactionHeader {
    let initial_state_commitment = Word::try_from([num, 0, 0, 0]).unwrap();
    let final_account_commitment = Word::try_from([0, num, 0, 0]).unwrap();
    let input_notes_commitment = Word::try_from([0, 0, num, 0]).unwrap();
    let output_notes_commitment = Word::try_from([0, 0, 0, num]).unwrap();

    let notes = vec![InputNoteCommitment::from(num_to_nullifier(num))];
    let input_notes = InputNotes::new_unchecked(notes);

    let output_notes = vec![NoteHeader::new(
        NoteId::new(
            Word::try_from([num, num, 0, 0]).unwrap(),
            Word::try_from([0, 0, num, num]).unwrap(),
        ),
        NoteMetadata::new(
            account_id,
            NoteType::Public,
            NoteTag::LocalAny(num as u32),
            NoteExecutionHint::None,
            Felt::default(),
        )
        .unwrap(),
    )];

    TransactionHeader::new_unchecked(
        TransactionId::new(
            initial_state_commitment,
            final_account_commitment,
            input_notes_commitment,
            output_notes_commitment,
        ),
        account_id,
        initial_state_commitment,
        final_account_commitment,
        input_notes,
        output_notes,
    )
}

fn insert_transactions(conn: &mut SqliteConnection) -> usize {
    let block_num = 1.into();
    create_block(conn, block_num);

    conn.transaction(|conn| {
        let account_id = AccountId::try_from(ACCOUNT_ID_PRIVATE_SENDER).unwrap();

        let account_updates = vec![mock_block_account_update(account_id, 1)];

        let mock_tx1 =
            mock_block_transaction(AccountId::try_from(ACCOUNT_ID_PRIVATE_SENDER).unwrap(), 1);
        let mock_tx2 =
            mock_block_transaction(AccountId::try_from(ACCOUNT_ID_PRIVATE_SENDER).unwrap(), 2);
        let ordered_tx_headers = OrderedTransactionHeaders::new_unchecked(vec![mock_tx1, mock_tx2]);

        queries::upsert_accounts(conn, &account_updates, block_num).unwrap();

        let count = queries::insert_transactions(conn, block_num, &ordered_tx_headers).unwrap();
        Ok::<_, DatabaseError>(count)
    })
    .unwrap()
}

fn mock_account_code_and_storage(
    account_type: AccountType,
    storage_mode: AccountStorageMode,
    assets: impl IntoIterator<Item = Asset>,
    init_seed: Option<[u8; 32]>,
) -> Account {
    let component_code = "\
    export.account_procedure_1
        push.1.2
        add
    end
    ";

    let component_storage = vec![
        StorageSlot::Value(Word::empty()),
        StorageSlot::Value(num_to_word(1)),
        StorageSlot::Value(Word::empty()),
        StorageSlot::Value(num_to_word(3)),
        StorageSlot::Value(Word::empty()),
        StorageSlot::Value(num_to_word(5)),
    ];

    let component = AccountComponent::compile(
        component_code,
        TransactionKernel::assembler(),
        component_storage,
    )
    .unwrap()
    .with_supported_type(account_type);

    AccountBuilder::new(init_seed.unwrap_or([0; 32]))
        .account_type(account_type)
        .storage_mode(storage_mode)
        .with_assets(assets)
        .with_component(component)
        .with_auth_component(AuthRpoFalcon512::new(PublicKeyCommitment::from(EMPTY_WORD)))
        .build_existing()
        .unwrap()
}<|MERGE_RESOLUTION|>--- conflicted
+++ resolved
@@ -12,53 +12,28 @@
 use miden_node_utils::fee::test_fee_params;
 use miden_objects::account::delta::AccountUpdateDetails;
 use miden_objects::account::{
-    Account,
-    AccountBuilder,
-    AccountComponent,
-    AccountDelta,
-    AccountId,
-    AccountIdVersion,
-    AccountStorageDelta,
-    AccountStorageMode,
-    AccountType,
-    AccountVaultDelta,
-    PublicKeyCommitment,
+    Account, AccountBuilder, AccountComponent, AccountDelta, AccountId, AccountIdVersion,
+    AccountStorageDelta, AccountStorageMode, AccountType, AccountVaultDelta, PublicKeyCommitment,
     StorageSlot,
 };
 use miden_objects::asset::{Asset, FungibleAsset};
 use miden_objects::block::{
-    BlockAccountUpdate,
-    BlockHeader,
-    BlockNoteIndex,
-    BlockNoteTree,
-    BlockNumber,
+    BlockAccountUpdate, BlockHeader, BlockNoteIndex, BlockNoteTree, BlockNumber,
 };
 use miden_objects::crypto::merkle::SparseMerklePath;
 use miden_objects::crypto::rand::RpoRandomCoin;
 use miden_objects::note::{
-    Note,
-    NoteDetails,
-    NoteExecutionHint,
-    NoteHeader,
-    NoteId,
-    NoteMetadata,
-    NoteTag,
-    NoteType,
+    Note, NoteDetails, NoteExecutionHint, NoteHeader, NoteId, NoteMetadata, NoteTag, NoteType,
     Nullifier,
 };
 use miden_objects::testing::account_id::{
-    ACCOUNT_ID_PRIVATE_SENDER,
-    ACCOUNT_ID_PUBLIC_FUNGIBLE_FAUCET,
+    ACCOUNT_ID_PRIVATE_SENDER, ACCOUNT_ID_PUBLIC_FUNGIBLE_FAUCET,
     ACCOUNT_ID_REGULAR_PRIVATE_ACCOUNT_UPDATABLE_CODE,
     ACCOUNT_ID_REGULAR_PUBLIC_ACCOUNT_IMMUTABLE_CODE,
     ACCOUNT_ID_REGULAR_PUBLIC_ACCOUNT_IMMUTABLE_CODE_2,
 };
 use miden_objects::transaction::{
-    InputNoteCommitment,
-    InputNotes,
-    OrderedTransactionHeaders,
-    TransactionHeader,
-    TransactionId,
+    InputNoteCommitment, InputNotes, OrderedTransactionHeaders, TransactionHeader, TransactionId,
 };
 use miden_objects::{EMPTY_WORD, Felt, FieldElement, Word, ZERO};
 use pretty_assertions::assert_eq;
@@ -441,141 +416,6 @@
 #[test]
 #[miden_node_test_macro::enable_logging]
 fn sql_unconsumed_network_notes() {
-<<<<<<< HEAD
-=======
-    // Number of notes to generate.
-    const N: u64 = 32;
-
-    let mut conn = create_db();
-    let conn = &mut conn;
-
-    let block_num = BlockNumber::from(1);
-    // An arbitrary public account (network note tag requires public account).
-    create_block(conn, block_num);
-
-    let account_notes = [
-        make_account_and_note(conn, block_num, [0u8; 32], AccountStorageMode::Public),
-        make_account_and_note(conn, block_num, [1u8; 32], AccountStorageMode::Network),
-    ];
-    let network_account_id = account_notes[1].0;
-
-    // Create some notes, of which half are network notes.
-    let notes = (0..N)
-        .map(|i| {
-            let index = (i % 2) as usize;
-            let is_network = account_notes[index].0.storage_mode() == AccountStorageMode::Network;
-            let account_id = account_notes[index].0;
-            let new_note = &account_notes[index].1;
-            let note = NoteRecord {
-                block_num,
-                note_index: BlockNoteIndex::new(0, i as usize).unwrap(),
-                note_id: num_to_word(i),
-                metadata: NoteMetadata::new(
-                    account_notes[index].0,
-                    NoteType::Public,
-                    NoteTag::from_account_id(account_id),
-                    NoteExecutionHint::none(),
-                    Felt::default(),
-                )
-                .unwrap(),
-                details: is_network.then_some(NoteDetails::from(new_note)),
-                inclusion_path: SparseMerklePath::default(),
-            };
-
-            (note, is_network.then_some(num_to_nullifier(i)))
-        })
-        .collect::<Vec<_>>();
-
-    // Copy out all network notes to assert against. These will be in chronological order already.
-    let network_notes = notes
-        .iter()
-        .filter_map(|(note, nullifier)| nullifier.is_some().then_some(note.clone()))
-        .collect::<Vec<_>>();
-
-    // Insert the set of notes.
-    queries::insert_scripts(conn, notes.iter().map(|(note, _)| note)).unwrap();
-    queries::insert_notes(conn, &notes).unwrap();
-
-    // Fetch all network notes by setting a limit larger than the amount available.
-    let (result, _) = queries::unconsumed_network_notes(
-        conn,
-        Page {
-            token: None,
-            size: NonZeroUsize::new(N as usize * 10).unwrap(),
-        },
-    )
-    .unwrap();
-    assert_eq!(result, network_notes);
-    let (result, _) = queries::select_unconsumed_network_notes_by_tag(
-        conn,
-        NoteTag::from_account_id(network_account_id).into(),
-        block_num,
-        Page {
-            token: None,
-            size: NonZeroUsize::new(N as usize * 10).unwrap(),
-        },
-    )
-    .unwrap();
-    assert_eq!(result, network_notes);
-
-    // Check pagination works as expected.
-    let limit = 5;
-    let mut page = Page {
-        token: None,
-        size: NonZeroUsize::new(limit).unwrap(),
-    };
-    network_notes.chunks(limit).for_each(|expected| {
-        let (result, new_page) = queries::unconsumed_network_notes(conn, page).unwrap();
-        page = new_page;
-        assert_eq!(result, expected);
-    });
-    network_notes.chunks(limit).for_each(|expected| {
-        let (result, new_page) = queries::select_unconsumed_network_notes_by_tag(
-            conn,
-            NoteTag::from_account_id(network_account_id).into(),
-            block_num,
-            page,
-        )
-        .unwrap();
-        page = new_page;
-        assert_eq!(result, expected);
-    });
-    assert!(page.token.is_none());
-
-    // Consume every third network note and ensure these are now excluded from the results.
-    let consumed = notes
-        .iter()
-        .filter_map(|(_, nullifier)| *nullifier)
-        .step_by(3)
-        .collect::<Vec<_>>();
-    queries::insert_nullifiers_for_block(conn, &consumed, block_num).unwrap();
-
-    let expected = network_notes
-        .iter()
-        .enumerate()
-        .filter(|(i, _)| i % 3 != 0)
-        .map(|(_, note)| note.clone())
-        .collect::<Vec<_>>();
-    let page = Page {
-        token: None,
-        size: NonZeroUsize::new(N as usize * 10).unwrap(),
-    };
-    let (result, _) = queries::unconsumed_network_notes(conn, page).unwrap();
-    assert_eq!(result, expected);
-    let (result, _) = queries::select_unconsumed_network_notes_by_tag(
-        conn,
-        NoteTag::from_account_id(network_account_id).into(),
-        block_num,
-        page,
-    )
-    .unwrap();
-    assert_eq!(result, expected);
-}
-
-#[test]
-#[miden_node_test_macro::enable_logging]
-fn sql_unconsumed_network_notes_for_account() {
->>>>>>> 0cdf752f
     let mut conn = create_db();
 
     // Create account.
