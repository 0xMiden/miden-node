--- conflicted
+++ resolved
@@ -32,10 +32,7 @@
 tracing = { workspace = true }
 
 [dev-dependencies]
-<<<<<<< HEAD
-=======
 assert_matches = { workspace = true}
->>>>>>> a686581c
 miden-air = { workspace = true }
 miden-lib = { workspace = true, features = ["testing"] }
 miden-node-test-macro = { path = "../test-macro" }
