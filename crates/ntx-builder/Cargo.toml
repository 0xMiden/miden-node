[package]
description            = "Miden node's network transaction builder component"
edition.workspace      = true
homepage.workspace     = true
keywords               = ["miden", "node"]
license.workspace      = true
name                   = "miden-node-ntx-builder"
readme                 = "README.md"
repository.workspace   = true
rust-version.workspace = true
version                = "0.9.0"

[lints]
workspace = true

[dependencies]
<<<<<<< HEAD
anyhow                       = { workspace = true }
async-trait                  = { workspace = true }
miden-lib                    = { workspace = true }
miden-node-proto             = { workspace = true }
miden-node-utils             = { workspace = true }
miden-objects                = { workspace = true }
miden-proving-service-client = { features = ["tx-prover"], workspace = true }
miden-tx                     = { workspace = true }
thiserror                    = { workspace = true }
tokio                        = { features = ["full"], workspace = true }
tokio-stream                 = { workspace = true }
tonic                        = { workspace = true }
tower-http                   = { workspace = true }
tracing                      = { workspace = true }
url                          = { workspace = true }
=======
anyhow           = { workspace = true }
miden-node-proto = { workspace = true }
miden-node-utils = { workspace = true }
miden-objects    = { workspace = true }
miden-tx         = { workspace = true }
rand             = { features = ["thread_rng"], workspace = true }
thiserror        = { workspace = true }
tokio            = { features = ["full"], workspace = true }
tokio-stream     = { workspace = true }
tonic            = { workspace = true }
tower-http       = { workspace = true }
tracing          = { workspace = true }
url              = { workspace = true }

>>>>>>> b3f202b5
[dev-dependencies]
miden-node-test-macro = { path = "../test-macro" }<|MERGE_RESOLUTION|>--- conflicted
+++ resolved
@@ -14,7 +14,6 @@
 workspace = true
 
 [dependencies]
-<<<<<<< HEAD
 anyhow                       = { workspace = true }
 async-trait                  = { workspace = true }
 miden-lib                    = { workspace = true }
@@ -23,6 +22,7 @@
 miden-objects                = { workspace = true }
 miden-proving-service-client = { features = ["tx-prover"], workspace = true }
 miden-tx                     = { workspace = true }
+rand                         = { features = ["thread_rng"], workspace = true }
 thiserror                    = { workspace = true }
 tokio                        = { features = ["full"], workspace = true }
 tokio-stream                 = { workspace = true }
@@ -30,21 +30,5 @@
 tower-http                   = { workspace = true }
 tracing                      = { workspace = true }
 url                          = { workspace = true }
-=======
-anyhow           = { workspace = true }
-miden-node-proto = { workspace = true }
-miden-node-utils = { workspace = true }
-miden-objects    = { workspace = true }
-miden-tx         = { workspace = true }
-rand             = { features = ["thread_rng"], workspace = true }
-thiserror        = { workspace = true }
-tokio            = { features = ["full"], workspace = true }
-tokio-stream     = { workspace = true }
-tonic            = { workspace = true }
-tower-http       = { workspace = true }
-tracing          = { workspace = true }
-url              = { workspace = true }
-
->>>>>>> b3f202b5
 [dev-dependencies]
 miden-node-test-macro = { path = "../test-macro" }