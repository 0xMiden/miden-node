--- conflicted
+++ resolved
@@ -1,4 +1,3 @@
-<<<<<<< HEAD
 use std::{sync::Arc, time::Duration};
 
 use async_trait::async_trait;
@@ -6,27 +5,11 @@
 use tokio::{net::TcpListener, sync::watch, time::interval};
 use tokio_stream::wrappers::TcpListenerStream;
 use tonic::{Request, Response, Status, transport::Server};
-use tracing::{error, info};
-=======
-use std::sync::Arc;
-
-use pingora::{
-    apps::HttpServerApp,
-    http::ResponseHeader,
-    prelude::*,
-    protocols::{Stream, http::ServerSession},
-    server::ShutdownWatch,
-};
-use serde::Serialize;
-use tonic::async_trait;
-use tracing::{error, instrument};
-
-use super::worker::WorkerHealthStatus;
-use crate::{COMPONENT, commands::worker::ProverType, proxy::LoadBalancerState};
->>>>>>> 18bc15c1
+use tracing::{error, info, instrument};
 
 use super::worker::WorkerHealthStatus as RustWorkerHealthStatus;
 use crate::{
+    COMPONENT,
     commands::PROXY_HOST,
     generated::{
         proving_service::ProofType,
@@ -41,22 +24,16 @@
 // PROXY STATUS SERVICE
 // ================================================================================================
 
-<<<<<<< HEAD
 /// The gRPC service that implements Pingora's Service trait and the gRPC API.
 ///
 /// The service is responsible for serving the gRPC status API for the proxy.
 ///
 /// Implements the [`Service`] trait and the [`ProxyStatusApi`] gRPC API.
-#[derive(Clone)]
+#[derive(Clone, Debug)]
 pub struct ProxyStatusPingoraService {
     /// The load balancer state.
     ///
     /// This is used to generate the status response.
-=======
-/// Service that handles status requests
-#[derive(Debug)]
-pub struct ProxyStatusService {
->>>>>>> 18bc15c1
     load_balancer: Arc<LoadBalancerState>,
     /// The port to serve the gRPC status API on.
     port: u16,
@@ -83,7 +60,6 @@
         let supported_proof_type: ProofType = load_balancer.supported_prover_type.into();
         let supported_proof_type: i32 = supported_proof_type.into();
 
-<<<<<<< HEAD
         let initial_status = {
             // Build initial status inline in a scope to release the borrow
             let workers = load_balancer.workers.read().await;
@@ -94,24 +70,6 @@
                 supported_proof_type,
                 workers: worker_statuses,
             }
-=======
-    #[instrument(target = COMPONENT, name = "proxy.handle_request", skip(session))]
-    async fn handle_request(&self, session: &mut ServerSession) -> Result<()> {
-        let workers = self.load_balancer.workers.read().await;
-        let worker_statuses: Vec<WorkerStatus> = workers
-            .iter()
-            .map(|w| WorkerStatus {
-                address: w.address(),
-                version: w.version().to_string(),
-                status: w.health_status().clone(),
-            })
-            .collect();
-
-        let status = ProxyStatus {
-            version: env!("CARGO_PKG_VERSION").to_string(),
-            prover_type: self.load_balancer.supported_prover_type,
-            workers: worker_statuses,
->>>>>>> 18bc15c1
         };
 
         let (status_tx, status_rx) = watch::channel(initial_status);
@@ -129,6 +87,7 @@
 #[async_trait]
 impl ProxyStatusApi for ProxyStatusPingoraService {
     /// Returns the current status of the proxy.
+    #[instrument(target = COMPONENT, name = "proxy.status", skip(_request))]
     async fn status(
         &self,
         _request: Request<ProxyStatusRequest>,
