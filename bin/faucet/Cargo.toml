[package]
authors.workspace      = true
description            = "Miden node token faucet"
edition.workspace      = true
homepage.workspace     = true
keywords               = ["faucet", "miden", "node"]
license.workspace      = true
name                   = "miden-faucet"
readme                 = "README.md"
repository.workspace   = true
rust-version.workspace = true
version                = "0.9.0"

[lints]
workspace = true

[dependencies]
<<<<<<< HEAD
anyhow = { workspace = true }
async-trait = "0.1"
axum = { version = "0.8", features = ["tokio"] }
axum-extra = { version = "0.10" }
base64 = { version = "0.22" }
clap = { version = "4.5", features = ["derive", "env", "string"] }
http = { workspace = true }
miden-lib = { workspace = true }
miden-node-proto = { workspace = true }
miden-node-utils = { workspace = true }
miden-objects = { workspace = true }
miden-proving-service-client = { git = "https://github.com/0xMiden/miden-base.git", branch = "next", features = [
  "tx-prover",
] }
miden-tx = { workspace = true, features = ["concurrent"] }
rand = { workspace = true, features = ["thread_rng"] }
rand_chacha = "0.9"
serde = { version = "1.0", features = ["derive"] }
serde_json = { version = "1.0" }
sha3 = { version = "0.10" }
thiserror = { workspace = true }
tokio = { workspace = true, features = ["fs"] }
tokio-stream = { workspace = true, features = ["net"] }
toml = { version = "0.8" }
tonic = { workspace = true, features = ["tls-native-roots"] }
tower = { workspace = true }
tower-http = { workspace = true, features = ["cors", "set-header", "trace"] }
tower_governor = "0.7.0"
tracing = { workspace = true }
url = { workspace = true }
winter-maybe-async = { version = "0.12" }
=======
anyhow                       = { workspace = true }
async-trait                  = "0.1"
axum                         = { version = "0.8", features = ["tokio"] }
axum-extra                   = { version = "0.10" }
base64                       = "0.21"
clap                         = { version = "4.5", features = ["derive", "env", "string"] }
http                         = { workspace = true }
miden-lib                    = { workspace = true }
miden-node-proto             = { workspace = true }
miden-node-rpc               = { workspace = true }
miden-node-utils             = { workspace = true }
miden-objects                = { workspace = true }
miden-proving-service-client = { version = "0.9", features = ["tx-prover"] }
miden-tx                     = { workspace = true, features = ["concurrent"] }
rand                         = { workspace = true, features = ["thread_rng"] }
rand_chacha                  = "0.9"
serde                        = { version = "1.0", features = ["derive"] }
serde_json                   = { version = "1.0" }
sha3                         = { version = "0.10" }
thiserror                    = { workspace = true }
tokio                        = { workspace = true, features = ["fs"] }
tokio-stream                 = { workspace = true, features = ["net"] }
toml                         = { version = "0.8" }
tonic                        = { workspace = true, features = ["tls-native-roots"] }
tower                        = { workspace = true }
tower-http                   = { workspace = true, features = ["cors", "set-header", "trace"] }
tower_governor               = "0.7.0"
tracing                      = { workspace = true }
url                          = { workspace = true }
winter-maybe-async           = { version = "0.12" }
>>>>>>> 015e6f43

[build-dependencies]
# Required to inject build metadata.
miden-node-utils = { workspace = true, features = ["vergen"] }

[dev-dependencies]
fantoccini                = { version = "0.21" }
miden-node-block-producer = { workspace = true, features = ["testing"] }
miden-objects             = { workspace = true, features = ["testing"] }
serde_json                = { version = "1.0" }
tokio-stream              = { workspace = true, features = ["net"] }
tonic-web                 = { version = "0.12" }

# Required to avoid false positives in cargo-machete
# This is due to the `winter-maybe-async` crate not working standalone.
[package.metadata.cargo-machete]
ignored = ["async-trait"]<|MERGE_RESOLUTION|>--- conflicted
+++ resolved
@@ -15,44 +15,11 @@
 workspace = true
 
 [dependencies]
-<<<<<<< HEAD
-anyhow = { workspace = true }
-async-trait = "0.1"
-axum = { version = "0.8", features = ["tokio"] }
-axum-extra = { version = "0.10" }
-base64 = { version = "0.22" }
-clap = { version = "4.5", features = ["derive", "env", "string"] }
-http = { workspace = true }
-miden-lib = { workspace = true }
-miden-node-proto = { workspace = true }
-miden-node-utils = { workspace = true }
-miden-objects = { workspace = true }
-miden-proving-service-client = { git = "https://github.com/0xMiden/miden-base.git", branch = "next", features = [
-  "tx-prover",
-] }
-miden-tx = { workspace = true, features = ["concurrent"] }
-rand = { workspace = true, features = ["thread_rng"] }
-rand_chacha = "0.9"
-serde = { version = "1.0", features = ["derive"] }
-serde_json = { version = "1.0" }
-sha3 = { version = "0.10" }
-thiserror = { workspace = true }
-tokio = { workspace = true, features = ["fs"] }
-tokio-stream = { workspace = true, features = ["net"] }
-toml = { version = "0.8" }
-tonic = { workspace = true, features = ["tls-native-roots"] }
-tower = { workspace = true }
-tower-http = { workspace = true, features = ["cors", "set-header", "trace"] }
-tower_governor = "0.7.0"
-tracing = { workspace = true }
-url = { workspace = true }
-winter-maybe-async = { version = "0.12" }
-=======
 anyhow                       = { workspace = true }
 async-trait                  = "0.1"
 axum                         = { version = "0.8", features = ["tokio"] }
 axum-extra                   = { version = "0.10" }
-base64                       = "0.21"
+base64                       = "0.22"
 clap                         = { version = "4.5", features = ["derive", "env", "string"] }
 http                         = { workspace = true }
 miden-lib                    = { workspace = true }
@@ -78,7 +45,6 @@
 tracing                      = { workspace = true }
 url                          = { workspace = true }
 winter-maybe-async           = { version = "0.12" }
->>>>>>> 015e6f43
 
 [build-dependencies]
 # Required to inject build metadata.
