--- conflicted
+++ resolved
@@ -4,16 +4,9 @@
 import "digest.proto";
 
 message AccountId {
-<<<<<<< HEAD
-    // A miden account is defined with a little bit of proof-of-work, the ID itself is defined as
-    // the first word of a hash digest. For this reason account IDs can be considered as random
-    // values, because of that the encoding below uses fixed 64 bits, instead of zig-zag encoding.
-    fixed64 id = 1;
-=======
     // A Miden account ID is a 120-bit value derived from the commitments to account code and
     // storage, and a random user-provided seed.
     bytes id = 1;
->>>>>>> 78ca36c6
 }
 
 message AccountSummary {
