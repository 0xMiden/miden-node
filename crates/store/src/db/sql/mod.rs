//! Wrapper functions for SQL statements.

pub(crate) mod utils;

use std::{
    borrow::Cow,
    collections::{btree_map, btree_map::Entry, BTreeMap, BTreeSet},
    rc::Rc,
};

use miden_node_proto::domain::accounts::{AccountInfo, AccountSummary};
use miden_objects::{
    accounts::{
<<<<<<< HEAD
        delta::AccountUpdateDetails, Account, AccountCode, AccountDelta, AccountStorage,
        AccountStorageDelta, AccountVaultDelta, FungibleAssetDelta, NonFungibleAssetDelta,
        NonFungibleDeltaAction, StorageMap, StorageMapDelta, StorageSlot,
=======
        delta::AccountUpdateDetails, AccountDelta, AccountId, AccountStorageDelta,
        AccountVaultDelta, FungibleAssetDelta, NonFungibleAssetDelta, NonFungibleDeltaAction,
        StorageMapDelta,
>>>>>>> 78ca36c6
    },
    assets::{Asset, AssetVault, FungibleAsset, NonFungibleAsset},
    block::{BlockAccountUpdate, BlockNoteIndex},
    crypto::{hash::rpo::RpoDigest, merkle::MerklePath},
    notes::{NoteId, NoteInclusionProof, NoteMetadata, NoteType, Nullifier},
    transaction::TransactionId,
    utils::serde::{Deserializable, Serializable},
    AccountError, BlockHeader, Digest, Felt, Word,
};
use rusqlite::{params, types::Value, Connection, Transaction};
use utils::read_from_blob_column;

use super::{
    NoteRecord, NoteSyncRecord, NoteSyncUpdate, NullifierInfo, Result, StateSyncUpdate,
    TransactionSummary,
};
use crate::{
    db::sql::utils::{
        account_info_from_row, account_summary_from_row, apply_delta, column_value_as_u64,
        get_nullifier_prefix, insert_sql, subst, u64_to_value,
    },
    errors::{DatabaseError, NoteSyncError, StateSyncError},
    types::BlockNumber,
};

// ACCOUNT QUERIES
// ================================================================================================

/// Select all accounts from the DB using the given [Connection].
///
/// # Returns
///
/// A vector with accounts, or an error.
pub fn select_all_accounts(conn: &mut Connection) -> Result<Vec<AccountInfo>> {
    let mut stmt = conn.prepare_cached(
        "
        SELECT
            account_id,
            account_hash,
            block_num,
            details
        FROM
            accounts
        ORDER BY
            block_num ASC;
    ",
    )?;
    let mut rows = stmt.query([])?;

    let mut accounts = vec![];
    while let Some(row) = rows.next()? {
        accounts.push(account_info_from_row(row)?)
    }
    Ok(accounts)
}

/// Select all account hashes from the DB using the given [Connection].
///
/// # Returns
///
/// The vector with the account ID and corresponding hash, or an error.
pub fn select_all_account_hashes(conn: &mut Connection) -> Result<Vec<(AccountId, RpoDigest)>> {
    let mut stmt = conn
        .prepare_cached("SELECT account_id, account_hash FROM accounts ORDER BY block_num ASC;")?;
    let mut rows = stmt.query([])?;

    let mut result = Vec::new();
    while let Some(row) = rows.next()? {
        let account_id: AccountId = read_from_blob_column(row, 0)?;
        let account_hash_data = row.get_ref(1)?.as_blob()?;
        let account_hash = RpoDigest::read_from_bytes(account_hash_data)?;

        result.push((account_id, account_hash));
    }

    Ok(result)
}

/// Select [AccountSummary] from the DB using the given [Connection], given that the latest account
/// update was done between `(block_start, block_end]`.
///
/// # Returns
///
/// The vector of [AccountSummary] with the matching accounts.
pub fn select_accounts_by_block_range(
    conn: &mut Connection,
    block_start: BlockNumber,
    block_end: BlockNumber,
    account_ids: &[AccountId],
) -> Result<Vec<AccountSummary>> {
    let mut stmt = conn.prepare_cached(
        "
        SELECT
            account_id,
            account_hash,
            block_num
        FROM
            accounts
        WHERE
            block_num > ?1 AND
            block_num <= ?2 AND
            account_id IN rarray(?3)
        ORDER BY
            block_num ASC
    ",
    )?;

    let account_ids: Vec<Value> = account_ids
        .iter()
        .copied()
        .map(|account_id| account_id.to_bytes().into())
        .collect();
    let mut rows = stmt.query(params![block_start, block_end, Rc::new(account_ids)])?;

    let mut result = Vec::new();
    while let Some(row) = rows.next()? {
        result.push(account_summary_from_row(row)?)
    }

    Ok(result)
}

/// Select the latest account details by account ID from the DB using the given [Connection].
///
/// # Returns
///
/// The latest account details, or an error.
pub fn select_account(conn: &mut Connection, account_id: AccountId) -> Result<AccountInfo> {
    let mut stmt = conn.prepare_cached(
        "
        SELECT
            account_id,
            account_hash,
            block_num,
            details
        FROM
            accounts
        WHERE
            account_id = ?1;
    ",
    )?;

    let mut rows = stmt.query(params![account_id.to_bytes()])?;
    let row = rows.next()?.ok_or(DatabaseError::AccountNotFoundInDb(account_id))?;

    account_info_from_row(row)
}

/// Select the latest accounts' details filtered by IDs from the DB using the given [Connection].
///
/// # Returns
///
/// The account details vector, or an error.
pub fn select_accounts_by_ids(
    conn: &mut Connection,
    account_ids: &[AccountId],
) -> Result<Vec<AccountInfo>> {
    let mut stmt = conn.prepare_cached(
        "
        SELECT
            account_id,
            account_hash,
            block_num,
            details
        FROM
            accounts
        WHERE
            account_id IN rarray(?1);
    ",
    )?;

    let account_ids: Vec<Value> = account_ids
        .iter()
        .copied()
        .map(|account_id| account_id.to_bytes().into())
        .collect();
    let mut rows = stmt.query(params![Rc::new(account_ids)])?;

    let mut result = Vec::new();
    while let Some(row) = rows.next()? {
        result.push(account_info_from_row(row)?)
    }

    Ok(result)
}

/// Computes account states for the particular block number using the given [Connection].
///
/// # Returns
///
/// Account states vector, or an error.
#[allow(dead_code)] // TODO: remove once the function is used
pub fn compute_old_account_states(
    conn: &mut Connection,
    account_ids: &[AccountId],
    block_number: BlockNumber,
) -> Result<Vec<Account>> {
    let mut select_last_states_stmt = conn.prepare_cached(
        "
        SELECT
            account_id, details
        FROM
            accounts
        WHERE
            account_id IN rarray(?1)
        ORDER BY
            account_id
        ",
    )?;

    let mut select_latest_nonces_stmt = conn.prepare_cached(
        "
        SELECT
            account_id, nonce
        FROM
            account_deltas a
        WHERE
            account_id IN rarray(?1) AND
            block_num <= ?2 AND
            NOT EXISTS(
                SELECT 1
                FROM account_deltas b
                WHERE
                    a.account_id = b.account_id AND
                    b.block_num <= ?2 AND
                    a.block_num < b.block_num
            )
        ORDER BY
            account_id
        ",
    )?;

    let mut select_latest_storage_slot_updates_stmt = conn.prepare_cached(
        "
        SELECT
            account_id, slot, value
        FROM
            account_storage_slot_updates a
        WHERE
            account_id IN rarray(?1) AND
            block_num <= ?2 AND
            NOT EXISTS(
                SELECT 1
                FROM account_storage_slot_updates b
                WHERE
                    a.account_id = b.account_id AND
                    b.block_num <= ?2 AND
                    a.block_num < b.block_num AND
                    a.slot = b.slot
            )
        ORDER BY
            account_id
        ",
    )?;

    let mut select_latest_storage_map_updates_stmt = conn.prepare_cached(
        "
        SELECT
            account_id, slot, key, value
        FROM
            account_storage_map_updates a
        WHERE
            account_id IN rarray(?1) AND
            block_num <= ?2 AND
            NOT EXISTS(
                SELECT 1
                FROM account_storage_map_updates b
                WHERE
                    a.account_id = b.account_id AND
                    b.block_num <= ?2 AND
                    a.block_num < b.block_num AND
                    a.slot = b.slot AND
                    a.key = b.key
            )
        ORDER BY
            account_id
        ",
    )?;

    let mut select_fungible_asset_deltas_stmt = conn.prepare_cached(
        "
        SELECT
            account_id, faucet_id, SUM(delta) AS value
        FROM
            account_fungible_asset_deltas
        WHERE
            account_id IN rarray(?1) AND
            block_num <= ?2
        GROUP BY
            account_id, faucet_id
        HAVING
            value != 0
        ORDER BY
            account_id
        ",
    )?;

    let mut select_latest_non_fungible_assets_stmt = conn.prepare_cached(
        "
        SELECT
            account_id, vault_key
        FROM
            account_non_fungible_asset_updates a
        WHERE
            account_id IN rarray(?1) AND
            block_num <= ?2 AND
            is_remove = 0 AND
            NOT EXISTS(
                SELECT 1
                FROM account_non_fungible_asset_updates b
                WHERE
                    a.account_id = b.account_id AND
                    b.is_remove = 1 AND
                    b.block_num <= ?2 AND
                    a.vault_key = b.vault_key AND
                    a.block_num < b.block_num
            )
        ORDER BY
            account_id
        ",
    )?;

    struct AccountRecord {
        code: AccountCode,
        nonce: Option<Felt>,
        storage: BTreeMap<u8, StorageSlot>,
        assets: Vec<Asset>,
    }

    #[derive(Default)]
    struct Accounts(BTreeMap<AccountId, AccountRecord>);

    impl Accounts {
        fn insert(&mut self, id: AccountId, account: AccountRecord) -> Option<AccountRecord> {
            self.0.insert(id, account)
        }

        fn try_get_mut(&mut self, id: &AccountId) -> Result<&mut AccountRecord> {
            self.0.get_mut(id).ok_or_else(|| {
                DatabaseError::DataCorrupted(format!("Account not found in DB: {id:x}"))
            })
        }
    }

    impl IntoIterator for Accounts {
        type Item = (AccountId, AccountRecord);
        type IntoIter = btree_map::IntoIter<AccountId, AccountRecord>;

        fn into_iter(self) -> Self::IntoIter {
            self.0.into_iter()
        }
    }

    let account_ids = Rc::new(account_ids.iter().copied().map(u64_to_value).collect::<Vec<_>>());

    // Gathering data from different tables to single accounts map.
    let mut accounts = Accounts::default();

    let mut rows = select_last_states_stmt.query(params![Rc::clone(&account_ids)])?;
    while let Some(row) = rows.next()? {
        let account_id: AccountId = row.get(0)?;
        let account_details = row.get_ref(1)?.as_blob_or_null()?;
        if let Some(details) = account_details {
            let details = Account::read_from_bytes(details)?;
            accounts.insert(
                account_id,
                AccountRecord {
                    code: details.code().clone(),
                    nonce: None,
                    storage: BTreeMap::new(),
                    assets: vec![],
                },
            );
        }
    }

    let mut rows =
        select_latest_nonces_stmt.query(params![Rc::clone(&account_ids), block_number])?;
    while let Some(row) = rows.next()? {
        let account_id: AccountId = row.get(0)?;
        let nonce = row.get::<_, u64>(1)?.try_into().map_err(DatabaseError::DataCorrupted)?;
        let account = accounts.try_get_mut(&account_id)?;
        account.nonce = Some(nonce);
    }

    let mut rows = select_latest_storage_slot_updates_stmt
        .query(params![Rc::clone(&account_ids), block_number])?;
    while let Some(row) = rows.next()? {
        let account_id: AccountId = row.get(0)?;
        let slot: u8 = row.get(1)?;
        let value = row.get_ref(2)?.as_blob()?;
        let value = Word::read_from_bytes(value)?;

        let account = accounts.try_get_mut(&account_id)?;
        if account.storage.insert(slot, StorageSlot::Value(value)).is_some() {
            return Err(DatabaseError::DataCorrupted(format!("Duplicate storage slot: {slot}")));
        }
    }

    let mut rows = select_latest_storage_map_updates_stmt
        .query(params![Rc::clone(&account_ids), block_number])?;
    while let Some(row) = rows.next()? {
        let account_id: AccountId = row.get(0)?;
        let slot: u8 = row.get(1)?;
        let key = row.get_ref(2)?.as_blob()?;
        let key = Digest::read_from_bytes(key)?;
        let value = row.get_ref(3)?.as_blob()?;
        let value = Word::read_from_bytes(value)?;

        let account = accounts.try_get_mut(&account_id)?;
        match account.storage.entry(slot) {
            Entry::Vacant(entry) => {
                entry.insert(StorageSlot::Map(
                    StorageMap::with_entries([(key, value)])
                        .map_err(|err| DatabaseError::DataCorrupted(err.to_string()))?,
                ));
            },
            Entry::Occupied(mut entry) => match entry.get_mut() {
                StorageSlot::Value(_) => {
                    return Err(DatabaseError::DataCorrupted(format!(
                        "Conflicting storage slot: {slot}, expected map, but actually \
                                    value"
                    )))
                },
                StorageSlot::Map(map) => {
                    map.insert(key, value);
                },
            },
        }
    }

    let mut rows =
        select_fungible_asset_deltas_stmt.query(params![Rc::clone(&account_ids), block_number])?;
    while let Some(row) = rows.next()? {
        let account_id: AccountId = row.get(0)?;
        let faucet_id: AccountId = row.get(1)?;
        let amount: u64 = row.get(2)?;
        let account = accounts.try_get_mut(&account_id)?;
        account.assets.push(Asset::Fungible(
            FungibleAsset::new(
                faucet_id
                    .try_into()
                    .map_err(|err: AccountError| DatabaseError::DataCorrupted(err.to_string()))?,
                amount,
            )
            .map_err(|err| DatabaseError::DataCorrupted(err.to_string()))?,
        ));
    }

    let mut rows = select_latest_non_fungible_assets_stmt
        .query(params![Rc::clone(&account_ids), block_number])?;
    while let Some(row) = rows.next()? {
        let account_id: AccountId = row.get(0)?;
        let vault_key = row.get_ref(1)?.as_blob()?;
        let vault_key = Word::read_from_bytes(vault_key)?;
        let asset = NonFungibleAsset::try_from(vault_key)
            .map_err(|err| DatabaseError::DataCorrupted(err.to_string()))?;
        let account = accounts.try_get_mut(&account_id)?;
        account.assets.push(Asset::NonFungible(asset));
    }

    // Converting gathered data to vector of `Account` structures.
    let mut result = Vec::with_capacity(account_ids.len());
    for (account_id, record) in accounts {
        let slots: Vec<_> = record
            .storage
            .into_iter()
            .enumerate()
            .map(|(expected_slot, (slot, value))| {
                if expected_slot != slot as usize {
                    return Err(DatabaseError::DataCorrupted(format!(
                        "Missing value for storage slot {expected_slot}, got {slot}"
                    )));
                }

                Ok(value)
            })
            .collect::<Result<_>>()?;

        let storage = AccountStorage::new(slots)?;
        let vault = AssetVault::new(&record.assets).map_err(|err| {
            DatabaseError::DataCorrupted(format!(
                "Invalid assets for account {account_id:x}: {err}"
            ))
        })?;

        let account = Account::from_parts(
            account_id.try_into()?,
            vault,
            storage,
            record.code,
            record.nonce.ok_or(DatabaseError::DataCorrupted(format!(
                "Missing nonce for account: {account_id:x}"
            )))?,
        );

        result.push(account);
    }

    Ok(result)
}

/// Selects and merges account deltas by account id and block range from the DB using the given
/// [Connection].
///
/// # Note:
///
/// `block_start` is exclusive and `block_end` is inclusive.
///
/// # Returns
///
/// The resulting account delta, or an error.
pub fn select_account_delta(
    conn: &mut Connection,
    account_id: AccountId,
    block_start: BlockNumber,
    block_end: BlockNumber,
) -> Result<Option<AccountDelta>> {
    let mut select_nonce_stmt = conn.prepare_cached(
        "
        SELECT
            nonce
        FROM
            account_deltas
        WHERE
            account_id = ?1 AND block_num > ?2 AND block_num <= ?3
        ORDER BY
            block_num DESC
        LIMIT 1
    ",
    )?;

    let mut select_slot_updates_stmt = conn.prepare_cached(
        "
            SELECT
                slot, value
            FROM
                account_storage_slot_updates AS a
            WHERE
                account_id = ?1 AND
                block_num > ?2 AND
                block_num <= ?3 AND
                NOT EXISTS(
                    SELECT 1
                    FROM account_storage_slot_updates AS b
                    WHERE
                        b.account_id = ?1 AND
                        a.slot = b.slot AND
                        a.block_num < b.block_num AND
                        b.block_num <= ?3
                )
        ",
    )?;

    let mut select_storage_map_updates_stmt = conn.prepare_cached(
        "
        SELECT
            slot, key, value
        FROM
            account_storage_map_updates AS a
        WHERE
            account_id = ?1 AND
            block_num > ?2 AND
            block_num <= ?3 AND
            NOT EXISTS(
                SELECT 1
                FROM account_storage_map_updates AS b
                WHERE
                    b.account_id = ?1 AND
                    a.slot = b.slot AND
                    a.key = b.key AND
                    a.block_num < b.block_num AND
                    b.block_num <= ?3
            )
        ",
    )?;

    let mut select_fungible_asset_deltas_stmt = conn.prepare_cached(
        "
        SELECT
            faucet_id, SUM(delta)
        FROM
            account_fungible_asset_deltas
        WHERE
            account_id = ?1 AND
            block_num > ?2 AND
            block_num <= ?3
        GROUP BY
            faucet_id
        ",
    )?;

    let mut select_non_fungible_asset_updates_stmt = conn.prepare_cached(
        "
        SELECT
            block_num, vault_key, is_remove
        FROM
            account_non_fungible_asset_updates
        WHERE
            account_id = ?1 AND
            block_num > ?2 AND
            block_num <= ?3
        ORDER BY
            block_num
        ",
    )?;

    let account_id = account_id.to_bytes();
    let nonce = match select_nonce_stmt
        .query_row(params![account_id, block_start, block_end], |row| row.get::<_, u64>(0))
    {
        Ok(nonce) => nonce.try_into().map_err(DatabaseError::InvalidFelt)?,
        Err(rusqlite::Error::QueryReturnedNoRows) => return Ok(None),
        Err(e) => return Err(e.into()),
    };

    let mut storage_scalars = BTreeMap::new();
    let mut rows = select_slot_updates_stmt.query(params![account_id, block_start, block_end])?;
    while let Some(row) = rows.next()? {
        let slot = row.get(0)?;
        let value_data = row.get_ref(1)?.as_blob()?;
        let value = Word::read_from_bytes(value_data)?;
        storage_scalars.insert(slot, value);
    }

    let mut storage_maps = BTreeMap::new();
    let mut rows =
        select_storage_map_updates_stmt.query(params![account_id, block_start, block_end])?;
    while let Some(row) = rows.next()? {
        let slot = row.get(0)?;
        let key_data = row.get_ref(1)?.as_blob()?;
        let key = Digest::read_from_bytes(key_data)?;
        let value_data = row.get_ref(2)?.as_blob()?;
        let value = Word::read_from_bytes(value_data)?;

        match storage_maps.entry(slot) {
            Entry::Vacant(entry) => {
                entry.insert(StorageMapDelta::new(BTreeMap::from([(key, value)])));
            },
            Entry::Occupied(mut entry) => {
                entry.get_mut().insert(key, value);
            },
        }
    }

    let mut fungible = BTreeMap::new();
    let mut rows =
        select_fungible_asset_deltas_stmt.query(params![account_id, block_start, block_end])?;
    while let Some(row) = rows.next()? {
        let faucet_id: AccountId = read_from_blob_column(row, 0)?;
        let value = row.get(1)?;
        fungible.insert(faucet_id, value);
    }

    let mut non_fungible_delta = NonFungibleAssetDelta::default();
    let mut rows = select_non_fungible_asset_updates_stmt.query(params![
        account_id,
        block_start,
        block_end
    ])?;
    while let Some(row) = rows.next()? {
        let vault_key_data = row.get_ref(1)?.as_blob()?;
        let asset = NonFungibleAsset::read_from_bytes(vault_key_data)
            .map_err(|err| DatabaseError::DataCorrupted(err.to_string()))?;
        let action: usize = row.get(2)?;
        match action {
            0 => non_fungible_delta.add(asset)?,
            1 => non_fungible_delta.remove(asset)?,
            _ => {
                return Err(DatabaseError::DataCorrupted(format!(
                    "Invalid non-fungible asset delta action: {action}"
                )))
            },
        }
    }

    let storage = AccountStorageDelta::new(storage_scalars, storage_maps)?;
    let vault = AccountVaultDelta::new(FungibleAssetDelta::new(fungible)?, non_fungible_delta);

    Ok(Some(AccountDelta::new(storage, vault, Some(nonce))?))
}

/// Inserts or updates accounts to the DB using the given [Transaction].
///
/// # Returns
///
/// The number of affected rows.
///
/// # Note
///
/// The [Transaction] object is not consumed. It's up to the caller to commit or rollback the
/// transaction.
pub fn upsert_accounts(
    transaction: &Transaction,
    accounts: &[BlockAccountUpdate],
    block_num: BlockNumber,
) -> Result<usize> {
    let mut upsert_stmt = transaction.prepare_cached(
        "INSERT OR REPLACE INTO accounts (account_id, account_hash, block_num, details) VALUES (?1, ?2, ?3, ?4);",
    )?;
    let mut select_details_stmt =
        transaction.prepare_cached("SELECT details FROM accounts WHERE account_id = ?1;")?;

    let mut count = 0;
    for update in accounts.iter() {
        let account_id = update.account_id();
        let (full_account, insert_delta) = match update.details() {
            AccountUpdateDetails::Private => (None, None),
            AccountUpdateDetails::New(account) => {
                debug_assert_eq!(account_id, account.id());

                if account.hash() != update.new_state_hash() {
                    return Err(DatabaseError::AccountHashesMismatch {
                        calculated: account.hash(),
                        expected: update.new_state_hash(),
                    });
                }

                let insert_delta = AccountDelta::from(account.clone());

                (Some(Cow::Borrowed(account)), Some(Cow::Owned(insert_delta)))
            },
            AccountUpdateDetails::Delta(delta) => {
                let mut rows = select_details_stmt.query(params![account_id.to_bytes()])?;
                let Some(row) = rows.next()? else {
                    return Err(DatabaseError::AccountNotFoundInDb(account_id));
                };

                let account =
                    apply_delta(account_id, &row.get_ref(0)?, delta, &update.new_state_hash())?;

                (Some(Cow::Owned(account)), Some(Cow::Borrowed(delta)))
            },
        };

        let inserted = upsert_stmt.execute(params![
            account_id.to_bytes(),
            update.new_state_hash().to_bytes(),
            block_num,
            full_account.as_ref().map(|account| account.to_bytes()),
        ])?;

        debug_assert_eq!(inserted, 1);

        if let Some(delta) = insert_delta {
            insert_account_delta(transaction, account_id, block_num, &delta)?;
        }

        count += inserted;
    }

    Ok(count)
}

/// Inserts account delta to the DB using the given [Transaction].
fn insert_account_delta(
    transaction: &Transaction,
    account_id: AccountId,
    block_number: BlockNumber,
    delta: &AccountDelta,
) -> Result<()> {
    let mut insert_acc_delta_stmt =
        transaction.prepare_cached(insert_sql!(account_deltas { account_id, block_num, nonce }))?;

    let mut insert_slot_update_stmt =
        transaction.prepare_cached(insert_sql!(account_storage_slot_updates {
            account_id,
            block_num,
            slot,
            value,
        }))?;

    let mut insert_storage_map_update_stmt =
        transaction.prepare_cached(insert_sql!(account_storage_map_updates {
            account_id,
            block_num,
            slot,
            key,
            value,
        }))?;

    let mut insert_fungible_asset_delta_stmt =
        transaction.prepare_cached(insert_sql!(account_fungible_asset_deltas {
            account_id,
            block_num,
            faucet_id,
            delta,
        }))?;

    let mut insert_non_fungible_asset_update_stmt =
        transaction.prepare_cached(insert_sql!(account_non_fungible_asset_updates {
            account_id,
            block_num,
            vault_key,
            is_remove,
        }))?;

    insert_acc_delta_stmt.execute(params![
        account_id.to_bytes(),
        block_number,
        delta.nonce().map(Into::<u64>::into).unwrap_or_default()
    ])?;

    for (&slot, value) in delta.storage().values() {
        insert_slot_update_stmt.execute(params![
            account_id.to_bytes(),
            block_number,
            slot,
            value.to_bytes()
        ])?;
    }

    for (&slot, map_delta) in delta.storage().maps() {
        for (key, value) in map_delta.leaves() {
            insert_storage_map_update_stmt.execute(params![
                account_id.to_bytes(),
                block_number,
                slot,
                key.to_bytes(),
                value.to_bytes(),
            ])?;
        }
    }

    for (&faucet_id, &delta) in delta.vault().fungible().iter() {
        insert_fungible_asset_delta_stmt.execute(params![
            account_id.to_bytes(),
            block_number,
            faucet_id.to_bytes(),
            delta,
        ])?;
    }

    for (&asset, action) in delta.vault().non_fungible().iter() {
        let is_remove = match action {
            NonFungibleDeltaAction::Add => 0,
            NonFungibleDeltaAction::Remove => 1,
        };
        insert_non_fungible_asset_update_stmt.execute(params![
            account_id.to_bytes(),
            block_number,
            asset.to_bytes(),
            is_remove,
        ])?;
    }

    Ok(())
}

// NULLIFIER QUERIES
// ================================================================================================

/// Insert nullifiers to the DB using the given [Transaction].
///
/// # Returns
///
/// The number of affected rows.
///
/// # Note
///
/// The [Transaction] object is not consumed. It's up to the caller to commit or rollback the
/// transaction.
pub fn insert_nullifiers_for_block(
    transaction: &Transaction,
    nullifiers: &[Nullifier],
    block_num: BlockNumber,
) -> Result<usize> {
    let mut stmt = transaction.prepare_cached(
        "INSERT INTO nullifiers (nullifier, nullifier_prefix, block_num) VALUES (?1, ?2, ?3);",
    )?;

    let mut count = 0;
    for nullifier in nullifiers.iter() {
        count +=
            stmt.execute(params![nullifier.to_bytes(), get_nullifier_prefix(nullifier), block_num])?
    }
    Ok(count)
}

/// Select all nullifiers from the DB using the given [Connection].
///
/// # Returns
///
/// A vector with nullifiers and the block height at which they were created, or an error.
pub fn select_all_nullifiers(conn: &mut Connection) -> Result<Vec<(Nullifier, BlockNumber)>> {
    let mut stmt =
        conn.prepare_cached("SELECT nullifier, block_num FROM nullifiers ORDER BY block_num ASC;")?;
    let mut rows = stmt.query([])?;

    let mut result = vec![];
    while let Some(row) = rows.next()? {
        let nullifier_data = row.get_ref(0)?.as_blob()?;
        let nullifier = Nullifier::read_from_bytes(nullifier_data)?;
        let block_number = row.get(1)?;
        result.push((nullifier, block_number));
    }
    Ok(result)
}

/// Select nullifiers created between `(block_start, block_end]` that also match the
/// `nullifier_prefixes` filter using the given [Connection].
///
/// Each value of the `nullifier_prefixes` is only the 16 most significant bits of the nullifier of
/// interest to the client. This hides the details of the specific nullifier being requested.
///
/// # Returns
///
/// A vector of [NullifierInfo] with the nullifiers and the block height at which they were
/// created, or an error.
pub fn select_nullifiers_by_block_range(
    conn: &mut Connection,
    block_start: BlockNumber,
    block_end: BlockNumber,
    nullifier_prefixes: &[u32],
) -> Result<Vec<NullifierInfo>> {
    let nullifier_prefixes: Vec<Value> =
        nullifier_prefixes.iter().copied().map(Into::into).collect();

    let mut stmt = conn.prepare_cached(
        "
        SELECT
            nullifier,
            block_num
        FROM
            nullifiers
        WHERE
            block_num > ?1 AND
            block_num <= ?2 AND
            nullifier_prefix IN rarray(?3)
        ORDER BY
            block_num ASC
    ",
    )?;

    let mut rows = stmt.query(params![block_start, block_end, Rc::new(nullifier_prefixes)])?;

    let mut result = Vec::new();
    while let Some(row) = rows.next()? {
        let nullifier_data = row.get_ref(0)?.as_blob()?;
        let nullifier = Nullifier::read_from_bytes(nullifier_data)?;
        let block_num = row.get(1)?;
        result.push(NullifierInfo { nullifier, block_num });
    }
    Ok(result)
}

/// Select nullifiers created that match the `nullifier_prefixes` filter using the given
/// [Connection].
///
/// Each value of the `nullifier_prefixes` is only the `prefix_len` most significant bits
/// of the nullifier of interest to the client. This hides the details of the specific
/// nullifier being requested. Currently the only supported prefix length is 16 bits.
///
/// # Returns
///
/// A vector of [NullifierInfo] with the nullifiers and the block height at which they were
/// created, or an error.
pub fn select_nullifiers_by_prefix(
    conn: &mut Connection,
    prefix_len: u32,
    nullifier_prefixes: &[u32],
) -> Result<Vec<NullifierInfo>> {
    assert_eq!(prefix_len, 16, "Only 16-bit prefixes are supported");

    let nullifier_prefixes: Vec<Value> =
        nullifier_prefixes.iter().copied().map(Into::into).collect();

    let mut stmt = conn.prepare_cached(
        "
        SELECT
            nullifier,
            block_num
        FROM
            nullifiers
        WHERE
            nullifier_prefix IN rarray(?1)
        ORDER BY
            block_num ASC
    ",
    )?;

    let mut rows = stmt.query(params![Rc::new(nullifier_prefixes)])?;

    let mut result = Vec::new();
    while let Some(row) = rows.next()? {
        let nullifier_data = row.get_ref(0)?.as_blob()?;
        let nullifier = Nullifier::read_from_bytes(nullifier_data)?;
        let block_num = row.get(1)?;
        result.push(NullifierInfo { nullifier, block_num });
    }
    Ok(result)
}

// NOTE QUERIES
// ================================================================================================

/// Select all notes from the DB using the given [Connection].
///
///
/// # Returns
///
/// A vector with notes, or an error.
pub fn select_all_notes(conn: &mut Connection) -> Result<Vec<NoteRecord>> {
    let mut stmt = conn.prepare_cached(
        "
        SELECT
            block_num,
            batch_index,
            note_index,
            note_id,
            note_type,
            sender,
            tag,
            aux,
            execution_hint,
            merkle_path,
            details
        FROM
            notes
        ORDER BY
            block_num ASC;
        ",
    )?;
    let mut rows = stmt.query([])?;

    let mut notes = vec![];
    while let Some(row) = rows.next()? {
        let note_id_data = row.get_ref(3)?.as_blob()?;
        let note_id = RpoDigest::read_from_bytes(note_id_data)?;

        let merkle_path_data = row.get_ref(9)?.as_blob()?;
        let merkle_path = MerklePath::read_from_bytes(merkle_path_data)?;

        let details_data = row.get_ref(10)?.as_blob_or_null()?;
        let details = details_data.map(<Vec<u8>>::read_from_bytes).transpose()?;

        let note_type = row.get::<_, u8>(4)?.try_into()?;
        let sender = AccountId::read_from_bytes(row.get_ref(5)?.as_blob()?)?;
        let tag: u32 = row.get(6)?;
        let aux: u64 = row.get(7)?;
        let aux = aux.try_into().map_err(DatabaseError::InvalidFelt)?;
        let execution_hint = column_value_as_u64(row, 8)?;

        let metadata =
            NoteMetadata::new(sender, note_type, tag.into(), execution_hint.try_into()?, aux)?;

        notes.push(NoteRecord {
            block_num: row.get(0)?,
            note_index: BlockNoteIndex::new(row.get(1)?, row.get(2)?)?,
            note_id,
            metadata,
            details,
            merkle_path,
        })
    }
    Ok(notes)
}

/// Insert notes to the DB using the given [Transaction].
///
/// # Returns
///
/// The number of affected rows.
///
/// # Note
///
/// The [Transaction] object is not consumed. It's up to the caller to commit or rollback the
/// transaction.
pub fn insert_notes(transaction: &Transaction, notes: &[NoteRecord]) -> Result<usize> {
    let mut stmt = transaction.prepare_cached(insert_sql!(notes {
        block_num,
        batch_index,
        note_index,
        note_id,
        note_type,
        sender,
        tag,
        aux,
        execution_hint,
        merkle_path,
        details,
    }))?;

    let mut count = 0;
    for note in notes.iter() {
        let details = note.details.as_ref().map(|details| details.to_bytes());
        count += stmt.execute(params![
            note.block_num,
            note.note_index.batch_idx(),
            note.note_index.note_idx_in_batch(),
            note.note_id.to_bytes(),
            note.metadata.note_type() as u8,
            note.metadata.sender().to_bytes(),
            note.metadata.tag().inner(),
            u64_to_value(note.metadata.aux().into()),
            Into::<u64>::into(note.metadata.execution_hint()),
            note.merkle_path.to_bytes(),
            details,
        ])?;
    }

    Ok(count)
}

/// Select notes matching the tags and account IDs search criteria using the given [Connection].
///
/// # Returns
///
/// All matching notes from the first block greater than `block_num` containing a matching note.
/// A note is considered a match if it has any of the given tags, or if its sender is one of the
/// given account IDs. If no matching notes are found at all, then an empty vector is returned.
///
/// # Note
///
/// This method returns notes from a single block. To fetch all notes up to the chain tip,
/// multiple requests are necessary.
pub fn select_notes_since_block_by_tag_and_sender(
    conn: &mut Connection,
    tags: &[u32],
    account_ids: &[AccountId],
    block_num: BlockNumber,
) -> Result<Vec<NoteSyncRecord>> {
    let mut stmt = conn
        .prepare_cached(include_str!("queries/select_notes_since_block_by_tag_and_sender.sql"))?;

    let tags: Vec<Value> = tags.iter().copied().map(Into::into).collect();
    let account_ids: Vec<Value> = account_ids
        .iter()
        .copied()
        .map(|account_id| account_id.to_bytes().into())
        .collect();
    let mut rows = stmt.query(params![Rc::new(tags), Rc::new(account_ids), block_num])?;

    let mut res = Vec::new();
    while let Some(row) = rows.next()? {
        let block_num = row.get(0)?;
        let note_index = BlockNoteIndex::new(row.get(1)?, row.get(2)?)?;
        let note_id = read_from_blob_column(row, 3)?;
        let note_type = row.get::<_, u8>(4)?;
        let sender = read_from_blob_column(row, 5)?;
        let tag: u32 = row.get(6)?;
        let aux: u64 = row.get(7)?;
        let aux = aux.try_into().map_err(DatabaseError::InvalidFelt)?;
        let execution_hint = column_value_as_u64(row, 8)?;
        let merkle_path = read_from_blob_column(row, 9)?;

        let metadata = NoteMetadata::new(
            sender,
            NoteType::try_from(note_type)?,
            tag.into(),
            execution_hint.try_into()?,
            aux,
        )?;

        let note = NoteSyncRecord {
            block_num,
            note_index,
            note_id,
            metadata,
            merkle_path,
        };
        res.push(note);
    }
    Ok(res)
}

/// Select Note's matching the NoteId using the given [Connection].
///
/// # Returns
///
/// - Empty vector if no matching `note`.
/// - Otherwise, notes which `note_id` matches the `NoteId` as bytes.
pub fn select_notes_by_id(conn: &mut Connection, note_ids: &[NoteId]) -> Result<Vec<NoteRecord>> {
    let note_ids: Vec<Value> = note_ids.iter().map(|id| id.to_bytes().into()).collect();

    let mut stmt = conn.prepare_cached(
        "
        SELECT
            block_num,
            batch_index,
            note_index,
            note_id,
            note_type,
            sender,
            tag,
            aux,
            execution_hint,
            merkle_path,
            details
        FROM
            notes
        WHERE
            note_id IN rarray(?1)
        ",
    )?;
    let mut rows = stmt.query(params![Rc::new(note_ids)])?;

    let mut notes = Vec::new();
    while let Some(row) = rows.next()? {
        let note_id_data = row.get_ref(3)?.as_blob()?;
        let note_id = NoteId::read_from_bytes(note_id_data)?;

        let merkle_path = read_from_blob_column(row, 9)?;

        let details_data = row.get_ref(10)?.as_blob_or_null()?;
        let details = details_data.map(<Vec<u8>>::read_from_bytes).transpose()?;

        let note_type = row.get::<_, u8>(4)?.try_into()?;
        let sender = read_from_blob_column(row, 5)?;
        let tag: u32 = row.get(6)?;
        let aux: u64 = row.get(7)?;
        let aux = aux.try_into().map_err(DatabaseError::InvalidFelt)?;
        let execution_hint = column_value_as_u64(row, 8)?;

        let metadata =
            NoteMetadata::new(sender, note_type, tag.into(), execution_hint.try_into()?, aux)?;

        notes.push(NoteRecord {
            block_num: row.get(0)?,
            note_index: BlockNoteIndex::new(row.get(1)?, row.get(2)?)?,
            details,
            note_id: note_id.into(),
            metadata,
            merkle_path,
        })
    }

    Ok(notes)
}

/// Select note inclusion proofs matching the NoteId, using the given [Connection].
///
/// # Returns
///
/// - Empty map if no matching `note`.
/// - Otherwise, note inclusion proofs, which `note_id` matches the `NoteId` as bytes.
pub fn select_note_inclusion_proofs(
    conn: &mut Connection,
    note_ids: BTreeSet<NoteId>,
) -> Result<BTreeMap<NoteId, NoteInclusionProof>> {
    let note_ids: Vec<Value> = note_ids.into_iter().map(|id| id.to_bytes().into()).collect();

    let mut select_notes_stmt = conn.prepare_cached(
        "
        SELECT
            block_num,
            note_id,
            batch_index,
            note_index,
            merkle_path
        FROM
            notes
        WHERE
            note_id IN rarray(?1)
        ORDER BY
            block_num ASC
        ",
    )?;

    let mut result = BTreeMap::new();
    let mut rows = select_notes_stmt.query(params![Rc::new(note_ids)])?;
    while let Some(row) = rows.next()? {
        let block_num = row.get(0)?;

        let note_id_data = row.get_ref(1)?.as_blob()?;
        let note_id = NoteId::read_from_bytes(note_id_data)?;

        let batch_index = row.get(2)?;
        let note_index = row.get(3)?;
        let node_index_in_block = BlockNoteIndex::new(batch_index, note_index)?.leaf_index_value();

        let merkle_path_data = row.get_ref(4)?.as_blob()?;
        let merkle_path = MerklePath::read_from_bytes(merkle_path_data)?;

        let proof = NoteInclusionProof::new(block_num, node_index_in_block, merkle_path)?;

        result.insert(note_id, proof);
    }

    Ok(result)
}

// BLOCK CHAIN QUERIES
// ================================================================================================

/// Insert a [BlockHeader] to the DB using the given [Transaction].
///
/// # Returns
///
/// The number of affected rows.
///
/// # Note
///
/// The [Transaction] object is not consumed. It's up to the caller to commit or rollback the
/// transaction.
pub fn insert_block_header(transaction: &Transaction, block_header: &BlockHeader) -> Result<usize> {
    let mut stmt = transaction
        .prepare_cached("INSERT INTO block_headers (block_num, block_header) VALUES (?1, ?2);")?;
    Ok(stmt.execute(params![block_header.block_num(), block_header.to_bytes()])?)
}

/// Select a [BlockHeader] from the DB by its `block_num` using the given [Connection].
///
/// # Returns
///
/// When `block_number` is [None], the latest block header is returned. Otherwise, the block with
/// the given block height is returned.
pub fn select_block_header_by_block_num(
    conn: &mut Connection,
    block_number: Option<BlockNumber>,
) -> Result<Option<BlockHeader>> {
    let mut stmt;
    let mut rows = match block_number {
        Some(block_number) => {
            stmt =
                conn.prepare_cached("SELECT block_header FROM block_headers WHERE block_num = ?1")?;
            stmt.query([block_number])?
        },
        None => {
            stmt = conn.prepare_cached(
                "SELECT block_header FROM block_headers ORDER BY block_num DESC LIMIT 1",
            )?;
            stmt.query([])?
        },
    };

    match rows.next()? {
        Some(row) => {
            let data = row.get_ref(0)?.as_blob()?;
            Ok(Some(BlockHeader::read_from_bytes(data)?))
        },
        None => Ok(None),
    }
}

/// Select all the given block headers from the DB using the given [Connection].
///
/// # Note
///
/// Only returns the block headers that are actually present.
///
/// # Returns
///
/// A vector of [BlockHeader] or an error.
pub fn select_block_headers(
    conn: &mut Connection,
    blocks: Vec<BlockNumber>,
) -> Result<Vec<BlockHeader>> {
    let mut headers = Vec::with_capacity(blocks.len());

    let blocks: Vec<Value> = blocks.iter().copied().map(Into::into).collect();
    let mut stmt = conn
        .prepare_cached("SELECT block_header FROM block_headers WHERE block_num IN rarray(?1);")?;
    let mut rows = stmt.query(params![Rc::new(blocks)])?;

    while let Some(row) = rows.next()? {
        let header = row.get_ref(0)?.as_blob()?;
        let header = BlockHeader::read_from_bytes(header)?;
        headers.push(header);
    }

    Ok(headers)
}

/// Select all block headers from the DB using the given [Connection].
///
/// # Returns
///
/// A vector of [BlockHeader] or an error.
pub fn select_all_block_headers(conn: &mut Connection) -> Result<Vec<BlockHeader>> {
    let mut stmt =
        conn.prepare_cached("SELECT block_header FROM block_headers ORDER BY block_num ASC;")?;
    let mut rows = stmt.query([])?;
    let mut result = vec![];
    while let Some(row) = rows.next()? {
        let block_header_data = row.get_ref(0)?.as_blob()?;
        let block_header = BlockHeader::read_from_bytes(block_header_data)?;
        result.push(block_header);
    }

    Ok(result)
}

// TRANSACTIONS QUERIES
// ================================================================================================

/// Insert transactions to the DB using the given [Transaction].
///
/// # Returns
///
/// The number of affected rows.
///
/// # Note
///
/// The [Transaction] object is not consumed. It's up to the caller to commit or rollback the
/// transaction.
pub fn insert_transactions(
    transaction: &Transaction,
    block_num: BlockNumber,
    accounts: &[BlockAccountUpdate],
) -> Result<usize> {
    let mut stmt = transaction.prepare_cached(
        "INSERT INTO transactions (transaction_id, account_id, block_num) VALUES (?1, ?2, ?3);",
    )?;
    let mut count = 0;
    for update in accounts {
        let account_id = update.account_id();
        for transaction_id in update.transactions() {
            count +=
                stmt.execute(params![transaction_id.to_bytes(), account_id.to_bytes(), block_num])?
        }
    }
    Ok(count)
}

/// Select transaction IDs from the DB using the given [Connection], filtered by account IDS,
/// given that the account updates were done between `(block_start, block_end]`.
///
/// # Returns
///
/// The vector of [RpoDigest] with the transaction IDs.
pub fn select_transactions_by_accounts_and_block_range(
    conn: &mut Connection,
    block_start: BlockNumber,
    block_end: BlockNumber,
    account_ids: &[AccountId],
) -> Result<Vec<TransactionSummary>> {
    let account_ids: Vec<Value> = account_ids
        .iter()
        .copied()
        .map(|account_id| account_id.to_bytes().into())
        .collect();

    let mut stmt = conn.prepare_cached(
        "
        SELECT
            account_id,
            block_num,
            transaction_id
        FROM
            transactions
        WHERE
            block_num > ?1 AND
            block_num <= ?2 AND
            account_id IN rarray(?3)
        ORDER BY
            transaction_id ASC
    ",
    )?;

    let mut rows = stmt.query(params![block_start, block_end, Rc::new(account_ids)])?;

    let mut result = vec![];
    while let Some(row) = rows.next()? {
        let account_id = read_from_blob_column(row, 0)?;
        let block_num = row.get(1)?;
        let transaction_id_data = row.get_ref(2)?.as_blob()?;
        let transaction_id = TransactionId::read_from_bytes(transaction_id_data)?;

        result.push(TransactionSummary { account_id, block_num, transaction_id });
    }

    Ok(result)
}

// STATE SYNC
// ================================================================================================

/// Loads the state necessary for a state sync.
pub fn get_state_sync(
    conn: &mut Connection,
    block_num: BlockNumber,
    account_ids: &[AccountId],
    note_tag_prefixes: &[u32],
    nullifier_prefixes: &[u32],
) -> Result<StateSyncUpdate, StateSyncError> {
    let notes = select_notes_since_block_by_tag_and_sender(
        conn,
        note_tag_prefixes,
        account_ids,
        block_num,
    )?;

    let block_header =
        select_block_header_by_block_num(conn, notes.first().map(|note| note.block_num))?
            .ok_or(StateSyncError::EmptyBlockHeadersTable)?;

    // TODO: What if account was also changed after requested block number? In this case we will
    //       miss the update (since `accounts` table stores only latest account states,
    //       the corresponding record in the table will be updated to the state beyond the requested
    //       block range).
    let account_updates =
        select_accounts_by_block_range(conn, block_num, block_header.block_num(), account_ids)?;

    let transactions = select_transactions_by_accounts_and_block_range(
        conn,
        block_num,
        block_header.block_num(),
        account_ids,
    )?;

    let nullifiers = select_nullifiers_by_block_range(
        conn,
        block_num,
        block_header.block_num(),
        nullifier_prefixes,
    )?;

    Ok(StateSyncUpdate {
        notes,
        block_header,
        account_updates,
        transactions,
        nullifiers,
    })
}

// NOTE SYNC
// ================================================================================================

/// Loads the data necessary for a note sync.
pub fn get_note_sync(
    conn: &mut Connection,
    block_num: BlockNumber,
    note_tags: &[u32],
) -> Result<NoteSyncUpdate, NoteSyncError> {
    let notes = select_notes_since_block_by_tag_and_sender(conn, note_tags, &[], block_num)?;

    let block_header =
        select_block_header_by_block_num(conn, notes.first().map(|note| note.block_num))?
            .ok_or(NoteSyncError::EmptyBlockHeadersTable)?;

    Ok(NoteSyncUpdate { notes, block_header })
}

// APPLY BLOCK
// ================================================================================================

/// Updates the DB with the state of a new block.
///
/// # Returns
///
/// The number of affected rows in the DB.
pub fn apply_block(
    transaction: &Transaction,
    block_header: &BlockHeader,
    notes: &[NoteRecord],
    nullifiers: &[Nullifier],
    accounts: &[BlockAccountUpdate],
) -> Result<usize> {
    let mut count = 0;
    count += insert_block_header(transaction, block_header)?;
    count += insert_notes(transaction, notes)?;
    count += upsert_accounts(transaction, accounts, block_header.block_num())?;
    count += insert_transactions(transaction, block_header.block_num(), accounts)?;
    count += insert_nullifiers_for_block(transaction, nullifiers, block_header.block_num())?;
    Ok(count)
}<|MERGE_RESOLUTION|>--- conflicted
+++ resolved
@@ -11,15 +11,9 @@
 use miden_node_proto::domain::accounts::{AccountInfo, AccountSummary};
 use miden_objects::{
     accounts::{
-<<<<<<< HEAD
-        delta::AccountUpdateDetails, Account, AccountCode, AccountDelta, AccountStorage,
-        AccountStorageDelta, AccountVaultDelta, FungibleAssetDelta, NonFungibleAssetDelta,
-        NonFungibleDeltaAction, StorageMap, StorageMapDelta, StorageSlot,
-=======
         delta::AccountUpdateDetails, AccountDelta, AccountId, AccountStorageDelta,
         AccountVaultDelta, FungibleAssetDelta, NonFungibleAssetDelta, NonFungibleDeltaAction,
         StorageMapDelta,
->>>>>>> 78ca36c6
     },
     assets::{Asset, AssetVault, FungibleAsset, NonFungibleAsset},
     block::{BlockAccountUpdate, BlockNoteIndex},
