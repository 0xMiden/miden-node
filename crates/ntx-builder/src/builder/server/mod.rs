use miden_node_proto::{
    domain::note::NetworkNote,
    generated::{
        ntx_builder::api_server::Api,
        requests::{
            SubmitNetworkNotesRequest, UpdateNetworkNotesRequest, UpdateTransactionStatusRequest,
        },
        transaction::TransactionStatus,
    },
    try_convert,
};
use miden_objects::{Digest, note::Nullifier, transaction::TransactionId};
use tonic::{Request, Response, Status};
use tracing::{info, instrument};

use crate::COMPONENT;

mod state;
pub use state::PendingNotes;

use super::SharedPendingNotes;

#[derive(Debug)]
pub struct NtxBuilderApi {
    state: SharedPendingNotes,
}

impl NtxBuilderApi {
    pub fn new(notes_queue: SharedPendingNotes) -> Self {
        Self { state: notes_queue }
    }
}

#[tonic::async_trait]
impl Api for NtxBuilderApi {
    #[instrument(target = COMPONENT, name = "ntx_builder.submit_network_notes", skip_all, err)]
    async fn submit_network_notes(
        &self,
        request: Request<SubmitNetworkNotesRequest>,
    ) -> Result<Response<()>, Status> {
        let req = request.into_inner();

        let notes: Vec<NetworkNote> = try_convert(req.note)
            .map_err(|err| Status::invalid_argument(format!("invalid note list: {err}")))?;

        let mut state = self.state.lock().await;

        state.queue_unconsumed_notes(notes);

        Ok(Response::new(()))
    }

    #[instrument(target = COMPONENT, name = "ntx_builder.update_network_notes", skip_all, err)]
    async fn update_network_notes(
        &self,
        request: Request<UpdateNetworkNotesRequest>,
    ) -> Result<Response<()>, Status> {
        let request = request.into_inner();

        let tx_id = request
            .transaction_id
            .map(TransactionId::try_from)
            .ok_or(Status::not_found("transaction ID not found in request"))?
            .map_err(|err| Status::invalid_argument(format!("invalid transaction ID: {err}")))?;

        let nullifiers: Vec<Nullifier> = request
            .nullifiers
            .into_iter()
            .map(Digest::try_from)
            .map(|res| res.map(Nullifier::from))
            .collect::<Result<_, _>>()
            .map_err(|err| {
                Status::invalid_argument(format!("error when converting input nullifiers: {err}"))
            })?;

        let mut state = self.state.lock().await;

        state.insert_inflight(tx_id, nullifiers);

        Ok(Response::new(()))
    }

    #[instrument(target = COMPONENT, name = "ntx_builder.update_transaction_status", skip_all, err)]
    async fn update_transaction_status(
        &self,
        request: Request<UpdateTransactionStatusRequest>,
    ) -> Result<Response<()>, Status> {
        let request = request.into_inner();

        let mut state = self.state.lock().await;

        for tx in request.updates {
            let tx_id: TransactionId = tx
                .transaction_id
                .ok_or(Status::not_found("transaction ID not found in request"))?
                .try_into()
                .map_err(|err| {
                    Status::invalid_argument(format!(
                        "transaction ID from request is not valid: {err}"
                    ))
                })?;

<<<<<<< HEAD
            if TransactionStatus::Commited == tx.status() {
                let n = state.commit_inflight(tx_id);
                info!(
                    target: COMPONENT,
                    committed = n,
                    tx_id = tx_id.to_hex(),
                    "Committed notes notes for transaction"
                );
            } else {
                let n = state.rollback_inflight(tx_id);

                info!(
                    target: COMPONENT,
                    rolled_back = n,
                    tx_id = tx_id.to_hex(),
                    "Rolled back inflight notes notes after transaction got discarded"
                );
            }
=======
            match tx.status() {
                TransactionStatus::Committed => state.commit_inflight(tx_id),
                TransactionStatus::Reverted => state.rollback_inflight(tx_id),
            };
>>>>>>> 7ea4d90e
        }
        Ok(Response::new(()))
    }
}<|MERGE_RESOLUTION|>--- conflicted
+++ resolved
@@ -100,31 +100,26 @@
                     ))
                 })?;
 
-<<<<<<< HEAD
-            if TransactionStatus::Commited == tx.status() {
-                let n = state.commit_inflight(tx_id);
-                info!(
-                    target: COMPONENT,
-                    committed = n,
-                    tx_id = tx_id.to_hex(),
-                    "Committed notes notes for transaction"
-                );
-            } else {
-                let n = state.rollback_inflight(tx_id);
-
-                info!(
-                    target: COMPONENT,
-                    rolled_back = n,
-                    tx_id = tx_id.to_hex(),
-                    "Rolled back inflight notes notes after transaction got discarded"
-                );
+            match tx.status() {
+                TransactionStatus::Committed => {
+                    let n = state.commit_inflight(tx_id);
+                    info!(
+                        target: COMPONENT,
+                        committed = n,
+                        tx_id = tx_id.to_hex(),
+                        "Committed notes notes for transaction"
+                    );
+                },
+                TransactionStatus::Reverted => {
+                    let n = state.rollback_inflight(tx_id);
+                    info!(
+                        target: COMPONENT,
+                        rolled_back = n,
+                        tx_id = tx_id.to_hex(),
+                        "Rolled back inflight notes notes after transaction got discarded"
+                    );
+                },
             }
-=======
-            match tx.status() {
-                TransactionStatus::Committed => state.commit_inflight(tx_id),
-                TransactionStatus::Reverted => state.rollback_inflight(tx_id),
-            };
->>>>>>> 7ea4d90e
         }
         Ok(Response::new(()))
     }
