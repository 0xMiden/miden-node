--- conflicted
+++ resolved
@@ -109,12 +109,7 @@
             .sync_nullifiers(
                 request.prefix_len,
                 request.nullifiers,
-<<<<<<< HEAD
-                block_range.block_from.into(),
-                block_to,
-=======
-                request.block_from.into()..=block_to,
->>>>>>> e6c9e83b
+                block_range.block_from.into()..=block_to,
             )
             .await?;
         let nullifiers = nullifiers
