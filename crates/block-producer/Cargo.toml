--- conflicted
+++ resolved
@@ -22,11 +22,8 @@
 async-trait           = { version = "0.1" }
 futures               = { version = "0.3" }
 itertools             = { workspace = true }
-<<<<<<< HEAD
 miden-air             = { workspace = true, optional = true }
-=======
 miden-block-prover    = { git = "https://github.com/0xPolygonMiden/miden-base.git", branch = "next" }
->>>>>>> 540e0975
 miden-lib             = { workspace = true }
 miden-node-proto      = { workspace = true }
 miden-node-test-macro = { path = "../test-macro", optional = true }
