[package]
authors.workspace      = true
description            = "Miden blockchain remote prover"
edition.workspace      = true
homepage.workspace     = true
keywords               = ["miden", "prover", "remote"]
license.workspace      = true
name                   = "miden-remote-prover"
readme                 = "README.md"
repository.workspace   = true
rust-version.workspace = true
version.workspace      = true

[[bin]]
name = "miden-remote-prover"
path = "src/main.rs"

[features]
concurrent = ["miden-tx/concurrent"]
default    = ["concurrent"]

[lints]
workspace = true

[dependencies]
anyhow                = { workspace = true }
async-trait           = { version = "0.1" }
axum                  = { version = "0.8" }
bytes                 = { version = "1.0" }
clap                  = { features = ["derive", "env"], version = "4.5" }
http                  = { workspace = true }
humantime             = { workspace = true }
miden-block-prover    = { workspace = true }
miden-node-utils      = { workspace = true }
miden-objects         = { features = ["std"], workspace = true }
miden-tx              = { features = ["std"], workspace = true }
miden-tx-batch-prover = { features = ["std"], workspace = true }
opentelemetry         = { version = "0.30" }
pingora               = { features = ["lb"], version = "0.5" }
pingora-core          = { version = "0.5" }
pingora-limits        = { version = "0.5" }
pingora-proxy         = { version = "0.5" }
prometheus            = { version = "0.14" }
prost                 = { default-features = false, features = ["derive"], version = "0.13" }
reqwest               = { version = "0.12" }
semver                = { version = "1.0" }
serde                 = { features = ["derive"], version = "1.0" }
serde_qs              = { version = "0.15" }
thiserror             = { workspace = true }
tokio                 = { features = ["full"], workspace = true }
tokio-stream          = { features = ["net"], version = "0.1" }
tonic                 = { default-features = false, features = ["codegen", "prost", "router", "transport"], version = "0.13" }
tonic-health          = { version = "0.13" }
tonic-web             = { version = "0.13" }
tower-http            = { features = ["trace"], workspace = true }
<<<<<<< HEAD
tracing               = { version = "0.1" }
tracing-opentelemetry = { version = "0.31" }
=======
tracing               = { workspace = true }
>>>>>>> df04d7d8
uuid                  = { features = ["v4"], version = "1.16" }

[dev-dependencies]
miden-lib     = { features = ["testing"], workspace = true }
miden-objects = { features = ["testing"], workspace = true }
miden-testing = { workspace = true }
miden-tx      = { features = ["testing"], workspace = true }

[build-dependencies]
miden-node-proto-build = { features = ["internal"], workspace = true }
miette                 = { features = ["fancy"], version = "7.5" }
prost                  = { default-features = false, features = ["derive"], version = "0.13" }
prost-build            = { version = "0.13" }
protox                 = { version = "0.8" }
tonic-build            = { version = "0.13" }<|MERGE_RESOLUTION|>--- conflicted
+++ resolved
@@ -53,12 +53,8 @@
 tonic-health          = { version = "0.13" }
 tonic-web             = { version = "0.13" }
 tower-http            = { features = ["trace"], workspace = true }
-<<<<<<< HEAD
-tracing               = { version = "0.1" }
+tracing               = { workspace = true }
 tracing-opentelemetry = { version = "0.31" }
-=======
-tracing               = { workspace = true }
->>>>>>> df04d7d8
 uuid                  = { features = ["v4"], version = "1.16" }
 
 [dev-dependencies]
