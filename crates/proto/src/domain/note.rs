--- conflicted
+++ resolved
@@ -121,19 +121,15 @@
     fn try_from(
         proof: &proto::note::NoteInclusionInBlockProof,
     ) -> Result<(NoteId, NoteInclusionProof), Self::Error> {
-<<<<<<< HEAD
-        let merkle_path = MerklePath::try_from(proof.merkle_path.as_ref().ok_or(
-            proto::note::NoteInclusionInBlockProof::missing_field(stringify!(merkle_path)),
-        )?)?;
-=======
         let inclusion_path = SparseMerklePath::try_from(
             proof
                 .inclusion_path
                 .as_ref()
-                .ok_or(proto::NoteInclusionInBlockProof::missing_field(stringify!(inclusion_path)))?
+                .ok_or(proto::note::NoteInclusionInBlockProof::missing_field(stringify!(
+                    inclusion_path
+                )))?
                 .clone(),
         )?;
->>>>>>> 25387d23
 
         Ok((
             Word::try_from(
