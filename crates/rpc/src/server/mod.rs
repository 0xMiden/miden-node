--- conflicted
+++ resolved
@@ -7,11 +7,7 @@
 use miden_node_utils::tracing::grpc::rpc_trace_fn;
 use tokio::net::TcpListener;
 use tokio_stream::wrappers::TcpListenerStream;
-<<<<<<< HEAD
-use tower::Layer;
-=======
 use tonic_reflection::server;
->>>>>>> 61832bf0
 use tower_http::trace::TraceLayer;
 use tracing::info;
 
@@ -51,13 +47,8 @@
             .layer(TraceLayer::new_for_grpc().make_span_with(rpc_trace_fn))
             .layer(AcceptLayer::new()?)
             // Enables gRPC-web support.
-<<<<<<< HEAD
             .add_service(tonic_web::GrpcWebLayer::new().layer(api_service))
-=======
-            .add_service(tonic_web::enable(api_service))
-            // Enables gRPC reflection service.
             .add_service(reflection_service)
->>>>>>> 61832bf0
             .serve_with_incoming(TcpListenerStream::new(self.listener))
             .await
             .context("failed to serve RPC API")
