use std::{
    collections::HashSet,
    convert::Infallible,
<<<<<<< HEAD
    num::NonZeroUsize,
    time::{SystemTime, UNIX_EPOCH},
=======
    time::{Duration, SystemTime, UNIX_EPOCH},
>>>>>>> 82577345
};

use anyhow::Context;
use axum::{Router, extract::FromRef, response::sse::Event, routing::get};
use frontend::Metadata;
use get_tokens::{GetTokensState, get_tokens};
use http::{HeaderValue, Request};
use miden_node_utils::grpc::UrlExt;
use miden_objects::account::AccountId;
use pow::PoW;
use sha3::{Digest, Sha3_256};
use tokio::{net::TcpListener, sync::mpsc};
use tower::ServiceBuilder;
use tower_http::{
    cors::CorsLayer,
    set_header::SetResponseHeaderLayer,
    trace::{DefaultOnResponse, TraceLayer},
};
use tracing::Level;
use url::Url;

use crate::{
    COMPONENT,
    faucet::{FaucetId, MintRequest},
    server::{get_pow::get_pow, get_tokens::MintRequestError},
    types::AssetOptions,
};

mod api_key;
mod challenge;
mod frontend;
mod get_pow;
mod get_tokens;
mod pow;
pub use api_key::ApiKey;

// FAUCET STATE
// ================================================================================================

type RequestSender = mpsc::Sender<(MintRequest, mpsc::Sender<Result<Event, Infallible>>)>;

/// Serves the faucet's website and handles token requests.
#[derive(Clone)]
pub struct Server {
    mint_state: GetTokensState,
    metadata: &'static Metadata,
    pow: PoW,
    api_keys: HashSet<ApiKey>,
}

impl Server {
    pub fn new(
        faucet_id: FaucetId,
        asset_options: AssetOptions,
        request_sender: RequestSender,
        pow_secret: &str,
<<<<<<< HEAD
        pow_requests_per_difficulty_level: NonZeroUsize,
        pow_initial_target_shift: u8,
=======
        pow_challenge_lifetime: Duration,
>>>>>>> 82577345
        api_keys: &[ApiKey],
    ) -> Self {
        let mint_state = GetTokensState::new(request_sender, asset_options.clone());
        let metadata = Metadata {
            id: faucet_id,
            asset_amount_options: asset_options,
        };
        // SAFETY: Leaking is okay because we want it to live as long as the application.
        let metadata = Box::leak(Box::new(metadata));

        // Hash the string secret to [u8; 32] for PoW
        let mut hasher = Sha3_256::new();
        hasher.update(pow_secret.as_bytes());
        let secret_bytes: [u8; 32] = hasher.finalize().into();

<<<<<<< HEAD
        let pow =
            PoW::new(secret_bytes, pow_requests_per_difficulty_level, pow_initial_target_shift);
=======
        let pow = PoW::new(secret_bytes, pow_challenge_lifetime);
>>>>>>> 82577345

        Server {
            mint_state,
            metadata,
            pow,
            api_keys: api_keys.iter().cloned().collect::<HashSet<_>>(),
        }
    }

    #[allow(clippy::too_many_lines)]
    pub async fn serve(self, url: Url) -> anyhow::Result<()> {
        let app = Router::new()
                .route("/", get(frontend::get_index_html))
                .route("/index.js", get(frontend::get_index_js))
                .route("/index.css", get(frontend::get_index_css))
                .route("/background.png", get(frontend::get_background))
                .route("/favicon.ico", get(frontend::get_favicon))
                .route("/get_metadata", get(frontend::get_metadata))
                .route("/pow", get(get_pow))
                // TODO: This feels rather ugly, and would be nice to move but I can't figure out the types.
                .route(
                    "/get_tokens",
                    get(get_tokens)
                        .route_layer(
                            ServiceBuilder::new()
                                .layer(
                                    // The other routes are serving static files and are therefore less interesting to log.
                                    TraceLayer::new_for_http()
                                        // Pre-register the account and amount so we can fill them in in the request.
                                        //
                                        // TODO: switch input from json to query params so we can fill in here.
                                        .make_span_with(|_request: &Request<_>| {
                                            use tracing::field::Empty;
                                            tracing::info_span!(
                                                "token_request",
                                                account = Empty,
                                                note_type = Empty,
                                                amount = Empty
                                            )
                                        })
                                        .on_response(DefaultOnResponse::new().level(Level::INFO))
                                        // Disable failure logs since we already trace errors in the method.
                                        .on_failure(())
                                ))
                )
                .layer(
                    ServiceBuilder::new()
                        .layer(SetResponseHeaderLayer::if_not_present(
                            http::header::CACHE_CONTROL,
                            HeaderValue::from_static("no-cache"),
                        ))
                        .layer(
                            CorsLayer::new()
                                .allow_origin(tower_http::cors::Any)
                                .allow_methods(tower_http::cors::Any)
                                .allow_headers([http::header::CONTENT_TYPE]),
                        ),
                )
                .with_state(self);

        let listener = url.to_socket().with_context(|| format!("failed to parse url {url}"))?;
        let listener = TcpListener::bind(listener)
            .await
            .with_context(|| format!("failed to bind TCP listener on {url}"))?;

        tracing::info!(target: COMPONENT, address = %url, "Server started");

        axum::serve(listener, app).await.map_err(Into::into)
    }

    /// Submits a challenge to the `PoW` instance.
    ///
    /// The challenge is validated and added to the cache.
    ///
    /// # Errors
    /// Returns an error if:
    /// * The challenge is expired.
    /// * The challenge is invalid.
    /// * The challenge was already used.
    ///
    /// # Panics
    /// Panics if the current timestamp is before the UNIX epoch.
    pub(crate) fn submit_challenge(
        &self,
        challenge: &str,
        nonce: u64,
        account_id: AccountId,
        api_key: &ApiKey,
    ) -> Result<(), MintRequestError> {
        let timestamp = SystemTime::now()
            .duration_since(UNIX_EPOCH)
            .expect("current timestamp should be greater than unix epoch")
            .as_secs();
        self.pow.submit_challenge(account_id, api_key, challenge, nonce, timestamp)
    }
}

impl FromRef<Server> for &'static Metadata {
    fn from_ref(input: &Server) -> Self {
        input.metadata
    }
}

impl FromRef<Server> for GetTokensState {
    fn from_ref(input: &Server) -> Self {
        input.mint_state.clone()
    }
}

impl FromRef<Server> for PoW {
    fn from_ref(input: &Server) -> Self {
        // Clone is cheap: only copies a 32-byte array and increments Arc reference counters.
        input.pow.clone()
    }
}<|MERGE_RESOLUTION|>--- conflicted
+++ resolved
@@ -1,12 +1,8 @@
 use std::{
     collections::HashSet,
     convert::Infallible,
-<<<<<<< HEAD
     num::NonZeroUsize,
-    time::{SystemTime, UNIX_EPOCH},
-=======
     time::{Duration, SystemTime, UNIX_EPOCH},
->>>>>>> 82577345
 };
 
 use anyhow::Context;
@@ -63,12 +59,9 @@
         asset_options: AssetOptions,
         request_sender: RequestSender,
         pow_secret: &str,
-<<<<<<< HEAD
+        pow_challenge_lifetime: Duration,
         pow_requests_per_difficulty_level: NonZeroUsize,
         pow_initial_target_shift: u8,
-=======
-        pow_challenge_lifetime: Duration,
->>>>>>> 82577345
         api_keys: &[ApiKey],
     ) -> Self {
         let mint_state = GetTokensState::new(request_sender, asset_options.clone());
@@ -84,12 +77,12 @@
         hasher.update(pow_secret.as_bytes());
         let secret_bytes: [u8; 32] = hasher.finalize().into();
 
-<<<<<<< HEAD
-        let pow =
-            PoW::new(secret_bytes, pow_requests_per_difficulty_level, pow_initial_target_shift);
-=======
-        let pow = PoW::new(secret_bytes, pow_challenge_lifetime);
->>>>>>> 82577345
+        let pow = PoW::new(
+            secret_bytes,
+            pow_challenge_lifetime,
+            pow_requests_per_difficulty_level,
+            pow_initial_target_shift,
+        );
 
         Server {
             mint_state,
