use miden_node_proto::{
    errors::{ConversionError, MissingFieldHelper},
    generated::{
        requests::{
            GetBlockHeaderByNumberRequest, GetCurrentBlockchainDataRequest,
            GetNetworkAccountDetailsByPrefixRequest, GetUnconsumedNetworkNotesRequest,
        },
        store::api_client as store_client,
    },
    try_convert,
};
use miden_node_utils::tracing::grpc::OtelInterceptor;
use miden_objects::{
    account::Account,
    block::{BlockHeader, BlockNumber},
    crypto::merkle::{MmrPeaks, PartialMmr},
    note::{Note, NoteTag},
};
use miden_tx::utils::Deserializable;
use thiserror::Error;
use tonic::{service::interceptor::InterceptedService, transport::Channel};
use tracing::{info, instrument};
use url::Url;

use crate::COMPONENT;

// STORE CLIENT
// ================================================================================================

type InnerClient = store_client::ApiClient<InterceptedService<Channel, OtelInterceptor>>;

/// Interface to the store's gRPC API.
///
/// Essentially just a thin wrapper around the generated gRPC client which improves type safety.
#[derive(Clone, Debug)]
pub struct StoreClient {
    inner: InnerClient,
}

impl StoreClient {
    /// Creates a new store client with a lazy connection.
    pub fn new(store_url: &Url) -> Self {
        let channel = tonic::transport::Endpoint::try_from(store_url.to_string())
            .expect("valid gRPC endpoint URL")
            .connect_lazy();
        let store = store_client::ApiClient::with_interceptor(channel, OtelInterceptor);
        info!(target: COMPONENT, store_endpoint = %store_url, "Store client initialized");

        Self { inner: store }
    }

    /// Returns the latest block's header from the store.
    #[instrument(target = COMPONENT, name = "store.client.latest_header", skip_all, err)]
    pub async fn latest_header(&self) -> Result<BlockHeader, StoreError> {
        let response = self
            .inner
            .clone()
            .get_block_header_by_number(tonic::Request::new(
                GetBlockHeaderByNumberRequest::default(),
            ))
            .await?
            .into_inner()
            .block_header
            .ok_or(miden_node_proto::generated::block::BlockHeader::missing_field(
                "block_header",
            ))?;

        BlockHeader::try_from(response).map_err(Into::into)
    }

    #[instrument(target = COMPONENT, name = "store.client.get_current_blockchain_data", skip_all, err)]
    pub async fn get_current_blockchain_data(
        &self,
        block_num: Option<BlockNumber>,
    ) -> Result<Option<(BlockHeader, PartialMmr)>, StoreError> {
        let request = tonic::Request::new(GetCurrentBlockchainDataRequest {
            block_num: block_num.as_ref().map(BlockNumber::as_u32),
        });

        let response = self.inner.clone().get_current_blockchain_data(request).await?.into_inner();

        match response.current_block_header {
            // There are new blocks compared to the builder's latest state
            Some(block) => {
                let peaks = try_convert(response.current_peaks)?;
                let header =
                    BlockHeader::try_from(block).map_err(StoreError::DeserializationError)?;

                let peaks = MmrPeaks::new(header.block_num().as_usize(), peaks).map_err(|_| {
                    StoreError::MalformedResponse(
                        "returned peaks are not valid for the sent request".into(),
                    )
                })?;

                let partial_mmr = PartialMmr::from_peaks(peaks);

                Ok(Some((header, partial_mmr)))
            },
            // No new blocks were created, return
            None => Ok(None),
        }
    }

    /// Returns the latest block's header from the store.
    #[instrument(target = COMPONENT, name = "store.client.get_unconsumed_network_notes", skip_all, err)]
    pub async fn get_unconsumed_network_notes(&self) -> Result<Vec<Note>, StoreError> {
        let mut all_notes = Vec::new();
        let mut page_token: Option<u64> = None;

        loop {
            let req = GetUnconsumedNetworkNotesRequest { page_token, page_size: 128 };
            let resp = self.inner.clone().get_unconsumed_network_notes(req).await?.into_inner();

            let page: Vec<Note> =
                resp.notes.into_iter().map(Note::try_from).collect::<Result<Vec<_>, _>>()?;

            all_notes.extend(page);

            match resp.next_token {
                Some(tok) => page_token = Some(tok),
                None => break,
            }
        }

        Ok(all_notes)
    }

    #[instrument(target = COMPONENT, name = "store.client.get_network_account", skip_all, err)]
    pub async fn get_network_account_by_tag(
        &self,
        note_tag: NoteTag,
    ) -> Result<Option<Account>, StoreError> {
        // TODO: this account ID prefix needs its own type
        let tag_inner = note_tag.inner();
<<<<<<< HEAD
        assert!(tag_inner >> 30 == 0, "first 2 bits of network account IDs have to be 0");
=======
>>>>>>> d35f2453
        let request = GetNetworkAccountDetailsByPrefixRequest { account_id_prefix: tag_inner };

        let store_response = self
            .inner
            .clone()
            .get_network_account_details_by_prefix(request)
            .await?
            .into_inner()
            .details;

        // we only care about the case where the account returns and is actually a network account,
        // which implies details being public, so OK to error otherwise
        let account = match store_response.map(|acc| acc.details) {
            Some(Some(details)) => Some(Account::read_from_bytes(&details).map_err(|err| {
                StoreError::DeserializationError(ConversionError::deserialization_error(
                    "account", err,
                ))
            })?),
            _ => None,
        };

        Ok(account)
    }
}

// Store errors
// =================================================================================================

#[derive(Debug, Error)]
pub enum StoreError {
    #[error("gRPC client error")]
    GrpcClientError(#[from] tonic::Status),
    #[error("malformed response from store: {0}")]
    MalformedResponse(String),
    #[error("failed to parse response")]
    DeserializationError(#[from] ConversionError),
}<|MERGE_RESOLUTION|>--- conflicted
+++ resolved
@@ -132,10 +132,6 @@
     ) -> Result<Option<Account>, StoreError> {
         // TODO: this account ID prefix needs its own type
         let tag_inner = note_tag.inner();
-<<<<<<< HEAD
-        assert!(tag_inner >> 30 == 0, "first 2 bits of network account IDs have to be 0");
-=======
->>>>>>> d35f2453
         let request = GetNetworkAccountDetailsByPrefixRequest { account_id_prefix: tag_inner };
 
         let store_response = self
