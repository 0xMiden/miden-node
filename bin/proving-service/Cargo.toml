--- conflicted
+++ resolved
@@ -23,42 +23,6 @@
 workspace = true
 
 [dependencies]
-<<<<<<< HEAD
-async-trait                        = { version = "0.1" }
-axum                               = { version = "0.8" }
-bytes                              = { version = "1.0" }
-clap                               = { features = ["derive", "env"], version = "4.5" }
-miden-block-prover                 = { workspace = true }
-miden-lib                          = { workspace = true }
-miden-node-utils                   = { workspace = true }
-miden-objects                      = { features = ["std"], workspace = true }
-miden-tx                           = { features = ["std"], workspace = true }
-miden-tx-batch-prover              = { features = ["std"], workspace = true }
-opentelemetry                      = { features = ["metrics", "trace"], version = "0.30" }
-opentelemetry-otlp                 = { features = ["grpc-tonic"], version = "0.30" }
-opentelemetry-semantic-conventions = { version = "0.30" }
-opentelemetry_sdk                  = { features = ["metrics", "rt-tokio"], version = "0.30" }
-pingora                            = { features = ["lb"], version = "0.5" }
-pingora-core                       = { version = "0.5" }
-pingora-limits                     = { version = "0.5" }
-pingora-proxy                      = { version = "0.5" }
-prometheus                         = { version = "0.14" }
-prost                              = { default-features = false, features = ["derive"], version = "0.13" }
-reqwest                            = { version = "0.12" }
-semver                             = { version = "1.0" }
-serde                              = { features = ["derive"], version = "1.0" }
-serde_qs                           = { version = "0.15" }
-thiserror                          = { workspace = true }
-tokio                              = { features = ["full"], version = "1.44" }
-tokio-stream                       = { features = ["net"], version = "0.1" }
-tonic                              = { default-features = false, features = ["codegen", "prost", "router", "transport"], version = "0.13" }
-tonic-health                       = { version = "0.13" }
-tonic-web                          = { version = "0.13" }
-tracing                            = { version = "0.1" }
-tracing-opentelemetry              = { version = "0.31" }
-tracing-subscriber                 = { features = ["env-filter", "fmt", "json"], version = "0.3" }
-uuid                               = { features = ["v4"], version = "1.16" }
-=======
 async-trait           = { version = "0.1" }
 axum                  = { version = "0.8" }
 bytes                 = { version = "1.0" }
@@ -88,7 +52,6 @@
 tonic-web             = { version = "0.13" }
 tracing               = { version = "0.1" }
 uuid                  = { features = ["v4"], version = "1.16" }
->>>>>>> 18bc15c1
 
 [dev-dependencies]
 miden-lib     = { features = ["testing"], workspace = true }
