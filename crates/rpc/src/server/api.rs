--- conflicted
+++ resolved
@@ -31,11 +31,7 @@
     tracing::grpc::OtelInterceptor,
 };
 use miden_objects::{
-<<<<<<< HEAD
-    Digest, Hasher, MAX_NUM_FOREIGN_ACCOUNTS, MIN_PROOF_SECURITY_LEVEL,
-=======
-    MAX_NUM_FOREIGN_ACCOUNTS, MIN_PROOF_SECURITY_LEVEL, Word,
->>>>>>> de41f9c3
+    Hasher, MAX_NUM_FOREIGN_ACCOUNTS, MIN_PROOF_SECURITY_LEVEL, Word,
     account::{AccountId, delta::AccountUpdateDetails},
     transaction::ProvenTransaction,
     utils::serde::{Deserializable, Serializable},
