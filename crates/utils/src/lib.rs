--- conflicted
+++ resolved
@@ -30,7 +30,6 @@
 
 impl<T: std::error::Error> ErrorReport for T {}
 
-<<<<<<< HEAD
 /// Extends nested results types, allowing them to be flattened.
 ///
 /// Adapted from: <https://stackoverflow.com/a/77543839>
@@ -52,7 +51,9 @@
             Ok(Err(inner)) => Err(inner.into()),
             Err(outer) => Err(outer),
         }
-=======
+    }
+}
+
 #[cfg(test)]
 mod tests {
     use crate::ErrorReport;
@@ -82,6 +83,5 @@
             "final error: \ncaused by: parent error\ncaused by: source error",
             error.as_report_context("final error")
         );
->>>>>>> b17e68e0
     }
 }