--- conflicted
+++ resolved
@@ -12,26 +12,15 @@
 repository.workspace = true
 
 [dependencies]
-<<<<<<< HEAD
-deadpool-sqlite = { version = "0.8", features = ["rt_tokio_1"] }
-=======
 deadpool-sqlite = { version = "0.9.0", features = ["rt_tokio_1"] }
-directories = { version = "5.0" }
-figment = { version = "0.10", features = ["toml", "env"] }
->>>>>>> 54095db3
 hex = { version = "0.4" }
 miden-lib = { workspace = true }
 miden-node-proto = { workspace = true }
 miden-node-utils = { workspace = true }
 miden-objects = { workspace = true }
-<<<<<<< HEAD
 num-derive = { version = "0.4" }
 num-traits = { version = "0.2" }
-rusqlite = { version = "0.31", features = ["array", "buildtime_bindgen", "bundled"] }
-=======
-prost = { workspace = true }
 rusqlite = { version = "0.32.1", features = ["array", "buildtime_bindgen", "bundled"] }
->>>>>>> 54095db3
 rusqlite_migration = { version = "1.0" }
 serde = { version = "1.0", features = ["derive"] }
 thiserror = { workspace = true }
