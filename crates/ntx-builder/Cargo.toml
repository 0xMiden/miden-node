--- conflicted
+++ resolved
@@ -23,11 +23,7 @@
 miden-node-proto-build       = { features = ["internal"], workspace = true }
 miden-node-utils             = { workspace = true }
 miden-objects                = { default-features = true, workspace = true }
-<<<<<<< HEAD
 miden-remote-prover-client = { features = ["tx-prover"], workspace = true }
-=======
-miden-proving-service-client = { features = ["tx-prover"], workspace = true }
->>>>>>> a5b90c25
 miden-tx                     = { default-features = true, workspace = true }
 rand                         = { features = ["thread_rng"], workspace = true }
 thiserror                    = { workspace = true }
