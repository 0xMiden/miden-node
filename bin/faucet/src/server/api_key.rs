--- conflicted
+++ resolved
@@ -41,15 +41,7 @@
 
     /// Decodes the API key from a string.
     pub fn decode(api_key_str: &str) -> Result<Self, MintRequestError> {
-<<<<<<< HEAD
-        let api_key_str = if api_key_str.starts_with(API_KEY_PREFIX) {
-            api_key_str.trim_start_matches(API_KEY_PREFIX).to_string()
-        } else {
-            return Err(MintRequestError::InvalidApiKey(api_key_str.to_string()));
-        };
-=======
         let api_key_str = api_key_str.trim_start_matches(API_KEY_PREFIX).to_string();
->>>>>>> d9f1b387
         let bytes = BASE64_STANDARD
             .decode(api_key_str.as_bytes())
             .map_err(|_| MintRequestError::InvalidApiKey(api_key_str.clone()))?;
