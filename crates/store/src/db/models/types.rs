use bigdecimal::BigDecimal;
<<<<<<< HEAD
use miden_lib::utils::Deserializable;
use miden_node_proto::domain::account::AccountSummary;
use miden_node_proto::{self as proto};
use miden_objects::account::{Account, AccountId};
use miden_objects::block::{BlockHeader, BlockNoteIndex};
=======
use diesel::prelude::{AsChangeset, Insertable};
use miden_lib::utils::{Deserializable, Serializable};
use miden_node_proto::domain::account::AccountSummary;
use miden_node_proto::{self as proto};
use miden_objects::account::{Account, AccountCode, AccountId, AccountStorage};
use miden_objects::asset::AssetVault;
use miden_objects::block::{BlockHeader, BlockNoteIndex, BlockNumber};
>>>>>>> d54b2c2e
use miden_objects::crypto::merkle::SparseMerklePath;
use miden_objects::note::{
    NoteAssets,
    NoteDetails,
    NoteExecutionHint,
    NoteInputs,
    NoteMetadata,
    NoteRecipient,
    NoteScript,
    NoteTag,
    NoteType,
    Nullifier,
};
use miden_objects::transaction::TransactionId;
use miden_objects::{Felt, Word};

use super::{
    DatabaseError,
    NoteRecord,
    NoteSyncRecord,
    NullifierInfo,
    Queryable,
    QueryableByName,
    Selectable,
    Sqlite,
<<<<<<< HEAD
    accounts,
    block_headers,
    notes,
    nullifiers,
    raw_sql_to_block_number,
    transactions,
=======
>>>>>>> d54b2c2e
};
use crate::db::models::conv::{
    SqlTypeConvert,
    aux_to_raw_sql,
    execution_hint_to_raw_sql,
    execution_mode_to_raw_sql,
    idx_to_raw_sql,
    note_type_to_raw_sql,
    raw_sql_to_nonce,
};
use crate::db::schema;

#[derive(Debug, Clone, Queryable, QueryableByName, Selectable)]
#[diesel(table_name = schema::accounts)]
#[diesel(check_for_backend(diesel::sqlite::Sqlite))]
pub struct AccountRaw {
    pub account_id: Vec<u8>,
    pub account_commitment: Vec<u8>,
    pub block_num: i64,
    pub storage: Option<Vec<u8>>,
    pub vault: Option<Vec<u8>>,
    pub nonce: Option<i64>,
}

#[derive(Debug, Clone, QueryableByName)]
pub struct AccountWithCodeRaw {
    #[diesel(embed)]
    pub account: AccountRaw,
    #[diesel(embed)]
    pub code: Option<Vec<u8>>,
}

impl From<(AccountRaw, Option<Vec<u8>>)> for AccountWithCodeRaw {
    fn from((account, code): (AccountRaw, Option<Vec<u8>>)) -> Self {
        Self { account, code }
    }
}

impl TryInto<proto::domain::account::AccountInfo> for AccountWithCodeRaw {
    type Error = DatabaseError;
    fn try_into(self) -> Result<proto::domain::account::AccountInfo, Self::Error> {
        use proto::domain::account::{AccountInfo, AccountSummary};
        let account_id = AccountId::read_from_bytes(&self.account.account_id[..])?;
        let account_commitment = Word::read_from_bytes(&self.account.account_commitment[..])?;
        let block_num = BlockNumber::from_raw_sql(self.account.block_num)?;
        let summary = AccountSummary {
            account_id,
            account_commitment,
            block_num,
        };
        let maybe_account = self.try_into()?;
        Ok(AccountInfo { summary, details: maybe_account })
    }
}

impl TryInto<Option<Account>> for AccountWithCodeRaw {
    type Error = DatabaseError;
    fn try_into(self) -> Result<Option<Account>, Self::Error> {
        let account_id = AccountId::read_from_bytes(&self.account.account_id[..])?;

        let details = if let (Some(vault), Some(storage), Some(nonce), Some(code)) =
            (self.account.vault, self.account.storage, self.account.nonce, self.code)
        {
            let vault = AssetVault::read_from_bytes(&vault)?;
            let storage = AccountStorage::read_from_bytes(&storage)?;
            let code = AccountCode::read_from_bytes(&code)?;
            let nonce = raw_sql_to_nonce(nonce);
            let nonce = Felt::new(nonce);
            Some(Account::from_parts(account_id, vault, storage, code, nonce))
        } else {
            // a private account
            None
        };
        Ok(details)
    }
}

#[derive(Debug, Clone, Queryable, QueryableByName, Selectable)]
#[diesel(table_name = schema::nullifiers)]
#[diesel(check_for_backend(diesel::sqlite::Sqlite))]
pub struct NullifierWithoutPrefixRawRow {
    pub nullifier: Vec<u8>,
    pub block_num: i64,
}

impl TryInto<NullifierInfo> for NullifierWithoutPrefixRawRow {
    type Error = DatabaseError;
    fn try_into(self) -> Result<NullifierInfo, Self::Error> {
        let nullifier = Nullifier::read_from_bytes(&self.nullifier)?;
        let block_num = BlockNumber::from_raw_sql(self.block_num)?;
        Ok(NullifierInfo { nullifier, block_num })
    }
}

#[derive(Debug, Clone, Queryable, QueryableByName, Selectable)]
#[diesel(table_name = schema::block_headers)]
#[diesel(check_for_backend(diesel::sqlite::Sqlite))]
pub struct BlockHeaderRaw {
    #[allow(dead_code)]
    pub block_num: i64,
    pub block_header: Vec<u8>,
}
impl TryInto<BlockHeader> for BlockHeaderRaw {
    type Error = DatabaseError;
    fn try_into(self) -> Result<BlockHeader, Self::Error> {
        let block_header = BlockHeader::read_from_bytes(&self.block_header[..])?;
        Ok(block_header)
    }
}

#[derive(Debug, Clone, PartialEq, Queryable, Selectable, QueryableByName)]
#[diesel(table_name = schema::transactions)]
#[diesel(check_for_backend(diesel::sqlite::Sqlite))]
pub struct TransactionSummaryRaw {
    account_id: Vec<u8>,
    block_num: i64,
    transaction_id: Vec<u8>,
}

impl TryInto<crate::db::TransactionSummary> for TransactionSummaryRaw {
    type Error = DatabaseError;
    fn try_into(self) -> Result<crate::db::TransactionSummary, Self::Error> {
        Ok(crate::db::TransactionSummary {
            account_id: AccountId::read_from_bytes(&self.account_id[..])?,
            block_num: BlockNumber::from_raw_sql(self.block_num)?,
            transaction_id: TransactionId::read_from_bytes(&self.transaction_id[..])?,
        })
    }
}

#[derive(Debug, Clone, PartialEq, Selectable, Queryable, QueryableByName)]
#[diesel(table_name = schema::notes)]
#[diesel(check_for_backend(Sqlite))]
pub struct NoteMetadataRaw {
    note_type: i32,
    sender: Vec<u8>, // AccountId
    tag: i32,
    aux: i64,
    execution_hint: i64,
}

#[allow(clippy::cast_sign_loss)]
impl TryInto<NoteMetadata> for NoteMetadataRaw {
    type Error = DatabaseError;
    fn try_into(self) -> Result<NoteMetadata, Self::Error> {
        let sender = AccountId::read_from_bytes(&self.sender[..])?;
        let note_type = NoteType::try_from(self.note_type as u32)
            .map_err(DatabaseError::conversiont_from_sql::<NoteType, _, _>)?;
        let tag = NoteTag::from(self.tag as u32);
        let execution_hint = NoteExecutionHint::try_from(self.execution_hint as u64)
            .map_err(DatabaseError::conversiont_from_sql::<NoteExecutionHint, _, _>)?;
        let aux = Felt::new(self.aux as u64);
        Ok(NoteMetadata::new(sender, note_type, tag, execution_hint, aux)?)
    }
}

#[derive(Debug, Clone, PartialEq, Selectable, Queryable, QueryableByName)]
#[diesel(table_name = schema::notes)]
#[diesel(check_for_backend(Sqlite))]
pub struct BlockNoteIndexRaw {
    pub batch_index: i32,
    pub note_index: i32, // index within batch
}

#[allow(clippy::cast_sign_loss, reason = "Indices are cast to usize for ease of use")]
impl TryInto<BlockNoteIndex> for BlockNoteIndexRaw {
    type Error = DatabaseError;
    fn try_into(self) -> Result<BlockNoteIndex, Self::Error> {
        let batch_index = self.batch_index as usize;
        let note_index = self.note_index as usize;
        let index = BlockNoteIndex::new(batch_index, note_index).ok_or_else(|| {
            DatabaseError::conversiont_from_sql::<BlockNoteIndex, DatabaseError, _>(None)
        })?;
        Ok(index)
    }
}

#[derive(Debug, Clone, PartialEq, Selectable, Queryable, QueryableByName)]
#[diesel(table_name = schema::notes)]
#[diesel(check_for_backend(Sqlite))]
pub struct NoteSyncRecordRawRow {
    pub committed_at: i64, // BlockNumber
    #[diesel(embed)]
    pub block_note_index: BlockNoteIndexRaw,
    pub note_id: Vec<u8>, // BlobDigest
    #[diesel(embed)]
    pub metadata: NoteMetadataRaw,
    pub inclusion_path: Vec<u8>, // SparseMerklePath
}

#[allow(clippy::cast_sign_loss, reason = "Indices are cast to usize for ease of use")]
impl TryInto<NoteSyncRecord> for NoteSyncRecordRawRow {
    type Error = DatabaseError;
    fn try_into(self) -> Result<NoteSyncRecord, Self::Error> {
        let block_num = BlockNumber::from_raw_sql(self.committed_at)?;
        let note_index = self.block_note_index.try_into()?;

        let note_id = Word::read_from_bytes(&self.note_id[..])?;
        let inclusion_path = SparseMerklePath::read_from_bytes(&self.inclusion_path[..])?;
        let metadata = self.metadata.try_into()?;
        Ok(NoteSyncRecord {
            block_num,
            note_index,
            note_id,
            metadata,
            inclusion_path,
        })
    }
}

#[derive(Debug, Clone, PartialEq, Eq, Selectable, Queryable, QueryableByName)]
#[diesel(table_name = schema::accounts)]
#[diesel(check_for_backend(Sqlite))]
pub struct AccountSummaryRaw {
    account_id: Vec<u8>,         // AccountId,
    account_commitment: Vec<u8>, //RpoDigest,
    block_num: i64,              //BlockNumber,
}

impl TryInto<AccountSummary> for AccountSummaryRaw {
    type Error = DatabaseError;
    fn try_into(self) -> Result<AccountSummary, Self::Error> {
        let account_id = AccountId::read_from_bytes(&self.account_id[..])?;
        let account_commitment = Word::read_from_bytes(&self.account_commitment[..])?;
        let block_num = BlockNumber::from_raw_sql(self.block_num)?;

        Ok(AccountSummary {
            account_id,
            account_commitment,
            block_num,
        })
    }
}

#[derive(Debug, Clone, PartialEq, Selectable, Queryable, QueryableByName)]
#[diesel(table_name = schema::notes)]
#[diesel(check_for_backend(Sqlite))]
pub struct NoteDetailsRaw {
    pub assets: Option<Vec<u8>>,
    pub inputs: Option<Vec<u8>>,
    pub serial_num: Option<Vec<u8>>,
}

// Note: One cannot use `#[diesel(embed)]` to structure
// this, it will yield a significant amount of errors
// when used with join and debugging is painful to put it
// mildly.
#[derive(Debug, Clone, PartialEq, Queryable)]
pub struct NoteRecordWithScriptRaw {
    pub committed_at: i64,

    pub batch_index: i32,
    pub note_index: i32, // index within batch
    // #[diesel(embed)]
    // pub note_index: BlockNoteIndexRaw,
    pub note_id: Vec<u8>,

    pub note_type: i32,
    pub sender: Vec<u8>, // AccountId
    pub tag: i32,
    pub aux: i64,
    pub execution_hint: i64,
    // #[diesel(embed)]
    // pub metadata: NoteMetadataRaw,
    pub assets: Option<Vec<u8>>,
    pub inputs: Option<Vec<u8>>,
    pub serial_num: Option<Vec<u8>>,

    // #[diesel(embed)]
    // pub details: NoteDetailsRaw,
    pub inclusion_path: Vec<u8>,
    pub script: Option<Vec<u8>>, // not part of notes::table!
}

impl From<(NoteRecordRaw, Option<Vec<u8>>)> for NoteRecordWithScriptRaw {
    fn from((note, script): (NoteRecordRaw, Option<Vec<u8>>)) -> Self {
        let NoteRecordRaw {
            committed_at,
            batch_index,
            note_index,
            note_id,
            note_type,
            sender,
            tag,
            aux,
            execution_hint,
            assets,
            inputs,
            serial_num,
            inclusion_path,
        } = note;
        Self {
            committed_at,
            batch_index,
            note_index,
            note_id,
            note_type,
            sender,
            tag,
            aux,
            execution_hint,
            assets,
            inputs,
            serial_num,
            inclusion_path,
            script,
        }
    }
}

impl TryInto<NoteRecord> for NoteRecordWithScriptRaw {
    type Error = DatabaseError;
    fn try_into(self) -> Result<NoteRecord, Self::Error> {
        // let (raw, script) = self;
        let raw = self;
        let NoteRecordWithScriptRaw {
            committed_at,

            batch_index,
            note_index,
            // block note index ^^^
            note_id,

            note_type,
            sender,
            tag,
            execution_hint,
            aux,
            // metadata ^^^,
            assets,
            inputs,
            serial_num,
            //details ^^^,
            inclusion_path,
            script,
            ..
        } = raw;
        let index = BlockNoteIndexRaw { batch_index, note_index };
        let metadata = NoteMetadataRaw {
            note_type,
            sender,
            tag,
            aux,
            execution_hint,
        };
        let details = NoteDetailsRaw { assets, inputs, serial_num };

        let metadata = metadata.try_into()?;
        let committed_at = BlockNumber::from_raw_sql(committed_at)?;
        let note_id = Word::read_from_bytes(&note_id[..])?;
        let script = script.map(|script| NoteScript::read_from_bytes(&script[..])).transpose()?;
        let details = if let NoteDetailsRaw {
            assets: Some(assets),
            inputs: Some(inputs),
            serial_num: Some(serial_num),
        } = details
        {
            let inputs = NoteInputs::read_from_bytes(&inputs[..])?;
            let serial_num = Word::read_from_bytes(&serial_num[..])?;
            let script = script.ok_or_else(|| {
                DatabaseError::conversiont_from_sql::<NoteRecipient, DatabaseError, _>(None)
            })?;
            let recipient = NoteRecipient::new(serial_num, script, inputs);
            let assets = NoteAssets::read_from_bytes(&assets[..])?;
            Some(NoteDetails::new(assets, recipient))
        } else {
            None
        };
        let inclusion_path = SparseMerklePath::read_from_bytes(&inclusion_path[..])?;
        let note_index = index.try_into()?;
        Ok(NoteRecord {
            block_num: committed_at,
            note_index,
            note_id,
            metadata,
            details,
            inclusion_path,
        })
    }
}

#[derive(Debug, Clone, PartialEq, Selectable, Queryable, QueryableByName)]
#[diesel(table_name = schema::notes)]
#[diesel(check_for_backend(Sqlite))]
pub struct NoteRecordRaw {
    pub committed_at: i64,

    pub batch_index: i32,
    pub note_index: i32, // index within batch
    pub note_id: Vec<u8>,

    pub note_type: i32,
    pub sender: Vec<u8>, // AccountId
    pub tag: i32,
    pub aux: i64,
    pub execution_hint: i64,

    pub assets: Option<Vec<u8>>,
    pub inputs: Option<Vec<u8>>,
    pub serial_num: Option<Vec<u8>>,

    pub inclusion_path: Vec<u8>,
}

/// A type to represent a `sum(BigInt)`
// TODO: make this a type, but it's unclear how that should work
// See: <https://github.com/diesel-rs/diesel/discussions/4684>
pub type BigIntSum = BigDecimal;

/// Impractical conversion required for `diesel-rs` `sum(BigInt)` results.
pub fn sql_sum_into<T, E>(
    sum: &BigIntSum,
    table: &'static str,
    column: &'static str,
) -> Result<T, DatabaseError>
where
    E: std::error::Error + Send + Sync + 'static,
    T: TryFrom<bigdecimal::num_bigint::BigInt, Error = E>,
{
    let (val, exponent) = sum.as_bigint_and_exponent();
    debug_assert_eq!(
        exponent, 0,
        "We only sum(integers), hence there must never be a decimal result"
    );
    let val = T::try_from(val).map_err(|e| DatabaseError::ColumnSumExceedsLimit {
        table,
        column,
        limit: "<T>::MAX",
        source: Box::new(e),
    })?;
    Ok::<_, DatabaseError>(val)
}

#[derive(Debug, Clone, PartialEq, Insertable)]
#[diesel(table_name = schema::notes)]
pub struct NoteInsertRowRaw {
    pub committed_at: i64,

    pub batch_index: i32,
    pub note_index: i32, // index within batch

    pub note_id: Vec<u8>,

    pub note_type: i32,
    pub sender: Vec<u8>, // AccountId
    pub tag: i32,
    pub aux: i64,
    pub execution_hint: i64,

    pub consumed_at: Option<i64>,
    pub assets: Option<Vec<u8>>,
    pub inputs: Option<Vec<u8>>,
    pub serial_num: Option<Vec<u8>>,
    pub nullifier: Option<Vec<u8>>,
    pub script_root: Option<Vec<u8>>,
    pub execution_mode: i32,
    pub inclusion_path: Vec<u8>,
}

impl From<(NoteRecord, Option<Nullifier>)> for NoteInsertRowRaw {
    fn from((note, nullifier): (NoteRecord, Option<Nullifier>)) -> Self {
        Self {
            committed_at: note.block_num.to_raw_sql(),
            batch_index: idx_to_raw_sql(note.note_index.batch_idx()),
            note_index: idx_to_raw_sql(note.note_index.note_idx_in_batch()),
            note_id: note.note_id.to_bytes(),
            note_type: note_type_to_raw_sql(note.metadata.note_type() as u8),
            sender: note.metadata.sender().to_bytes(),
            tag: note.metadata.tag().to_raw_sql(),
            execution_mode: execution_mode_to_raw_sql(note.metadata.tag().execution_mode() as i32),
            aux: aux_to_raw_sql(note.metadata.aux()),
            execution_hint: execution_hint_to_raw_sql(note.metadata.execution_hint().into()),
            inclusion_path: note.inclusion_path.to_bytes(),
            consumed_at: None::<i64>, // New notes are always unconsumed.
            nullifier: nullifier.as_ref().map(Nullifier::to_bytes), /* Beware: `Option<T>` also implements `to_bytes`, but this is not what you want. */
            assets: note.details.as_ref().map(|d| d.assets().to_bytes()),
            inputs: note.details.as_ref().map(|d| d.inputs().to_bytes()),
            script_root: note.details.as_ref().map(|d| d.script().root().to_bytes()),
            serial_num: note.details.as_ref().map(|d| d.serial_num().to_bytes()),
        }
    }
}

#[derive(Insertable, Debug, Clone)]
#[diesel(table_name = schema::account_codes)]
pub(crate) struct AccountCodeRowInsert {
    pub(crate) code_commitment: Vec<u8>,
    pub(crate) code: Vec<u8>,
}

#[derive(Insertable, AsChangeset, Debug, Clone)]
#[diesel(table_name = schema::accounts)]
pub(crate) struct AccountRowInsert {
    pub(crate) account_id: Vec<u8>,
    pub(crate) network_account_id_prefix: Option<i64>,
    pub(crate) block_num: i64,
    pub(crate) account_commitment: Vec<u8>,
    pub(crate) code_commitment: Option<Vec<u8>>,
    pub(crate) storage: Option<Vec<u8>>,
    pub(crate) vault: Option<Vec<u8>>,
    pub(crate) nonce: Option<i64>,
}<|MERGE_RESOLUTION|>--- conflicted
+++ resolved
@@ -1,11 +1,4 @@
 use bigdecimal::BigDecimal;
-<<<<<<< HEAD
-use miden_lib::utils::Deserializable;
-use miden_node_proto::domain::account::AccountSummary;
-use miden_node_proto::{self as proto};
-use miden_objects::account::{Account, AccountId};
-use miden_objects::block::{BlockHeader, BlockNoteIndex};
-=======
 use diesel::prelude::{AsChangeset, Insertable};
 use miden_lib::utils::{Deserializable, Serializable};
 use miden_node_proto::domain::account::AccountSummary;
@@ -13,7 +6,6 @@
 use miden_objects::account::{Account, AccountCode, AccountId, AccountStorage};
 use miden_objects::asset::AssetVault;
 use miden_objects::block::{BlockHeader, BlockNoteIndex, BlockNumber};
->>>>>>> d54b2c2e
 use miden_objects::crypto::merkle::SparseMerklePath;
 use miden_objects::note::{
     NoteAssets,
@@ -39,15 +31,6 @@
     QueryableByName,
     Selectable,
     Sqlite,
-<<<<<<< HEAD
-    accounts,
-    block_headers,
-    notes,
-    nullifiers,
-    raw_sql_to_block_number,
-    transactions,
-=======
->>>>>>> d54b2c2e
 };
 use crate::db::models::conv::{
     SqlTypeConvert,
