use std::time::Duration;

use anyhow::Context;
use miden_node_block_producer::BlockProducer;
use miden_node_utils::grpc::UrlExt;
use url::Url;

use super::{
    DEFAULT_BATCH_INTERVAL_MS, DEFAULT_BLOCK_INTERVAL_MS, DEFAULT_MONITOR_INTERVAL_MS,
    ENV_BATCH_PROVER_URL, ENV_BLOCK_PRODUCER_URL, ENV_BLOCK_PROVER_URL, ENV_ENABLE_OTEL,
    ENV_NTX_BUILDER_URL, ENV_STORE_URL, parse_duration_ms,
};
use crate::system_monitor::SystemMonitor;

#[derive(clap::Subcommand)]
pub enum BlockProducerCommand {
    /// Starts the block-producer component.
    Start {
        /// Url at which to serve the gRPC API.
        #[arg(env = ENV_BLOCK_PRODUCER_URL)]
        url: Url,

        /// The store's gRPC url.
        #[arg(long = "store.url", env = ENV_STORE_URL)]
        store_url: Url,

        /// The network transaction builder's gRPC url.
        #[arg(long = "ntx-builder.url", env = ENV_NTX_BUILDER_URL)]
        ntx_builder_url: Url,

        /// The remote batch prover's gRPC url. If unset, will default to running a prover
        /// in-process which is expensive.
        #[arg(long = "batch-prover.url", env = ENV_BATCH_PROVER_URL)]
        batch_prover_url: Option<Url>,

        /// The remote block prover's gRPC url. If unset, will default to running a prover
        /// in-process which is expensive.
        #[arg(long = "block-prover.url", env = ENV_BLOCK_PROVER_URL)]
        block_prover_url: Option<Url>,

        /// Enables the exporting of traces for OpenTelemetry.
        ///
        /// This can be further configured using environment variables as defined in the official
        /// OpenTelemetry documentation. See our operator manual for further details.
        #[arg(long = "enable-otel", default_value_t = false, env = ENV_ENABLE_OTEL)]
        open_telemetry: bool,

        /// Interval at which to produce blocks in milliseconds.
        #[arg(
            long = "block.interval",
            default_value = DEFAULT_BLOCK_INTERVAL_MS,
            value_parser = parse_duration_ms,
            value_name = "MILLISECONDS"
        )]
        block_interval: Duration,

        /// Interval at which to procude batches in milliseconds.
        #[arg(
            long = "batch.interval",
            default_value = DEFAULT_BATCH_INTERVAL_MS,
            value_parser = parse_duration_ms,
            value_name = "MILLISECONDS"
        )]
        batch_interval: Duration,

        /// Interval at which to monitor the system in milliseconds.
        #[arg(
            long = "monitor.interval",
            default_value = DEFAULT_MONITOR_INTERVAL_MS,
            value_parser = parse_duration_ms,
            value_name = "MILLISECONDS"
        )]
        monitor_interval: Duration,
    },
}

impl BlockProducerCommand {
    pub async fn handle(self) -> anyhow::Result<()> {
        let Self::Start {
            url,
            store_url,
            batch_prover_url,
            block_prover_url,
            // Note: open-telemetry is handled in main.
            open_telemetry: _,
            block_interval,
            batch_interval,
            ntx_builder_url,
            monitor_interval,
        } = self;

        let store_address = store_url
            .to_socket()
            .context("Failed to extract socket address from store URL")?;
        let ntx_builder_address = ntx_builder_url
            .to_socket()
            .context("Failed to extract socket address from network transaction builder URL")?;
<<<<<<< HEAD

=======
>>>>>>> 5b1b5609
        let block_producer_address =
            url.to_socket().context("Failed to extract socket address from store URL")?;

        // Start system monitor.
        SystemMonitor::new(monitor_interval).run_with_supervisor();

        BlockProducer {
            block_producer_address,
            store_address,
            ntx_builder_address,
            batch_prover_url,
            block_prover_url,
            batch_interval,
            block_interval,
        }
        .serve()
        .await
        .context("failed while serving block-producer component")
    }

    pub fn is_open_telemetry_enabled(&self) -> bool {
        let Self::Start { open_telemetry, .. } = self;
        *open_telemetry
    }
}<|MERGE_RESOLUTION|>--- conflicted
+++ resolved
@@ -8,6 +8,7 @@
 use super::{
     DEFAULT_BATCH_INTERVAL_MS, DEFAULT_BLOCK_INTERVAL_MS, DEFAULT_MONITOR_INTERVAL_MS,
     ENV_BATCH_PROVER_URL, ENV_BLOCK_PRODUCER_URL, ENV_BLOCK_PROVER_URL, ENV_ENABLE_OTEL,
+    ENV_NTX_BUILDER_URL, ENV_STORE_URL, parse_duration_ms,
     ENV_NTX_BUILDER_URL, ENV_STORE_URL, parse_duration_ms,
 };
 use crate::system_monitor::SystemMonitor;
@@ -95,10 +96,7 @@
         let ntx_builder_address = ntx_builder_url
             .to_socket()
             .context("Failed to extract socket address from network transaction builder URL")?;
-<<<<<<< HEAD
 
-=======
->>>>>>> 5b1b5609
         let block_producer_address =
             url.to_socket().context("Failed to extract socket address from store URL")?;
 
