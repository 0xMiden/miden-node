--- conflicted
+++ resolved
@@ -93,14 +93,10 @@
         let mut moved = Vec::new();
 
         for nullifier in nullifiers {
-<<<<<<< HEAD
-            if let Some(id) = self.by_nullifier.remove(&nullifier) {
-=======
             // NOTE: If the note is on the map, it is effectively a network note.
             // Otherwise, unless it was consumed before reaching the NTB, it is not a
             // network note.
             if let Some(id) = self.by_nullifier.remove(nullifier) {
->>>>>>> baa909e4
                 moved.push(id);
 
                 let tag = self
