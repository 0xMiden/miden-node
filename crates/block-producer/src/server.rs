--- conflicted
+++ resolved
@@ -95,19 +95,13 @@
             }
         };
 
-        let ntx_client =
-            ntx_builder::Client::lazy_with_interceptor(self.ntx_builder_address, OtelInterceptor);
-
         let listener = TcpListener::bind(self.block_producer_address)
             .await
             .context("failed to bind to block producer address")?;
 
-<<<<<<< HEAD
-=======
         let ntx_builder =
             ntx_builder::Client::connect_lazy(self.ntx_builder_address, OtelInterceptor);
 
->>>>>>> 0824695b
         info!(target: COMPONENT, "Server initialized");
 
         let block_builder = BlockBuilder::new(
@@ -295,24 +289,15 @@
 
         let tx = AuthenticatedTransaction::new(tx, inputs)?;
 
-<<<<<<< HEAD
         // Launch a task for updating the mempool, and send the update to the network transaction
         // builder
-=======
-        // Update the mempool with the new transaction
->>>>>>> 0824695b
         let submit_tx_response =
             self.mempool.lock().await.lock().await.add_transaction(tx).map(|block_height| {
                 SubmitProvenTransactionResponse { block_height: block_height.as_u32() }
             });
 
-<<<<<<< HEAD
-        let mut ntx_client = self.ntx_client.clone();
+        let mut ntx_client = self.ntx_builder.clone();
         if let Err(err) = ntx_client.update_network_notes(tx_id, tx_nullifiers.into_iter()).await {
-=======
-        let mut ntx_builder = self.ntx_builder.clone();
-        if let Err(err) = ntx_builder.update_network_notes(tx_id, tx_nullifiers.into_iter()).await {
->>>>>>> 0824695b
             debug!(
                 target: COMPONENT,
                 message = %err,
