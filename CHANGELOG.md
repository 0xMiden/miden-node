# Changelog

## Unreleased

### Enhancements

- Implemented database optimization routine (#721).

### Fixes

- Faucet webpage is missing `background.png` and `favicon.ico` (#672).

### Enhancements

- Add an optional open-telemetry trace exporter (#659, #690).
- Support tracing across gRPC boundaries using remote tracing context (#669).
- Instrument the block-producer's block building process (#676).
- Use `LocalBlockProver` for block building (#709).
- Initial developer and operator guides covering monitoring (#699).
- Instrument the block-producer's batch building process (#738).
- Optimized database by adding missing indexes (#728).
<<<<<<< HEAD
- Block frequency is now configurable (#750).
- Batch frequency is now configurable (#750).
=======
- Added support for `Content-type` header in `get_tokens` endpoint of the faucet (#754).
>>>>>>> 110c224f

### Changes

- [BREAKING] Updated minimum Rust version to 1.84.
- [BREAKING] `Endpoint` configuration simplified to a single string (#654).
- [BREAKING] Update `GetBlockInputs` RPC (#709).
- [BREAKING] `CheckNullifiersByPrefix` now takes a starting block number (#707).
- [BREAKING] Removed nullifiers from `SyncState` endpoint (#708).
- [BREAKING] Added `batch_prover_url` to block producer configuration (#701).
- [BREAKING] Added `block_prover_url` to block producer configuration (#719).
- [BREAKING] Updated to Rust Edition 2024 (#727).
- [BREAKING] MSRV bumped to 1.85 (#727).
- [BREAKING] Replaced `toml` configuration with CLI (#732).

### Enhancements

- Prove transaction batches using Rust batch prover reference implementation (#659).

## v0.7.2 (2025-01-29)

### Fixes

- Faucet webpage rejects valid account IDs (#655).

## v0.7.1 (2025-01-28)

### Fixes

- Faucet webpage fails to load styling (index.css) and script (index.js) (#647).

### Changes

- [BREAKING] Default faucet endpoint is now public instead of localhost (#647).

## v0.7.0 (2025-01-23)

### Enhancements

- Support Https in endpoint configuration (#556).
- Upgrade `block-producer` from FIFO queue to mempool dependency graph (#562).
- Support transaction expiration (#582).
- Improved RPC endpoints doc comments (#620).

### Changes

- Standardized protobuf type aliases (#609).
- [BREAKING] Added support for new two `Felt` account ID (#591).
- [BREAKING] Inverted `TransactionInputs.missing_unauthenticated_notes` to `found_missing_notes` (#509).
- [BREAKING] Remove store's `ListXXX` endpoints which were intended for test purposes (#608).
- [BREAKING] Added support for storage maps on `GetAccountProofs` endpoint (#598).
- [BREAKING] Removed the `testing` feature (#619).
- [BREAKING] Renamed modules to singular (#636).

## v0.6.0 (2024-11-05)

### Enhancements

- Added `GetAccountProofs` endpoint (#506).

### Changes

- [BREAKING] Added `kernel_root` to block header's protobuf message definitions (#496).
- [BREAKING] Renamed `off-chain` and `on-chain` to `private` and `public` respectively for the account storage modes (#489).
- Optimized state synchronizations by removing unnecessary fetching and parsing of note details (#462).
- [BREAKING] Changed `GetAccountDetailsResponse` field to `details` (#481).
- Improve `--version` by adding build metadata (#495).
- [BREAKING] Introduced additional limits for note/account number (#503).
- [BREAKING] Removed support for basic wallets in genesis creation (#510).
- Migrated faucet from actix-web to axum (#511).
- Changed the `BlockWitness` to pass the inputs to the VM using only advice provider (#516).
- [BREAKING] Improved store API errors (return "not found" instead of "internal error" status if requested account(s) not found) (#518).
- Added `AccountCode` as part of `GetAccountProofs` endpoint response (#521).
- [BREAKING] Migrated to v0.11 version of Miden VM (#528).
- Reduce cloning in the store's `apply_block` (#532).
- [BREAKING] Changed faucet storage type in the genesis to public. Using faucet from the genesis for faucet web app. Added support for faucet restarting without blockchain restarting (#517).
- [BREAKING] Improved `ApplyBlockError` in the store (#535).
- [BREAKING] Updated minimum Rust version to 1.82.

## 0.5.1 (2024-09-12)

### Enhancements

- Node component server startup is now coherent instead of requiring an arbitrary sleep amount (#488).

## 0.5.0 (2024-08-27)

### Enhancements

- [BREAKING] Configuration files with unknown properties are now rejected (#401).
- [BREAKING] Removed redundant node configuration properties (#401).
- Support multiple inflight transactions on the same account (#407).
- Now accounts for genesis are optional. Accounts directory will be overwritten, if `--force` flag is set (#420).
- Added `GetAccountStateDelta` endpoint (#418).
- Added `CheckNullifiersByPrefix` endpoint (#419).
- Added `GetNoteAuthenticationInfo` endpoint (#421).
- Added `SyncNotes` endpoint (#424).
- Added `execution_hint` field to the `Notes` table (#441).

### Changes

- Improve type safety of the transaction inputs nullifier mapping (#406).
- Embed the faucet's static website resources (#411).
- CI check for proto file consistency (#412).
- Added warning on CI for `CHANGELOG.md` (#413).
- Implemented caching of SQL statements (#427).
- Updates to `miden-vm` dependency to v0.10 and `winterfell` dependency to v0.9 (#457).
- [BREAKING] Updated minimum Rust version to 1.80 (#457).

### Fixes

- `miden-node-proto`'s build script always triggers (#412).

## 0.4.0 (2024-07-04)

### Features

- Changed sync endpoint to return a list of committed transactions (#377).
- Added `aux` column to notes table (#384).
- Changed state sync endpoint to return a list of `TransactionSummary` objects instead of just transaction IDs (#386).
- Added support for unauthenticated transaction notes (#390).

### Enhancements

- Standardized CI and Makefile across Miden repositories (#367)
- Removed client dependency from faucet (#368).
- Fixed faucet note script so that it uses the `aux` input (#387).
- Added crate to distribute node RPC protobuf files (#391).
- Add `init` command for node and faucet (#392).

## 0.3.0 (2024-05-15)

- Added option to mint pulic notes in the faucet (#339).
- Renamed `note_hash` into `note_id` in the database (#336)
- Changed `version` and `timestamp` fields in `Block` message to `u32` (#337).
- [BREAKING] Implemented `NoteMetadata` protobuf message (#338).
- Added `GetBlockByNumber` endpoint (#340).
- Added block authentication data to the `GetBlockHeaderByNumber` RPC (#345).
- Enabled support for HTTP/1.1 requests for the RPC component (#352).

## 0.2.1 (2024-04-27)

- Combined node components into a single binary (#323).

## 0.2.0 (2024-04-11)

- Implemented Docker-based node deployment (#257).
- Improved build process (#267, #272, #278).
- Implemented Nullifier tree wrapper (#275).
- [BREAKING] Added support for public accounts (#287, #293, #294).
- [BREAKING] Added support for public notes (#300, #310).
- Added `GetNotesById` endpoint (#298).
- Implemented amd64 debian packager (#312).

## 0.1.0 (2024-03-11)

- Initial release.<|MERGE_RESOLUTION|>--- conflicted
+++ resolved
@@ -19,12 +19,9 @@
 - Initial developer and operator guides covering monitoring (#699).
 - Instrument the block-producer's batch building process (#738).
 - Optimized database by adding missing indexes (#728).
-<<<<<<< HEAD
+- Added support for `Content-type` header in `get_tokens` endpoint of the faucet (#754).
 - Block frequency is now configurable (#750).
 - Batch frequency is now configurable (#750).
-=======
-- Added support for `Content-type` header in `get_tokens` endpoint of the faucet (#754).
->>>>>>> 110c224f
 
 ### Changes
 
