use std::time::Duration;

use miden_node_proto::{
    clients::{Builder, StoreNtxBuilder, StoreNtxBuilderClient},
    domain::{account::NetworkAccountPrefix, note::NetworkNote},
    errors::{ConversionError, MissingFieldHelper},
<<<<<<< HEAD
    generated::requests::{
        GetBlockHeaderByNumberRequest, GetCurrentBlockchainDataRequest,
        GetNetworkAccountDetailsByPrefixRequest, GetUnconsumedNetworkNotesRequest,
    },
=======
    generated::{self as proto, ntx_builder_store::ntx_builder_client as store_client},
>>>>>>> e9afc2f8
    try_convert,
};
use miden_objects::{
    account::Account,
    block::{BlockHeader, BlockNumber},
    crypto::merkle::{Forest, MmrPeaks, PartialMmr},
};
use miden_tx::utils::Deserializable;
use thiserror::Error;
use tracing::{info, instrument};
use url::Url;

use crate::COMPONENT;

// STORE CLIENT
// ================================================================================================

/// Interface to the store's ntx-builder gRPC API.
///
/// Essentially just a thin wrapper around the generated gRPC client which improves type safety.
#[derive(Clone, Debug)]
pub struct StoreClient {
    inner: StoreNtxBuilderClient,
}

impl StoreClient {
    /// Creates a new store client with a lazy connection.
    pub fn new(store_url: &Url) -> Self {
        let store = Builder::new()
            .with_address(store_url.to_string())
            .connect_lazy::<StoreNtxBuilder>()
            .expect("failed to connect to store"); // TODO: handle error

        info!(target: COMPONENT, store_endpoint = %store_url, "Store client initialized");

        Self { inner: store }
    }

    #[instrument(target = COMPONENT, name = "store.client.genesis_header", skip_all, err)]
    pub async fn genesis_header_with_retry(&self) -> Result<BlockHeader, StoreError> {
        let mut retry_counter = 0;
        loop {
            match self.genesis_header().await {
                Err(StoreError::GrpcClientError(err)) => {
                    // exponential backoff with base 500ms and max 30s
                    let backoff = Duration::from_millis(500)
                        .saturating_mul(1 << retry_counter)
                        .min(Duration::from_secs(30));

                    tracing::warn!(
                        ?backoff,
                        %retry_counter,
                        %err,
                        "store connection failed while fetching genesis header, retrying"
                    );

                    retry_counter += 1;
                    tokio::time::sleep(backoff).await;
                },
                result => return result,
            }
        }
    }

    async fn genesis_header(&self) -> Result<BlockHeader, StoreError> {
        let response = self
            .inner
            .clone()
            .get_block_header_by_number(tonic::Request::new(
                proto::shared::BlockHeaderByNumberRequest {
                    block_num: Some(BlockNumber::GENESIS.as_u32()),
                    include_mmr_proof: None,
                },
            ))
            .await?
            .into_inner()
            .block_header
            .ok_or(miden_node_proto::generated::blockchain::BlockHeader::missing_field(
                "block_header",
            ))?;

        BlockHeader::try_from(response).map_err(Into::into)
    }

    /// Returns the block header and MMR peaks at the chain tip if the input `block_num` is either
    /// `None` or an outdated block number. If the input `block_num` is equal to the current
    /// chain tip, this function returns `None`.
    #[instrument(target = COMPONENT, name = "store.client.get_current_blockchain_data", skip_all, err)]
    pub async fn get_current_blockchain_data(
        &self,
        block_num: Option<BlockNumber>,
    ) -> Result<Option<(BlockHeader, PartialMmr)>, StoreError> {
        let request = tonic::Request::new(proto::blockchain::MaybeBlockNumber {
            block_num: block_num.as_ref().map(BlockNumber::as_u32),
        });

        let response = self.inner.clone().get_current_blockchain_data(request).await?.into_inner();

        match response.current_block_header {
            // There are new blocks compared to the builder's latest state
            Some(block) => {
                let peaks = try_convert(response.current_peaks).collect::<Result<_, _>>()?;
                let header =
                    BlockHeader::try_from(block).map_err(StoreError::DeserializationError)?;

                let peaks = MmrPeaks::new(Forest::new(header.block_num().as_usize()), peaks)
                    .map_err(|_| {
                        StoreError::MalformedResponse(
                            "returned peaks are not valid for the sent request".into(),
                        )
                    })?;

                let partial_mmr = PartialMmr::from_peaks(peaks);

                Ok(Some((header, partial_mmr)))
            },
            // No new blocks were created, return
            None => Ok(None),
        }
    }

    /// Returns the list of unconsumed network notes.
    #[instrument(target = COMPONENT, name = "store.client.get_unconsumed_network_notes", skip_all, err)]
    pub async fn get_unconsumed_network_notes(&self) -> Result<Vec<NetworkNote>, StoreError> {
        let mut all_notes = Vec::new();
        let mut page_token: Option<u64> = None;

        loop {
            let req = proto::ntx_builder_store::UnconsumedNetworkNotesRequest {
                page_token,
                page_size: 128,
            };
            let resp = self.inner.clone().get_unconsumed_network_notes(req).await?.into_inner();

            let page: Vec<NetworkNote> = resp
                .notes
                .into_iter()
                .map(NetworkNote::try_from)
                .collect::<Result<Vec<_>, _>>()?;

            all_notes.extend(page);

            match resp.next_token {
                Some(tok) => page_token = Some(tok),
                None => break,
            }
        }

        Ok(all_notes)
    }

    #[instrument(target = COMPONENT, name = "store.client.get_network_account", skip_all, err)]
    pub async fn get_network_account(
        &self,
        prefix: NetworkAccountPrefix,
    ) -> Result<Option<Account>, StoreError> {
        let request =
            proto::ntx_builder_store::AccountIdPrefix { account_id_prefix: prefix.inner() };

        let store_response = self
            .inner
            .clone()
            .get_network_account_details_by_prefix(request)
            .await?
            .into_inner()
            .details;

        // we only care about the case where the account returns and is actually a network account,
        // which implies details being public, so OK to error otherwise
        let account = match store_response.map(|acc| acc.details) {
            Some(Some(details)) => Some(Account::read_from_bytes(&details).map_err(|err| {
                StoreError::DeserializationError(ConversionError::deserialization_error(
                    "account", err,
                ))
            })?),
            _ => None,
        };

        Ok(account)
    }
}

// Store errors
// =================================================================================================

#[derive(Debug, Error)]
pub enum StoreError {
    #[error("gRPC client error")]
    GrpcClientError(#[from] tonic::Status),
    #[error("malformed response from store: {0}")]
    MalformedResponse(String),
    #[error("failed to parse response")]
    DeserializationError(#[from] ConversionError),
}<|MERGE_RESOLUTION|>--- conflicted
+++ resolved
@@ -4,15 +4,7 @@
     clients::{Builder, StoreNtxBuilder, StoreNtxBuilderClient},
     domain::{account::NetworkAccountPrefix, note::NetworkNote},
     errors::{ConversionError, MissingFieldHelper},
-<<<<<<< HEAD
-    generated::requests::{
-        GetBlockHeaderByNumberRequest, GetCurrentBlockchainDataRequest,
-        GetNetworkAccountDetailsByPrefixRequest, GetUnconsumedNetworkNotesRequest,
-    },
-=======
-    generated::{self as proto, ntx_builder_store::ntx_builder_client as store_client},
->>>>>>> e9afc2f8
-    try_convert,
+    generated as proto, try_convert,
 };
 use miden_objects::{
     account::Account,
