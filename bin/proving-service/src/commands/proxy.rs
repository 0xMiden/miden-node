use std::time::Duration;

use clap::Parser;
use pingora::{
    apps::HttpServerOptions,
    prelude::{Opt, background_service},
    server::{Server, configuration::ServerConf},
    services::listening::Service,
};
use pingora_proxy::http_proxy_service;
use tracing::{info, warn};

use super::ProxyConfig;
use crate::{
    COMPONENT,
    commands::PROXY_HOST,
    error::ProvingServiceError,
    proxy::{
        LoadBalancer, LoadBalancerState, status::ProxyStatusPingoraService,
        update_workers::LoadBalancerUpdateService,
    },
    utils::check_port_availability,
};

/// Starts the proxy.
///
/// Example: `miden-proving-service start-proxy --workers 0.0.0.0:8080,127.0.0.1:9090`
#[derive(Debug, Parser)]
pub struct StartProxy {
    /// List of workers as host:port strings.
    ///
    /// Example: `127.0.0.1:8080,192.168.1.1:9090`
    #[arg(long, env = "MPS_PROXY_WORKERS_LIST", value_delimiter = ',')]
    workers: Vec<String>,
    /// Proxy configurations.
    #[command(flatten)]
    proxy_config: ProxyConfig,
}

impl StartProxy {
    /// Starts the proxy using the configuration defined in the command.
    ///
    /// This method will start a proxy with each worker passed as command argument as a backend,
    /// using the configurations passed as options for the commands or the equivalent environmental
    /// variables.
    ///
    /// # Errors
    /// Returns an error in the following cases:
    /// - The backend cannot be created.
    /// - The Pingora configuration fails.
    /// - The server cannot be started.
    #[tracing::instrument(target = COMPONENT, name = "proxy.execute")]
    pub async fn execute(&self) -> Result<(), String> {
        // Check if all required ports are available
        check_port_availability(self.proxy_config.port, "Proxy")?;
        check_port_availability(self.proxy_config.control_port, "Control")?;

        // First, check if the metrics port is specified (metrics enabled)
        if let Some(metrics_port) = self.proxy_config.metrics_config.metrics_port {
            check_port_availability(metrics_port, "Metrics")?;
        }

        let mut conf = ServerConf::new().ok_or(ProvingServiceError::PingoraConfigFailed(
            "Failed to create server conf".to_string(),
        ))?;
        conf.grace_period_seconds = Some(self.proxy_config.grace_period_seconds);
        conf.graceful_shutdown_timeout_seconds =
            Some(self.proxy_config.graceful_shutdown_timeout_seconds);

        let mut server = Server::new_with_opt_and_conf(Some(Opt::default()), conf);

        server.bootstrap();

        if self.workers.is_empty() {
            warn!(target: COMPONENT, "Starting proxy without any workers");
        } else {
            info!(target: COMPONENT,
                worker_count = %self.workers.len(),
                workers = ?self.workers,
                "Proxy starting with workers"
            );
        }

        let worker_lb = LoadBalancerState::new(self.workers.clone(), &self.proxy_config).await?;

        let health_check_service = background_service("health_check", worker_lb);

        let worker_lb = health_check_service.task();

        let updater_service = LoadBalancerUpdateService::new(worker_lb.clone());

        let mut update_workers_service =
            Service::new("update_workers".to_string(), updater_service);
        update_workers_service
            .add_tcp(format!("{}:{}", PROXY_HOST, self.proxy_config.control_port).as_str());

        // Set up the load balancer
        let mut lb = http_proxy_service(&server.configuration, LoadBalancer(worker_lb.clone()));

        lb.add_tcp(format!("{}:{}", PROXY_HOST, self.proxy_config.port).as_str());
        info!(target: COMPONENT,
            endpoint = %format!("{}:{}", PROXY_HOST, self.proxy_config.port),
            "Proxy service listening"
        );
        let logic = lb
            .app_logic_mut()
            .ok_or(ProvingServiceError::PingoraConfigFailed("app logic not found".to_string()))?;
        let mut http_server_options = HttpServerOptions::default();

        // Enable HTTP/2 for plaintext
        http_server_options.h2c = true;
        logic.server_options = Some(http_server_options);

        // Enable Prometheus metrics if metrics_port is specified
        if let Some(metrics_port) = self.proxy_config.metrics_config.metrics_port {
            let metrics_addr = format!("{PROXY_HOST}:{metrics_port}");
            info!(target: COMPONENT,
                endpoint = %metrics_addr,
                "Metrics service initialized"
            );
            let mut prometheus_service =
                pingora::services::listening::Service::prometheus_http_service();
            prometheus_service.add_tcp(&metrics_addr);
            server.add_service(prometheus_service);
        } else {
            info!(target: COMPONENT, "Metrics service disabled");
        }

<<<<<<< HEAD
        // Add gRPC status service
        let status_service = ProxyStatusPingoraService::new(
            worker_lb,
            self.proxy_config.status_port,
            Duration::from_secs(self.proxy_config.status_update_interval_secs),
        )
        .await;
        info!(port = %self.proxy_config.status_port, "gRPC status service starting");
=======
        // Add status service
        let status_service = ProxyStatusService::new(worker_lb);
        let mut status_service = Service::new("status".to_string(), status_service);
        status_service
            .add_tcp(format!("{}:{}", PROXY_HOST, self.proxy_config.status_port).as_str());
        info!(target: COMPONENT,
            endpoint = %format!("{}:{}/status", PROXY_HOST, self.proxy_config.status_port),
            "Status service initialized"
        );
>>>>>>> 18bc15c1

        server.add_service(health_check_service);
        server.add_service(update_workers_service);
        server.add_service(status_service);
        server.add_service(lb);
        tokio::task::spawn_blocking(|| server.run_forever())
            .await
            .map_err(|err| err.to_string())?;

        Ok(())
    }
}<|MERGE_RESOLUTION|>--- conflicted
+++ resolved
@@ -126,7 +126,6 @@
             info!(target: COMPONENT, "Metrics service disabled");
         }
 
-<<<<<<< HEAD
         // Add gRPC status service
         let status_service = ProxyStatusPingoraService::new(
             worker_lb,
@@ -134,18 +133,10 @@
             Duration::from_secs(self.proxy_config.status_update_interval_secs),
         )
         .await;
-        info!(port = %self.proxy_config.status_port, "gRPC status service starting");
-=======
-        // Add status service
-        let status_service = ProxyStatusService::new(worker_lb);
-        let mut status_service = Service::new("status".to_string(), status_service);
-        status_service
-            .add_tcp(format!("{}:{}", PROXY_HOST, self.proxy_config.status_port).as_str());
         info!(target: COMPONENT,
             endpoint = %format!("{}:{}/status", PROXY_HOST, self.proxy_config.status_port),
             "Status service initialized"
         );
->>>>>>> 18bc15c1
 
         server.add_service(health_check_service);
         server.add_service(update_workers_service);
