use std::{collections::HashMap, path::PathBuf, time::Duration};

use anyhow::Context;
use miden_node_block_producer::BlockProducer;
use miden_node_ntx_builder::NetworkTransactionBuilder;
use miden_node_rpc::Rpc;
use miden_node_store::{DataDirectory, Store};
use miden_node_utils::grpc::UrlExt;
use tokio::{net::TcpListener, task::JoinSet};
use url::Url;

use super::{
    DEFAULT_BATCH_INTERVAL_MS, DEFAULT_BLOCK_INTERVAL_MS, DEFAULT_MONITOR_INTERVAL_MS,
    ENV_BATCH_PROVER_URL, ENV_BLOCK_PROVER_URL, ENV_DATA_DIRECTORY, ENV_ENABLE_OTEL,
    ENV_NTX_PROVER_URL, ENV_RPC_URL, parse_duration_ms,
};
use crate::system_monitor::SystemMonitor;

#[derive(clap::Subcommand)]
#[expect(clippy::large_enum_variant, reason = "This is a single use enum")]
pub enum BundledCommand {
    /// Bootstraps the blockchain database with the genesis block.
    ///
    /// The genesis block contains a single public faucet account. The private key for this
    /// account is written to the `accounts-directory` which can be used to control the account.
    ///
    /// This key is not required by the node and can be moved.
    Bootstrap {
        /// Directory in which to store the database and raw block data.
        #[arg(long, env = ENV_DATA_DIRECTORY, value_name = "DIR")]
        data_directory: PathBuf,
        // Directory to write the account data to.
        #[arg(long, value_name = "DIR")]
        accounts_directory: PathBuf,
    },

    /// Runs all three node components in the same process.
    ///
    /// The internal gRPC endpoints for the store and block-producer will each be assigned a random
    /// open port on localhost (127.0.0.1:0).
    Start {
        /// Url at which to serve the RPC component's gRPC API.
        #[arg(long = "rpc.url", env = ENV_RPC_URL, value_name = "URL")]
        rpc_url: Url,

        /// Directory in which the Store component should store the database and raw block data.
        #[arg(long = "data-directory", env = ENV_DATA_DIRECTORY, value_name = "DIR")]
        data_directory: PathBuf,

        /// The remote transaction prover's gRPC url, used for the ntx builder. If unset,
        /// will default to running a prover in-process which is expensive.
        #[arg(long = "tx-prover.url", env = ENV_NTX_PROVER_URL, value_name = "URL")]
        tx_prover_url: Option<Url>,

        /// The remote batch prover's gRPC url. If unset, will default to running a prover
        /// in-process which is expensive.
        #[arg(long = "batch-prover.url", env = ENV_BATCH_PROVER_URL, value_name = "URL")]
        batch_prover_url: Option<Url>,

        /// The remote block prover's gRPC url. If unset, will default to running a prover
        /// in-process which is expensive.
        #[arg(long = "block-prover.url", env = ENV_BLOCK_PROVER_URL, value_name = "URL")]
        block_prover_url: Option<Url>,

        /// Enables the exporting of traces for OpenTelemetry.
        ///
        /// This can be further configured using environment variables as defined in the official
        /// OpenTelemetry documentation. See our operator manual for further details.
        #[arg(long = "enable-otel", default_value_t = false, env = ENV_ENABLE_OTEL, value_name = "bool")]
        open_telemetry: bool,

        /// Interval at which to produce blocks in milliseconds.
        #[arg(
            long = "block.interval",
            default_value = DEFAULT_BLOCK_INTERVAL_MS,
            value_parser = parse_duration_ms,
            value_name = "MILLISECONDS"
        )]
        block_interval: Duration,

        /// Interval at which to procude batches in milliseconds.
        #[arg(
            long = "batch.interval",
            default_value = DEFAULT_BATCH_INTERVAL_MS,
            value_parser = parse_duration_ms,
            value_name = "MILLISECONDS"
        )]
        batch_interval: Duration,

        /// Interval at which to monitor the system in milliseconds.
        #[arg(
            long = "monitor.interval",
            default_value = DEFAULT_MONITOR_INTERVAL_MS,
            value_parser = parse_duration_ms,
            value_name = "MILLISECONDS"
        )]
        monitor_interval: Duration,
    },
}

impl BundledCommand {
    pub async fn handle(self) -> anyhow::Result<()> {
        match self {
            BundledCommand::Bootstrap { data_directory, accounts_directory } => {
                // Currently the bundled bootstrap is identical to the store's bootstrap.
                crate::commands::store::StoreCommand::Bootstrap {
                    data_directory,
                    accounts_directory,
                }
                .handle()
                .await
                .context("failed to bootstrap the store component")
            },
            BundledCommand::Start {
                rpc_url,
                data_directory,
                batch_prover_url,
                block_prover_url,
                // Note: open-telemetry is handled in main.
                open_telemetry: _,
                block_interval,
                batch_interval,
                tx_prover_url,
                monitor_interval,
            } => {
                Self::start(
                    rpc_url,
                    data_directory,
                    batch_prover_url,
                    block_prover_url,
                    tx_prover_url,
                    batch_interval,
                    block_interval,
                    monitor_interval,
                )
                .await
            },
        }
    }

    #[allow(clippy::too_many_arguments)]
    async fn start(
        rpc_url: Url,
        data_directory: PathBuf,
        batch_prover_url: Option<Url>,
        block_prover_url: Option<Url>,
        tx_prover_url: Option<Url>,
        batch_interval: Duration,
        block_interval: Duration,
        monitor_interval: Duration,
    ) -> anyhow::Result<()> {
        // Start listening on all gRPC urls so that inter-component connections can be created
        // before each component is fully started up.
        //
        // This is required because `tonic` does not handle retries nor reconnections and our
        // services expect to be able to connect on startup.
        let grpc_rpc = rpc_url.to_socket().context("Failed to to RPC gRPC socket")?;
        let grpc_rpc = TcpListener::bind(grpc_rpc)
            .await
            .context("Failed to bind to RPC gRPC endpoint")?;
        let grpc_store = TcpListener::bind("127.0.0.1:0")
            .await
            .context("Failed to bind to store gRPC endpoint")?;

        let store_address =
            grpc_store.local_addr().context("Failed to retrieve the store's gRPC address")?;
        let block_producer_address = TcpListener::bind("127.0.0.1:0")
            .await
            .context("Failed to bind to block-producer gRPC endpoint")?
            .local_addr()
            .context("Failed to retrieve the block-producer's gRPC address")?;

        let ntx_builder_address = TcpListener::bind("127.0.0.1:0")
            .await
            .context("Failed to bind to network transaction builder gRPC endpoint")?
            .local_addr()
            .context("Failed to retrieve the network transaction builder's gRPC address")?;

        let mut join_set = JoinSet::new();

        // Start store. The store endpoint is available after loading completes.
        let data_directory_clone = data_directory.clone();
        let store_id = join_set
            .spawn(async move {
                Store {
                    listener: grpc_store,
                    data_directory: data_directory_clone,
                }
                .serve()
                .await
                .context("failed while serving store component")
            })
            .id();

        // Start network transaction builder. The endpoint is available after loading completes.
        // SAFETY: socket addr yields valid URLs
        let store_url =
            Url::parse(&format!("http://{}:{}/", store_address.ip(), store_address.port()))
                .unwrap();
        let ntx_builder_id = join_set
            .spawn(async move {
<<<<<<< HEAD
                NetworkTransactionBuilder {
                    ntx_builder_address,
                    store_url,
                    block_producer_address,
                    tx_prover_url,
                }
                .serve_resilient()
                .await
                .context("failed while serving ntx builder component")
=======
                NetworkTransactionBuilder { address: ntx_builder_address, store_url }
                    .serve()
                    .await
                    .context("failed while serving store component")
>>>>>>> 17f9c8af
            })
            .id();

        // Start block-producer. The block-producer's endpoint is available after loading completes.
        let block_producer_id = join_set
            .spawn(async move {
                BlockProducer {
                    block_producer_address,
                    store_address,
                    ntx_builder_address,
                    batch_prover_url,
                    block_prover_url,
                    batch_interval,
                    block_interval,
                }
                .serve()
                .await
                .context("failed while serving block-producer component")
            })
            .id();

        // Start RPC component.
        let rpc_id = join_set
            .spawn(async move {
                Rpc {
                    listener: grpc_rpc,
                    store: store_address,
                    block_producer: Some(block_producer_address),
                }
                .serve()
                .await
                .context("failed while serving RPC component")
            })
            .id();

        // Start system monitor.
        let data_dir =
            DataDirectory::load(data_directory.clone()).context("failed to load data directory")?;

        SystemMonitor::new(monitor_interval)
            .with_store_metrics(data_dir)
            .run_with_supervisor();

        // Lookup table so we can identify the failed component.
        let component_ids = HashMap::from([
            (store_id, "store"),
            (block_producer_id, "block-producer"),
            (rpc_id, "rpc"),
            (ntx_builder_id, "ntx-builder"),
        ]);

        // SAFETY: The joinset is definitely not empty.
        let component_result = join_set.join_next_with_id().await.unwrap();

        // We expect components to run indefinitely, so we treat any return as fatal.
        //
        // Map all outcomes to an error, and provide component context.
        let (id, err) = match component_result {
            Ok((id, Ok(_))) => (id, Err(anyhow::anyhow!("Component completed unexpectedly"))),
            Ok((id, Err(err))) => (id, Err(err)),
            Err(join_err) => (join_err.id(), Err(join_err).context("Joining component task")),
        };
        let component = component_ids.get(&id).unwrap_or(&"unknown");

        // We could abort and gracefully shutdown the other components, but since we're crashing the
        // node there is no point.
        err.context(format!("Component {component} failed"))
    }

    pub fn is_open_telemetry_enabled(&self) -> bool {
        if let Self::Start { open_telemetry, .. } = self {
            *open_telemetry
        } else {
            false
        }
    }
}<|MERGE_RESOLUTION|>--- conflicted
+++ resolved
@@ -199,7 +199,6 @@
                 .unwrap();
         let ntx_builder_id = join_set
             .spawn(async move {
-<<<<<<< HEAD
                 NetworkTransactionBuilder {
                     ntx_builder_address,
                     store_url,
@@ -209,12 +208,6 @@
                 .serve_resilient()
                 .await
                 .context("failed while serving ntx builder component")
-=======
-                NetworkTransactionBuilder { address: ntx_builder_address, store_url }
-                    .serve()
-                    .await
-                    .context("failed while serving store component")
->>>>>>> 17f9c8af
             })
             .id();
 
@@ -263,6 +256,7 @@
             (store_id, "store"),
             (block_producer_id, "block-producer"),
             (rpc_id, "rpc"),
+            (ntx_builder_id, "ntx-builder"),
             (ntx_builder_id, "ntx-builder"),
         ]);
 
