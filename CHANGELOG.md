# Changelog

## v0.10.0 (TBD)

### Enhancements

- Added `miden-proving-service` and `miden-proving-service-client` crates (#926).
- Added support for gRPC server side reflection to all components (#949).
- Compressed faucet background image (#985).
- Added support for TLS to `miden-proving-service-client` (#968).
- Added support for TLS to faucet's connection to node RPC (#976).
- Replaced integer-based duration args with human-readable duration strings (#998 & #1014).
- [BREAKING] Refactor the `miden-proving-service` proxy status service to use gRPC instead of HTTP (#953).
- Added configurable network id for the faucet (#1016).

### Changes

- Separated the store API into three separate services (#932).
- Added a faucet Dockerfile (#933).
- [BREAKING] Update `RemoteProverError::ConnectionFailed` variant to contain `Error` instead of `String` (#968).
- [BREAKING] Replace faucet TOML configuration file with flags and env vars (#976).
- [BREAKING] Replace faucet Init command with CreateApiKeys command (#976).
- [BREAKING] Consolidate default account filepath for bundled bootstrap and faucet start commands to `account.mac` (#976).
- [BREAKING] Remove default value account filepath for faucet commands and rename --output-path to --output (#976).
- Exposed `miden-proving-service` as a library (#956).
- [BREAKING] Enforce `PoW` on all faucet API key-authenticated requests (#974).
<<<<<<< HEAD
- Remove faucet rate limiter by IP and API Key, this has been superseded by PoW (#1011).
- Added configurable `PoW` difficulty for the faucet (#924).
=======
- Faucet challenge expiration time is now configurable (#1017).
>>>>>>> 82577345
- Removed system monitor from node binary (#1019).
- [BREAKING] Renamed `open_telemetry` to `enable_otel` in all node's commands (#1019).

### Fixes

- Faucet considers decimals when minting token amounts (#962).

## v0.9.2 (2025-06-12)

- Refresh Cargo.lock file.

## v0.9.1 (2025-06-10)

- Refresh Cargo.lock file (#944).

## v0.9.0 (2025-05-30)

### Enhancements

- Enabled running RPC component in `read-only` mode (#802).
- Added gRPC `/status` endpoint on all components (#817).
- Block producer now emits network note information (#833).
- Introduced Network Transaction Builder (#840).
- Added way of executing and proving network transactions (#841).
- [BREAKING] Add HTTP ACCEPT header layer to RPC server to enforce semver requirements against client connections (#844).

### Changes

- [BREAKING] Simplified node bootstrapping (#776).
  - Database is now created during bootstrap process instead of on first startup.
  - Data directory is no longer created but is instead expected to exist.
  - The genesis block can no longer be configured which also removes the `store dump-genesis` command.
- [BREAKING] Use `AccountTree` and update account witness proto definitions (#783).
- [BREAKING] Update name of `ChainMmr` to `PartialBlockchain` (#807).
- Added `--enable-otel` and `MIDEN_FAUCET_ENABLE_OTEL` flag to faucet (#834).
- Faucet now supports the usage of a remote transaction prover (#830).
- Added a required Proof-of-Work in the faucet to request tokens (#831).
- Added an optional API key request parameter to skip PoW in faucet (#839).
- Proof-of-Work difficulty is now adjusted based on the number of concurrent requests (#865).
- Added options for configuring NTB in `bundled` command (#884).
- [BREAKING] Updated MSRV to 1.87

### Fixes

- Prevents duplicated note IDs (#842).

## v0.8.2 (2025-05-04)

### Enhancements

- gRPC error messages now include more context (#819).
- Faucet now detects and recovers from state desync (#819).
- Faucet implementation is now more robust (#819).
- Faucet now supports TLS connection to the node RPC (#819).

### Fixes

- Faucet times out during high load (#819).

## v0.8.0 (2025-03-26)

### Enhancements

- Implemented database optimization routine (#721).

### Fixes

- Faucet webpage is missing `background.png` and `favicon.ico` (#672).

### Enhancements

- Add an optional open-telemetry trace exporter (#659, #690).
- Support tracing across gRPC boundaries using remote tracing context (#669).
- Instrument the block-producer's block building process (#676).
- Use `LocalBlockProver` for block building (#709).
- Initial developer and operator guides covering monitoring (#699).
- Instrument the block-producer's batch building process (#738).
- Optimized database by adding missing indexes (#728).
- Added support for `Content-type` header in `get_tokens` endpoint of the faucet (#754).
- Block frequency is now configurable (#750).

### Changes

- [BREAKING] `Endpoint` configuration simplified to a single string (#654).
- Added stress test binary with seed-store command (#657).
- [BREAKING] `CheckNullifiersByPrefix` now takes a starting block number (#707).
- [BREAKING] Removed nullifiers from `SyncState` endpoint (#708).
- [BREAKING] Update `GetBlockInputs` RPC (#709).
- [BREAKING] Added `batch_prover_url` to block producer configuration (#701).
- [BREAKING] Added `block_prover_url` to block producer configuration (#719).
- [BREAKING] Removed `miden-rpc-proto` and introduced `miden-node-proto-build` (#723).
- [BREAKING] Updated to Rust Edition 2024 (#727).
- [BREAKING] MSRV bumped to 1.85 (#727).
- [BREAKING] Replaced `toml` configuration with CLI (#732).
- [BREAKING] Renamed multiple `xxx_hash` to `xxx_commitment` in RPC API (#757).

### Enhancements

- Prove transaction batches using Rust batch prover reference implementation (#659).

## v0.7.2 (2025-01-29)

### Fixes

- Faucet webpage rejects valid account IDs (#655).

## v0.7.1 (2025-01-28)

### Fixes

- Faucet webpage fails to load styling (index.css) and script (index.js) (#647).

### Changes

- [BREAKING] Default faucet endpoint is now public instead of localhost (#647).

## v0.7.0 (2025-01-23)

### Enhancements

- Support Https in endpoint configuration (#556).
- Upgrade `block-producer` from FIFO queue to mempool dependency graph (#562).
- Support transaction expiration (#582).
- Improved RPC endpoints doc comments (#620).

### Changes

- Standardized protobuf type aliases (#609).
- [BREAKING] Added support for new two `Felt` account ID (#591).
- [BREAKING] Inverted `TransactionInputs.missing_unauthenticated_notes` to `found_missing_notes` (#509).
- [BREAKING] Remove store's `ListXXX` endpoints which were intended for test purposes (#608).
- [BREAKING] Added support for storage maps on `GetAccountProofs` endpoint (#598).
- [BREAKING] Removed the `testing` feature (#619).
- [BREAKING] Renamed modules to singular (#636).

## v0.6.0 (2024-11-05)

### Enhancements

- Added `GetAccountProofs` endpoint (#506).

### Changes

- [BREAKING] Added `kernel_root` to block header's protobuf message definitions (#496).
- [BREAKING] Renamed `off-chain` and `on-chain` to `private` and `public` respectively for the account storage modes (#489).
- Optimized state synchronizations by removing unnecessary fetching and parsing of note details (#462).
- [BREAKING] Changed `GetAccountDetailsResponse` field to `details` (#481).
- Improve `--version` by adding build metadata (#495).
- [BREAKING] Introduced additional limits for note/account number (#503).
- [BREAKING] Removed support for basic wallets in genesis creation (#510).
- Migrated faucet from actix-web to axum (#511).
- Changed the `BlockWitness` to pass the inputs to the VM using only advice provider (#516).
- [BREAKING] Improved store API errors (return "not found" instead of "internal error" status if requested account(s) not found) (#518).
- Added `AccountCode` as part of `GetAccountProofs` endpoint response (#521).
- [BREAKING] Migrated to v0.11 version of Miden VM (#528).
- Reduce cloning in the store's `apply_block` (#532).
- [BREAKING] Changed faucet storage type in the genesis to public. Using faucet from the genesis for faucet web app. Added support for faucet restarting without blockchain restarting (#517).
- [BREAKING] Improved `ApplyBlockError` in the store (#535).
- [BREAKING] Updated minimum Rust version to 1.82.

## 0.5.1 (2024-09-12)

### Enhancements

- Node component server startup is now coherent instead of requiring an arbitrary sleep amount (#488).

## 0.5.0 (2024-08-27)

### Enhancements

- [BREAKING] Configuration files with unknown properties are now rejected (#401).
- [BREAKING] Removed redundant node configuration properties (#401).
- Support multiple inflight transactions on the same account (#407).
- Now accounts for genesis are optional. Accounts directory will be overwritten, if `--force` flag is set (#420).
- Added `GetAccountStateDelta` endpoint (#418).
- Added `CheckNullifiersByPrefix` endpoint (#419).
- Added `GetNoteAuthenticationInfo` endpoint (#421).
- Added `SyncNotes` endpoint (#424).
- Added `execution_hint` field to the `Notes` table (#441).

### Changes

- Improve type safety of the transaction inputs nullifier mapping (#406).
- Embed the faucet's static website resources (#411).
- CI check for proto file consistency (#412).
- Added warning on CI for `CHANGELOG.md` (#413).
- Implemented caching of SQL statements (#427).
- Updates to `miden-vm` dependency to v0.10 and `winterfell` dependency to v0.9 (#457).
- [BREAKING] Updated minimum Rust version to 1.80 (#457).

### Fixes

- `miden-node-proto`'s build script always triggers (#412).

## 0.4.0 (2024-07-04)

### Features

- Changed sync endpoint to return a list of committed transactions (#377).
- Added `aux` column to notes table (#384).
- Changed state sync endpoint to return a list of `TransactionSummary` objects instead of just transaction IDs (#386).
- Added support for unauthenticated transaction notes (#390).

### Enhancements

- Standardized CI and Makefile across Miden repositories (#367)
- Removed client dependency from faucet (#368).
- Fixed faucet note script so that it uses the `aux` input (#387).
- Added crate to distribute node RPC protobuf files (#391).
- Add `init` command for node and faucet (#392).

## 0.3.0 (2024-05-15)

- Added option to mint public notes in the faucet (#339).
- Renamed `note_hash` into `note_id` in the database (#336)
- Changed `version` and `timestamp` fields in `Block` message to `u32` (#337).
- [BREAKING] Implemented `NoteMetadata` protobuf message (#338).
- Added `GetBlockByNumber` endpoint (#340).
- Added block authentication data to the `GetBlockHeaderByNumber` RPC (#345).
- Enabled support for HTTP/1.1 requests for the RPC component (#352).

## 0.2.1 (2024-04-27)

- Combined node components into a single binary (#323).

## 0.2.0 (2024-04-11)

- Implemented Docker-based node deployment (#257).
- Improved build process (#267, #272, #278).
- Implemented Nullifier tree wrapper (#275).
- [BREAKING] Added support for public accounts (#287, #293, #294).
- [BREAKING] Added support for public notes (#300, #310).
- Added `GetNotesById` endpoint (#298).
- Implemented amd64 debian packager (#312).

## 0.1.0 (2024-03-11)

- Initial release.<|MERGE_RESOLUTION|>--- conflicted
+++ resolved
@@ -24,12 +24,9 @@
 - [BREAKING] Remove default value account filepath for faucet commands and rename --output-path to --output (#976).
 - Exposed `miden-proving-service` as a library (#956).
 - [BREAKING] Enforce `PoW` on all faucet API key-authenticated requests (#974).
-<<<<<<< HEAD
 - Remove faucet rate limiter by IP and API Key, this has been superseded by PoW (#1011).
-- Added configurable `PoW` difficulty for the faucet (#924).
-=======
 - Faucet challenge expiration time is now configurable (#1017).
->>>>>>> 82577345
+- Faucet `PoW` difficulty is now configurable (#924).
 - Removed system monitor from node binary (#1019).
 - [BREAKING] Renamed `open_telemetry` to `enable_otel` in all node's commands (#1019).
 
