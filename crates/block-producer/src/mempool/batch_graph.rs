use std::collections::{BTreeMap, BTreeSet};

use miden_objects::transaction::TransactionId;

use super::{
    dependency_graph::{DependencyGraph, GraphError},
    BatchJobId, BlockBudget, BudgetStatus,
};
use crate::batch_builder::batch::TransactionBatch;

// BATCH GRAPH
// ================================================================================================

/// Tracks the dependencies between batches, transactions and their parents.
///
/// Batches are inserted with their transaction and parent transaction sets which defines the edges
/// of the dependency graph. Batches are initially inserted in a pending state while we wait on
/// their proofs to be generated. The dependencies are still tracked in this state.
///
/// Batches can then be promoted to ready by [submitting their proofs](Self::submit_proof) once
/// available. Proven batches are considered for inclusion in blocks once _all_ parent batches have
/// been selected.
///
/// Committed batches (i.e. included in blocks) may be [pruned](Self::prune_committed) from the
/// graph to bound the graph's size.
///
/// Batches may also be outright [purged](Self::remove_batches) from the graph. This is useful for
/// batches which may have become invalid due to external considerations e.g. expired transactions.
///
/// # Batch lifecycle
/// ```text
///                           │                           
///                     insert│                           
///                     ┌─────▼─────┐                     
///                     │  pending  ┼────┐                
///                     └─────┬─────┘    │                
///                           │          │                
///               submit_proof│          │                
///                     ┌─────▼─────┐    │                
///                     │   proved  ┼────┤                
///                     └─────┬─────┘    │                
///                           │          │                
///               select_block│          │                
///                     ┌─────▼─────┐    │                
///                     │ committed ┼────┤                
///                     └─────┬─────┘    │                
///                           │          │                
///            prune_committed│          │remove_batches
///                     ┌─────▼─────┐    │                
///                     │  <null>   ◄────┘                
///                     └───────────┘                     
/// ```
<<<<<<< HEAD
#[derive(Default, Debug, Clone, PartialEq)]
=======
#[derive(Default, Debug, Clone)]
>>>>>>> 39828bff
pub struct BatchGraph {
    /// Tracks the interdependencies between batches.
    inner: DependencyGraph<BatchJobId, TransactionBatch>,

    /// Maps each transaction to its batch, allowing for reverse lookups.
    ///
    /// Incoming batches are defined entirely in terms of transactions, including parent edges.
    /// This let's us transform these parent transactions into the relevant parent batches.
    transactions: BTreeMap<TransactionId, BatchJobId>,

    /// Maps each batch to its transaction set.
    ///
    /// Required because the dependency graph is defined in terms of batches. This let's us
    /// translate between batches and their transactions when required.
    batches: BTreeMap<BatchJobId, Vec<TransactionId>>,
}

#[derive(thiserror::Error, Debug, Clone, PartialEq, Eq)]
pub enum BatchInsertError {
    #[error("Transactions are already in the graph: {0:?}")]
    DuplicateTransactions(BTreeSet<TransactionId>),
    #[error("Unknown parent transaction {0}")]
    UnknownParentTransaction(TransactionId),
    #[error(transparent)]
    GraphError(#[from] GraphError<BatchJobId>),
}

impl BatchGraph {
    /// Inserts a new batch into the graph.
    ///
    /// Parents are the transactions on which the given transactions have a direct dependency. This
    /// includes transactions within the same batch i.e. a transaction and parent transaction may
    /// both be in this batch.
    ///
    /// # Errors
    ///
    /// Returns an error if:
    ///   - the batch ID is already in use
    ///   - any transactions are already in the graph
    ///   - any parent transactions are _not_ in the graph
    pub fn insert(
        &mut self,
        id: BatchJobId,
        transactions: Vec<TransactionId>,
        mut parents: BTreeSet<TransactionId>,
    ) -> Result<(), BatchInsertError> {
        let duplicates = transactions
            .iter()
            .filter(|tx| self.transactions.contains_key(tx))
            .copied()
            .collect::<BTreeSet<_>>();
        if !duplicates.is_empty() {
            return Err(BatchInsertError::DuplicateTransactions(duplicates));
        }

        // Reverse lookup parent batch IDs. Take care to allow for parent transactions within this
        // batch i.e. internal dependencies.
        transactions.iter().for_each(|tx| {
            parents.remove(tx);
        });
        let parent_batches = parents
            .into_iter()
            .map(|tx| {
                self.transactions
                    .get(&tx)
                    .copied()
                    .ok_or(BatchInsertError::UnknownParentTransaction(tx))
            })
            .collect::<Result<_, _>>()?;

        self.inner.insert_pending(id, parent_batches)?;

        for tx in transactions.iter().copied() {
            self.transactions.insert(tx, id);
        }
        self.batches.insert(id, transactions);

        Ok(())
    }

    /// Removes the batches and their descendants from the graph.
    ///
    /// # Returns
    ///
    /// Returns all removes batches and their transactions.
    ///
    /// # Errors
    ///
    /// Returns an error if any of the batches are not currently in the graph.
    pub fn remove_batches(
        &mut self,
        batch_ids: BTreeSet<BatchJobId>,
    ) -> Result<BTreeMap<BatchJobId, Vec<TransactionId>>, GraphError<BatchJobId>> {
        // This returns all descendent batches as well.
        let batch_ids = self.inner.purge_subgraphs(batch_ids)?;

        // SAFETY: These batches must all have been inserted since they are emitted from the inner
        // dependency graph, and therefore must all be in the batches mapping.
        let batches = batch_ids
            .into_iter()
            .map(|batch_id| {
                (batch_id, self.batches.remove(&batch_id).expect("batch should be removed"))
            })
            .collect::<BTreeMap<_, _>>();

        for tx in batches.values().flatten() {
            self.transactions.remove(tx);
        }

        Ok(batches)
    }

    /// Removes the set of committed batches from the graph.
    ///
    /// The batches _must_ have been previously selected for inclusion in a block using
    /// [`select_block`](Self::select_block). This is intended for limiting the size of the graph by
    /// culling committed data.
    ///
    /// # Returns
    ///
    /// Returns the transactions of the pruned batches.
    ///
    /// # Errors
    ///
    /// Returns an error if
    ///   - any batch was not previously selected for inclusion in a block
    ///   - any batch is unknown
    ///   - any parent batch would be left dangling in the graph
    ///
    /// The last point implies that batches should be removed in block order.
    pub fn prune_committed(
        &mut self,
        batch_ids: BTreeSet<BatchJobId>,
    ) -> Result<Vec<TransactionId>, GraphError<BatchJobId>> {
        self.inner.prune_processed(batch_ids.clone())?;
        let mut transactions = Vec::new();

        for batch_id in &batch_ids {
            transactions.extend(self.batches.remove(batch_id).into_iter().flatten());
        }

        for tx in &transactions {
            self.transactions.remove(tx);
        }

        Ok(transactions)
    }

    /// Submits a proof for the given batch, promoting it from pending to ready for inclusion in a
    /// block once all its parents have themselves been included.
    ///
    /// # Errors
    ///
    /// Returns an error if the batch is not in the graph or if it was already previously proven.
    pub fn submit_proof(
        &mut self,
        id: BatchJobId,
        batch: TransactionBatch,
    ) -> Result<(), GraphError<BatchJobId>> {
        self.inner.promote_pending(id, batch)
    }

    /// Selects the next set of batches ready for inclusion in a block while adhering to the given
    /// budget.
    pub fn select_block(
        &mut self,
        mut budget: BlockBudget,
    ) -> BTreeMap<BatchJobId, TransactionBatch> {
        let mut batches = BTreeMap::new();

        while let Some(batch_id) = self.inner.roots().first().copied() {
            // SAFETY: Since it was a root batch, it must definitely have a processed batch
            // associated with it.
            let batch = self.inner.get(&batch_id).expect("root should be in graph").clone();

            // Adhere to block's budget.
            if budget.check_then_subtract(&batch) == BudgetStatus::Exceeded {
                break;
            }

            // SAFETY: This is definitely a root since we just selected it from the set of roots.
            self.inner.process_root(batch_id).expect("root should be processed");

            batches.insert(batch_id, batch);
        }

        batches
    }
}

#[cfg(any(test, doctest))]
mod tests {
    use super::*;
    use crate::test_utils::Random;

    // INSERT TESTS
    // ================================================================================================

    #[test]
    fn insert_rejects_duplicate_batch_ids() {
        let id = BatchJobId::new(1);
        let mut uut = BatchGraph::default();

        uut.insert(id, Default::default(), Default::default()).unwrap();
        let err = uut.insert(id, Default::default(), Default::default()).unwrap_err();
        let expected = BatchInsertError::GraphError(GraphError::DuplicateKey(id));

        assert_eq!(err, expected);
    }

    #[test]
    fn insert_rejects_duplicate_transactions() {
        let mut rng = Random::with_random_seed();
        let tx_dup = rng.draw_tx_id();
        let tx_non_dup = rng.draw_tx_id();

        let mut uut = BatchGraph::default();

        uut.insert(BatchJobId::new(1), vec![tx_dup], Default::default()).unwrap();
        let err = uut
            .insert(BatchJobId::new(2), vec![tx_dup, tx_non_dup], Default::default())
            .unwrap_err();
        let expected = BatchInsertError::DuplicateTransactions([tx_dup].into());

        assert_eq!(err, expected);
    }

    #[test]
    fn insert_rejects_missing_parents() {
        let mut rng = Random::with_random_seed();
        let tx = rng.draw_tx_id();
        let missing = rng.draw_tx_id();

        let mut uut = BatchGraph::default();

        let err = uut.insert(BatchJobId::new(2), vec![tx], [missing].into()).unwrap_err();
        let expected = BatchInsertError::UnknownParentTransaction(missing);

        assert_eq!(err, expected);
    }

    #[test]
    fn insert_with_internal_parent_succeeds() {
        // Ensure that a batch with internal dependencies can be inserted.
        let mut rng = Random::with_random_seed();
        let parent = rng.draw_tx_id();
        let child = rng.draw_tx_id();

        let mut uut = BatchGraph::default();
        uut.insert(BatchJobId::new(2), vec![parent, child], [parent].into()).unwrap();
    }

    // PURGE_SUBGRAPHS TESTS
    // ================================================================================================

    #[test]
    fn purge_subgraphs_returns_all_purged_transaction_sets() {
        // Ensure that purge_subgraphs returns both parent and child batches when the parent is
        // pruned. Further ensure that a disjoint batch is not pruned.
        let mut rng = Random::with_random_seed();
        let parent_batch_txs = (0..5).map(|_| rng.draw_tx_id()).collect::<Vec<_>>();
        let child_batch_txs = (0..5).map(|_| rng.draw_tx_id()).collect::<Vec<_>>();
        let disjoint_batch_txs = (0..5).map(|_| rng.draw_tx_id()).collect();

        let parent_batch_id = BatchJobId::new(0);
        let child_batch_id = BatchJobId::new(1);
        let disjoint_batch_id = BatchJobId::new(2);

        let mut uut = BatchGraph::default();
        uut.insert(parent_batch_id, parent_batch_txs.clone(), Default::default())
            .unwrap();
        uut.insert(child_batch_id, child_batch_txs.clone(), [parent_batch_txs[0]].into())
            .unwrap();
        uut.insert(disjoint_batch_id, disjoint_batch_txs, Default::default()).unwrap();

        let result = uut.remove_batches([parent_batch_id].into()).unwrap();
        let expected =
            [(parent_batch_id, parent_batch_txs), (child_batch_id, child_batch_txs)].into();

        assert_eq!(result, expected);
    }
}<|MERGE_RESOLUTION|>--- conflicted
+++ resolved
@@ -50,11 +50,7 @@
 ///                     │  <null>   ◄────┘                
 ///                     └───────────┘                     
 /// ```
-<<<<<<< HEAD
 #[derive(Default, Debug, Clone, PartialEq)]
-=======
-#[derive(Default, Debug, Clone)]
->>>>>>> 39828bff
 pub struct BatchGraph {
     /// Tracks the interdependencies between batches.
     inner: DependencyGraph<BatchJobId, TransactionBatch>,
