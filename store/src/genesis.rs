use miden_crypto::merkle::{EmptySubtreeRoots, MerkleError, MmrPeaks, SimpleSmt, TieredSmt};
use miden_objects::{
    accounts::Account,
    notes::NOTE_LEAF_DEPTH,
    utils::serde::{ByteReader, ByteWriter, Deserializable, DeserializationError, Serializable},
    BlockHeader, Digest, ACCOUNT_TREE_DEPTH,
};
use tracing::instrument;

pub const GENESIS_BLOCK_NUM: u32 = 0;

/// Represents the state at genesis, which will be used to derive the genesis block.
#[derive(Debug)]
pub struct GenesisState {
    pub accounts: Vec<Account>,
    pub version: u64,
    pub timestamp: u64,
}

impl GenesisState {
    pub fn new(
        accounts: Vec<Account>,
        version: u64,
        timestamp: u64,
    ) -> Self {
        Self {
            accounts,
            version,
            timestamp,
        }
    }

    /// Returns the block header and the account SMT
<<<<<<< HEAD
    #[instrument(level = "debug", ret, err, fields(COMPONENT))]
    pub fn into_block_parts(self) -> Result<(BlockHeader, SimpleSmt), MerkleError> {
        let account_smt = SimpleSmt::with_leaves(
            ACCOUNT_DB_DEPTH,
=======
    pub fn into_block_parts(
        self
    ) -> Result<(BlockHeader, SimpleSmt<ACCOUNT_TREE_DEPTH>), MerkleError> {
        let account_smt: SimpleSmt<ACCOUNT_TREE_DEPTH> = SimpleSmt::with_leaves(
>>>>>>> f694729c
            self.accounts
                .into_iter()
                .map(|account| (account.id().into(), account.hash().into())),
        )?;

        let block_header = BlockHeader::new(
            Digest::default(),
            GENESIS_BLOCK_NUM,
            MmrPeaks::new(0, Vec::new()).unwrap().hash_peaks(),
            account_smt.root(),
            TieredSmt::default().root(),
            *EmptySubtreeRoots::entry(NOTE_LEAF_DEPTH, 0),
            Digest::default(),
            Digest::default(),
            self.version.into(),
            self.timestamp.into(),
        );

        Ok((block_header, account_smt))
    }
}

// SERIALIZATION
// ================================================================================================

impl Serializable for GenesisState {
    fn write_into<W: ByteWriter>(
        &self,
        target: &mut W,
    ) {
        assert!(self.accounts.len() <= u64::MAX as usize, "too many accounts in GenesisState");
        target.write_u64(self.accounts.len() as u64);

        for account in self.accounts.iter() {
            account.write_into(target);
        }

        target.write_u64(self.version);
        target.write_u64(self.timestamp);
    }
}

impl Deserializable for GenesisState {
    fn read_from<R: ByteReader>(source: &mut R) -> Result<Self, DeserializationError> {
        let num_accounts = source.read_u64()? as usize;
        let accounts = Account::read_batch_from(source, num_accounts)?;

        let version = source.read_u64()?;
        let timestamp = source.read_u64()?;

        Ok(Self::new(accounts, version, timestamp))
    }
}<|MERGE_RESOLUTION|>--- conflicted
+++ resolved
@@ -31,17 +31,11 @@
     }
 
     /// Returns the block header and the account SMT
-<<<<<<< HEAD
     #[instrument(level = "debug", ret, err, fields(COMPONENT))]
-    pub fn into_block_parts(self) -> Result<(BlockHeader, SimpleSmt), MerkleError> {
-        let account_smt = SimpleSmt::with_leaves(
-            ACCOUNT_DB_DEPTH,
-=======
     pub fn into_block_parts(
         self
     ) -> Result<(BlockHeader, SimpleSmt<ACCOUNT_TREE_DEPTH>), MerkleError> {
         let account_smt: SimpleSmt<ACCOUNT_TREE_DEPTH> = SimpleSmt::with_leaves(
->>>>>>> f694729c
             self.accounts
                 .into_iter()
                 .map(|account| (account.id().into(), account.hash().into())),
