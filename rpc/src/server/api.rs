--- conflicted
+++ resolved
@@ -3,21 +3,12 @@
     generated::{
         block_producer::api_client as block_producer_client,
         requests::{
-<<<<<<< HEAD
-            CheckNullifiersRequest, GetBlockHeaderByNumberRequest, GetNotesByIdRequest,
-            SubmitProvenTransactionRequest, SyncStateRequest,
-        },
-        responses::{
-            CheckNullifiersResponse, GetBlockHeaderByNumberResponse, GetNotesByIdResponse,
-            SubmitProvenTransactionResponse, SyncStateResponse,
-=======
             CheckNullifiersRequest, GetAccountDetailsRequest, GetBlockHeaderByNumberRequest,
             GetNotesByIdRequest, SubmitProvenTransactionRequest, SyncStateRequest,
         },
         responses::{
             CheckNullifiersResponse, GetAccountDetailsResponse, GetBlockHeaderByNumberResponse,
             GetNotesByIdResponse, SubmitProvenTransactionResponse, SyncStateResponse,
->>>>>>> f9264acc
         },
         rpc::api_server,
         store::api_client as store_client,
@@ -25,13 +16,8 @@
     try_convert,
 };
 use miden_objects::{
-<<<<<<< HEAD
-    crypto::hash::rpo::RpoDigest, transaction::ProvenTransaction, utils::serde::Deserializable,
-    Digest, MIN_PROOF_SECURITY_LEVEL,
-=======
     accounts::AccountId, crypto::hash::rpo::RpoDigest, transaction::ProvenTransaction,
     utils::serde::Deserializable, Digest, MIN_PROOF_SECURITY_LEVEL,
->>>>>>> f9264acc
 };
 use miden_tx::TransactionVerifier;
 use tonic::{
