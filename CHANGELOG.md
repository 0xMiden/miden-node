# Changelog

<<<<<<< HEAD
## v0.11.3

- Reduced note retries to 1 ([#1308](https://github.com/0xMiden/miden-node/pull/1308)).
=======
## v0.11.3 (2025-10-09)

- Tweaked HTTP configurations on the pingora proxy server ([#1281](https://github.com/0xMiden/miden-node/pull/1281)).
>>>>>>> 320a9c3d

## v0.11.2 (2025-09-10)

- Added support for keepalive requests against base path `/` of RPC server ([#1212](https://github.com/0xMiden/miden-node/pull/1212)).

## v0.11.1 (2025-09-08)

- Removed decorators from scripts when submitting transactions and batches, and inserting notes into the DB ([#1194](https://github.com/
0xMiden/miden-node/pull/1194)).
- Refresh `miden-base` dependencies.

## v0.11.0 (2025-08-28)

### Enhancements

- Added environment variable support for batch and block size CLI arguments ([#1081](https://github.com/0xMiden/miden-node/pull/1081)).
- RPC accept header now supports specifying the genesis commitment in addition to the RPC version. This lets clients ensure they are on the right network ([#1084](https://github.com/0xMiden/miden-node/pull/1084)).
- A transaction's account delta is now checked against its commitments in `SubmitProvenTransaction` endpoint ([#1093](https://github.com/0xMiden/miden-node/pull/1093)).
- Added check for Account Id prefix uniqueness when transactions to create accounts are submitted to the mempool ([#1094](https://github.com/0xMiden/miden-node/pull/1094)).
- Added benchmark CLI sub-command for the `miden-store` component to measure the state load time ([#1154](https://github.com/0xMiden/miden-node/pull/1154)).
- Retry failed network notes with exponential backoff instead of immediately ([#1116](https://github.com/0xMiden/miden-node/pull/1116))
- Network notes are now dropped after failing 30 times ([#1116](https://github.com/0xMiden/miden-node/pull/1116))
- gRPC server timeout is now configurable (defaults to `10s`) ([#1133](https://github.com/0xMiden/miden-node/pull/1133))
- [BREAKING] Refactored protobuf messages ([#1045](https://github.com/0xMiden/miden-node/pull/#1045)).
- Added `SyncStorageMaps` gRPC endpoint for retrieving account storage maps ([#1140](https://github.com/0xMiden/miden-node/pull/1140), [#1132](https://github.com/0xMiden/miden-node/pull/1132)).
- Added `SyncAccountVault` gRPC endpoints for retrieving account assets ([#1176](https://github.com/0xMiden/miden-node/pull/1176)).

### Changes

- [BREAKING] Updated MSRV to 1.88.
- [BREAKING] De-duplicate storage of code in DB (no-migration) ([#1083](https://github.com/0xMiden/miden-node/issue/#1083)).
- [BREAKING] RPC accept header format changed from `application/miden.vnd+grpc.<version>` to `application/vnd.miden; version=<version>` ([#1084](https://github.com/0xMiden/miden-node/pull/1084)).
- [BREAKING] Integrated `FeeParameters` into block headers. ([#1122](https://github.com/0xMiden/miden-node/pull/1122)).
- [BREAKING] Genesis configuration now supports fees ([#1157](https://github.com/0xMiden/miden-node/pull/1157)).
  - Configure `NativeFaucet`, which determines the native asset used to pay fees
  - Configure the base verification fee
  - Note: fees are not yet activated, and this has no impact beyond setting these values in the block headers
- [BREAKING] Remove public store API `GetAccountStateDelta` ([#1162](https://github.com/0xMiden/miden-node/pull/1162)).
- Removed `faucet` binary ([#1172](https://github.com/0xMiden/miden-node/pull/1172)).
- Add `genesis_commitment` in `Status` response ([#1181](https://github.com/0xMiden/miden-node/pull/1181)).

### Fixes

- [BREAKING] Integrated proxy status endpoint into main proxy service, removing separate status port.
- RPC requests with wildcard (`*/*`) media-type are not longer rejected ([#1084](https://github.com/0xMiden/miden-node/pull/1084)).
- Stress-test CLI account now properly sets the storage mode and increment nonce in transactions ([#1113](https://github.com/0xMiden/miden-node/pull/1113)).
- [BREAKING] Update `notes` table schema to have a nullable `consumed_block_num` ([#1100](https://github.com/0xMiden/miden-node/pull/1100)).
- Network Transaction Builder now correctly discards non-single-target network notes instead of panicking ([#1166](https://github.com/0xMiden/miden-node/pull/1166)).

### Removed

- Moved the `miden-faucet` binary to the [`miden-faucet` repository](https://github.com/0xmiden/miden-faucet) ([#1179](https://github.com/0xMiden/miden-node/pull/1179)).

## v0.10.1 (2025-07-14)

### Fixes

- Network accounts are no longer disabled after one transaction ([#1086](https://github.com/0xMiden/miden-node/pull/1086)).

## v0.10.0 (2025-07-10)

### Enhancements

- Added `miden-proving-service` and `miden-proving-service-client` crates (#926).
- Added support for gRPC server side reflection to all components (#949).
- Added support for TLS to `miden-proving-service-client` (#968).
- Added support for TLS to faucet's connection to node RPC (#976).
- Replaced integer-based duration args with human-readable duration strings (#998 & #1014).
- [BREAKING] Refactor the `miden-proving-service` proxy status service to use gRPC instead of HTTP (#953).
- Genesis state is now configurable during bootstrapping (#1000)
- Added configurable network id for the faucet (#1016).
- Network transaction builder now tracks inflight txs instead of only committed ones (#1051).
- Add open-telemetry trace layers to `miden-remote-prover` and `miden-remote-prover-proxy` (#1061).
- Add open-telemetry stats for the mempool (#1073).
- Add open-telemetry stats for the network transaction builder state (#1073).

### Changes

- Faucet `PoW` difficulty is now configurable (#924).
- Separated the store API into three separate services (#932).
- Added a faucet Dockerfile (#933).
- Exposed `miden-proving-service` as a library (#956).
- [BREAKING] Update `RemoteProverError::ConnectionFailed` variant to contain `Error` instead of `String` (#968).
- [BREAKING] Replace faucet TOML configuration file with flags and env vars (#976).
- [BREAKING] Replace faucet Init command with CreateApiKeys command (#976).
- [BREAKING] Consolidate default account filepath for bundled bootstrap and faucet start commands to `account.mac` (#976).
- [BREAKING] Remove default value account filepath for faucet commands and rename --output-path to --output (#976).
- [BREAKING] Enforce `PoW` on all faucet API key-authenticated requests (#974).
- Compressed faucet background image (#985).
- Remove faucet rate limiter by IP and API Key, this has been superseded by PoW (#1011).
- Transaction limit per batch is now configurable (default 8) (#1015).
- Batch limit per block is now configurable (default 8) (#1015).
- Faucet challenge expiration time is now configurable (#1017).
- Removed system monitor from node binary (#1019).
- [BREAKING] Renamed `open_telemetry` to `enable_otel` in all node's commands (#1019).
- [BREAKING] Rename `miden-proving-service` to `miden-remote-prover` (#1004).
- [BREAKING] Rename `miden-proving-service-client` to `miden-remote-prover-client` (#1004).
- [BREAKING] Rename `RemoteProverError` to `RemoteProverClientError` (#1004).
- [BREAKING] Rename `ProvingServiceError` to `RemoteProverError` (#1004).
- [BREAKING] Renamed `Note` to `CommittedNote`, and `NetworkNote` to `Note` in the proto messages (#1022).
- [BREAKING] Limits of store queries per query parameter enforced (#1028).
- Support gRPC server reflection `v1alpha` (#1036).
- Migrate from `rusqlite` to `diesel` as a database abstraction (#921)

### Fixes

- Faucet considers decimals when minting token amounts (#962).

## v0.9.2 (2025-06-12)

- Refresh Cargo.lock file.

## v0.9.1 (2025-06-10)

- Refresh Cargo.lock file (#944).

## v0.9.0 (2025-05-30)

### Enhancements

- Enabled running RPC component in `read-only` mode (#802).
- Added gRPC `/status` endpoint on all components (#817).
- Block producer now emits network note information (#833).
- Introduced Network Transaction Builder (#840).
- Added way of executing and proving network transactions (#841).
- [BREAKING] Add HTTP ACCEPT header layer to RPC server to enforce semver requirements against client connections (#844).

### Changes

- [BREAKING] Simplified node bootstrapping (#776).
  - Database is now created during bootstrap process instead of on first startup.
  - Data directory is no longer created but is instead expected to exist.
  - The genesis block can no longer be configured which also removes the `store dump-genesis` command.
- [BREAKING] Use `AccountTree` and update account witness proto definitions (#783).
- [BREAKING] Update name of `ChainMmr` to `PartialBlockchain` (#807).
- Added `--enable-otel` and `MIDEN_FAUCET_ENABLE_OTEL` flag to faucet (#834).
- Faucet now supports the usage of a remote transaction prover (#830).
- Added a required Proof-of-Work in the faucet to request tokens (#831).
- Added an optional API key request parameter to skip PoW in faucet (#839).
- Proof-of-Work difficulty is now adjusted based on the number of concurrent requests (#865).
- Added options for configuring NTB in `bundled` command (#884).
- [BREAKING] Updated MSRV to 1.87.

### Fixes

- Prevents duplicated note IDs (#842).

## v0.8.2 (2025-05-04)

### Enhancements

- gRPC error messages now include more context (#819).
- Faucet now detects and recovers from state desync (#819).
- Faucet implementation is now more robust (#819).
- Faucet now supports TLS connection to the node RPC (#819).

### Fixes

- Faucet times out during high load (#819).

## v0.8.0 (2025-03-26)

### Enhancements

- Implemented database optimization routine (#721).

### Fixes

- Faucet webpage is missing `background.png` and `favicon.ico` (#672).

### Enhancements

- Add an optional open-telemetry trace exporter (#659, #690).
- Support tracing across gRPC boundaries using remote tracing context (#669).
- Instrument the block-producer's block building process (#676).
- Use `LocalBlockProver` for block building (#709).
- Initial developer and operator guides covering monitoring (#699).
- Instrument the block-producer's batch building process (#738).
- Optimized database by adding missing indexes (#728).
- Added support for `Content-type` header in `get_tokens` endpoint of the faucet (#754).
- Block frequency is now configurable (#750).

### Changes

- [BREAKING] `Endpoint` configuration simplified to a single string (#654).
- Added stress test binary with seed-store command (#657).
- [BREAKING] `CheckNullifiersByPrefix` now takes a starting block number (#707).
- [BREAKING] Removed nullifiers from `SyncState` endpoint (#708).
- [BREAKING] Update `GetBlockInputs` RPC (#709).
- [BREAKING] Added `batch_prover_url` to block producer configuration (#701).
- [BREAKING] Added `block_prover_url` to block producer configuration (#719).
- [BREAKING] Removed `miden-rpc-proto` and introduced `miden-node-proto-build` (#723).
- [BREAKING] Updated to Rust Edition 2024 (#727).
- [BREAKING] MSRV bumped to 1.85 (#727).
- [BREAKING] Replaced `toml` configuration with CLI (#732).
- [BREAKING] Renamed multiple `xxx_hash` to `xxx_commitment` in RPC API (#757).

### Enhancements

- Prove transaction batches using Rust batch prover reference implementation (#659).

## v0.7.2 (2025-01-29)

### Fixes

- Faucet webpage rejects valid account IDs (#655).

## v0.7.1 (2025-01-28)

### Fixes

- Faucet webpage fails to load styling (index.css) and script (index.js) (#647).

### Changes

- [BREAKING] Default faucet endpoint is now public instead of localhost (#647).

## v0.7.0 (2025-01-23)

### Enhancements

- Support Https in endpoint configuration (#556).
- Upgrade `block-producer` from FIFO queue to mempool dependency graph (#562).
- Support transaction expiration (#582).
- Improved RPC endpoints doc comments (#620).

### Changes

- Standardized protobuf type aliases (#609).
- [BREAKING] Added support for new two `Felt` account ID (#591).
- [BREAKING] Inverted `TransactionInputs.missing_unauthenticated_notes` to `found_missing_notes` (#509).
- [BREAKING] Remove store's `ListXXX` endpoints which were intended for test purposes (#608).
- [BREAKING] Added support for storage maps on `GetAccountProofs` endpoint (#598).
- [BREAKING] Removed the `testing` feature (#619).
- [BREAKING] Renamed modules to singular (#636).

## v0.6.0 (2024-11-05)

### Enhancements

- Added `GetAccountProofs` endpoint (#506).

### Changes

- [BREAKING] Added `kernel_root` to block header's protobuf message definitions (#496).
- [BREAKING] Renamed `off-chain` and `on-chain` to `private` and `public` respectively for the account storage modes (#489).
- Optimized state synchronizations by removing unnecessary fetching and parsing of note details (#462).
- [BREAKING] Changed `GetAccountDetailsResponse` field to `details` (#481).
- Improve `--version` by adding build metadata (#495).
- [BREAKING] Introduced additional limits for note/account number (#503).
- [BREAKING] Removed support for basic wallets in genesis creation (#510).
- Migrated faucet from actix-web to axum (#511).
- Changed the `BlockWitness` to pass the inputs to the VM using only advice provider (#516).
- [BREAKING] Improved store API errors (return "not found" instead of "internal error" status if requested account(s) not found) (#518).
- Added `AccountCode` as part of `GetAccountProofs` endpoint response (#521).
- [BREAKING] Migrated to v0.11 version of Miden VM (#528).
- Reduce cloning in the store's `apply_block` (#532).
- [BREAKING] Changed faucet storage type in the genesis to public. Using faucet from the genesis for faucet web app. Added support for faucet restarting without blockchain restarting (#517).
- [BREAKING] Improved `ApplyBlockError` in the store (#535).
- [BREAKING] Updated minimum Rust version to 1.82.

## 0.5.1 (2024-09-12)

### Enhancements

- Node component server startup is now coherent instead of requiring an arbitrary sleep amount (#488).

## 0.5.0 (2024-08-27)

### Enhancements

- [BREAKING] Configuration files with unknown properties are now rejected (#401).
- [BREAKING] Removed redundant node configuration properties (#401).
- Support multiple inflight transactions on the same account (#407).
- Now accounts for genesis are optional. Accounts directory will be overwritten, if `--force` flag is set (#420).
- Added `GetAccountStateDelta` endpoint (#418).
- Added `CheckNullifiersByPrefix` endpoint (#419).
- Added `GetNoteAuthenticationInfo` endpoint (#421).
- Added `SyncNotes` endpoint (#424).
- Added `execution_hint` field to the `Notes` table (#441).

### Changes

- Improve type safety of the transaction inputs nullifier mapping (#406).
- Embed the faucet's static website resources (#411).
- CI check for proto file consistency (#412).
- Added warning on CI for `CHANGELOG.md` (#413).
- Implemented caching of SQL statements (#427).
- Updates to `miden-vm` dependency to v0.10 and `winterfell` dependency to v0.9 (#457).
- [BREAKING] Updated minimum Rust version to 1.80 (#457).

### Fixes

- `miden-node-proto`'s build script always triggers (#412).

## 0.4.0 (2024-07-04)

### Features

- Changed sync endpoint to return a list of committed transactions (#377).
- Added `aux` column to notes table (#384).
- Changed state sync endpoint to return a list of `TransactionSummary` objects instead of just transaction IDs (#386).
- Added support for unauthenticated transaction notes (#390).

### Enhancements

- Standardized CI and Makefile across Miden repositories (#367)
- Removed client dependency from faucet (#368).
- Fixed faucet note script so that it uses the `aux` input (#387).
- Added crate to distribute node RPC protobuf files (#391).
- Add `init` command for node and faucet (#392).

## 0.3.0 (2024-05-15)

- Added option to mint public notes in the faucet (#339).
- Renamed `note_hash` into `note_id` in the database (#336)
- Changed `version` and `timestamp` fields in `Block` message to `u32` (#337).
- [BREAKING] Implemented `NoteMetadata` protobuf message (#338).
- Added `GetBlockByNumber` endpoint (#340).
- Added block authentication data to the `GetBlockHeaderByNumber` RPC (#345).
- Enabled support for HTTP/1.1 requests for the RPC component (#352).

## 0.2.1 (2024-04-27)

- Combined node components into a single binary (#323).

## 0.2.0 (2024-04-11)

- Implemented Docker-based node deployment (#257).
- Improved build process (#267, #272, #278).
- Implemented Nullifier tree wrapper (#275).
- [BREAKING] Added support for public accounts (#287, #293, #294).
- [BREAKING] Added support for public notes (#300, #310).
- Added `GetNotesById` endpoint (#298).
- Implemented amd64 debian packager (#312).

## 0.1.0 (2024-03-11)

- Initial release.<|MERGE_RESOLUTION|>--- conflicted
+++ resolved
@@ -1,14 +1,12 @@
 # Changelog
 
-<<<<<<< HEAD
-## v0.11.3
+## v0.11.4 (TBD)
 
 - Reduced note retries to 1 ([#1308](https://github.com/0xMiden/miden-node/pull/1308)).
-=======
+
 ## v0.11.3 (2025-10-09)
 
 - Tweaked HTTP configurations on the pingora proxy server ([#1281](https://github.com/0xMiden/miden-node/pull/1281)).
->>>>>>> 320a9c3d
 
 ## v0.11.2 (2025-09-10)
 
