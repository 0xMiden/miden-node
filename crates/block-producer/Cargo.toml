[package]
authors.workspace      = true
description            = "Miden node's block producer component"
edition.workspace      = true
homepage.workspace     = true
keywords               = ["block-producer", "miden", "node"]
license.workspace      = true
name                   = "miden-node-block-producer"
readme                 = "README.md"
repository.workspace   = true
rust-version.workspace = true
version.workspace      = true

[lints]
workspace = true

[features]
tracing-forest = ["miden-node-utils/tracing-forest"]

[dependencies]
<<<<<<< HEAD
anyhow = { workspace = true }
futures = { version = "0.3" }
itertools = { workspace = true }
miden-block-prover = { git = "https://github.com/0xMiden/miden-base.git", branch = "next" }
miden-lib = { workspace = true }
miden-node-proto = { workspace = true }
miden-node-utils = { workspace = true, features = ["testing"] }
miden-objects = { workspace = true }
miden-processor = { workspace = true }
miden-proving-service-client = { git = "https://github.com/0xMiden/miden-base.git", branch = "next", features = [
  "batch-prover",
  "block-prover",
] }
miden-tx = { workspace = true }
miden-tx-batch-prover = { git = "https://github.com/0xMiden/miden-base.git", branch = "next" }
rand = { version = "0.9" }
thiserror = { workspace = true }
tokio = { workspace = true, features = ["macros", "net", "rt-multi-thread", "sync", "time"] }
tokio-stream = { workspace = true, features = ["net"] }
tonic = { workspace = true, features = ["transport"] }
tower-http = { workspace = true, features = ["util"] }
tracing = { workspace = true }
url = { workspace = true }
=======
anyhow                       = { workspace = true }
futures                      = { version = "0.3" }
itertools                    = { workspace = true }
miden-block-prover           = { version = "0.9" }
miden-lib                    = { workspace = true }
miden-node-proto             = { workspace = true }
miden-node-utils             = { workspace = true, features = ["testing"] }
miden-objects                = { workspace = true }
miden-processor              = { workspace = true }
miden-proving-service-client = { version = "0.9", features = ["batch-prover", "block-prover"] }
miden-tx-batch-prover        = { version = "0.9" }
rand                         = { version = "0.9" }
thiserror                    = { workspace = true }
tokio                        = { workspace = true, features = ["macros", "net", "rt-multi-thread", "sync", "time"] }
tokio-stream                 = { workspace = true, features = ["net"] }
tonic                        = { workspace = true, features = ["transport"] }
tower-http                   = { workspace = true, features = ["util"] }
tracing                      = { workspace = true }
url                          = { workspace = true }
>>>>>>> d97f0bb4

[dev-dependencies]
assert_matches        = { workspace = true }
miden-air             = { workspace = true }
miden-lib             = { workspace = true, features = ["testing"] }
miden-node-store      = { workspace = true }
miden-node-test-macro = { workspace = true }
miden-objects         = { workspace = true, features = ["testing"] }
miden-tx              = { workspace = true, features = ["testing"] }
pretty_assertions     = "1.4"
rand_chacha           = { version = "0.9", default-features = false }
serial_test           = "3.2"
tempfile              = { version = "3.5" }
tokio                 = { workspace = true, features = ["test-util"] }
winterfell            = { version = "0.12" }<|MERGE_RESOLUTION|>--- conflicted
+++ resolved
@@ -18,31 +18,6 @@
 tracing-forest = ["miden-node-utils/tracing-forest"]
 
 [dependencies]
-<<<<<<< HEAD
-anyhow = { workspace = true }
-futures = { version = "0.3" }
-itertools = { workspace = true }
-miden-block-prover = { git = "https://github.com/0xMiden/miden-base.git", branch = "next" }
-miden-lib = { workspace = true }
-miden-node-proto = { workspace = true }
-miden-node-utils = { workspace = true, features = ["testing"] }
-miden-objects = { workspace = true }
-miden-processor = { workspace = true }
-miden-proving-service-client = { git = "https://github.com/0xMiden/miden-base.git", branch = "next", features = [
-  "batch-prover",
-  "block-prover",
-] }
-miden-tx = { workspace = true }
-miden-tx-batch-prover = { git = "https://github.com/0xMiden/miden-base.git", branch = "next" }
-rand = { version = "0.9" }
-thiserror = { workspace = true }
-tokio = { workspace = true, features = ["macros", "net", "rt-multi-thread", "sync", "time"] }
-tokio-stream = { workspace = true, features = ["net"] }
-tonic = { workspace = true, features = ["transport"] }
-tower-http = { workspace = true, features = ["util"] }
-tracing = { workspace = true }
-url = { workspace = true }
-=======
 anyhow                       = { workspace = true }
 futures                      = { version = "0.3" }
 itertools                    = { workspace = true }
@@ -53,6 +28,7 @@
 miden-objects                = { workspace = true }
 miden-processor              = { workspace = true }
 miden-proving-service-client = { version = "0.9", features = ["batch-prover", "block-prover"] }
+miden-tx                     = { workspace = true }
 miden-tx-batch-prover        = { version = "0.9" }
 rand                         = { version = "0.9" }
 thiserror                    = { workspace = true }
@@ -62,7 +38,6 @@
 tower-http                   = { workspace = true, features = ["util"] }
 tracing                      = { workspace = true }
 url                          = { workspace = true }
->>>>>>> d97f0bb4
 
 [dev-dependencies]
 assert_matches        = { workspace = true }
