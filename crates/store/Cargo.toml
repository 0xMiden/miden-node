--- conflicted
+++ resolved
@@ -23,15 +23,9 @@
 miden-node-proto       = { workspace = true }
 miden-node-proto-build = { features = ["internal"], workspace = true }
 miden-node-utils       = { workspace = true }
-<<<<<<< HEAD
-miden-objects          = { workspace = true }
+miden-objects          = { default-features = true, workspace = true }
 rusqlite               = { features = ["array", "buildtime_bindgen", "bundled"], version = "0.36" }
 rusqlite_migration     = { version = "2.2" }
-=======
-miden-objects          = { default-features = true, workspace = true }
-rusqlite               = { features = ["array", "buildtime_bindgen", "bundled"], version = "0.35" }
-rusqlite_migration     = { version = "2.1" }
->>>>>>> 831b9098
 thiserror              = { workspace = true }
 tokio                  = { features = ["fs", "macros", "net", "rt-multi-thread"], workspace = true }
 tokio-stream           = { features = ["net"], workspace = true }
