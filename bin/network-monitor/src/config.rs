//! Network monitor configuration.
//!
//! This module contains the configuration structures and constants for the network monitor.
//! Configuration for the monitor.

use std::path::PathBuf;
use std::time::Duration;

use clap::Parser;
use url::Url;

// MONITOR CONFIGURATION CONSTANTS
// ================================================================================================

const DEFAULT_RPC_URL: &str = "http://0.0.0.0:57291";
<<<<<<< HEAD
=======
const DEFAULT_REMOTE_PROVER_URLS: &str = "http://localhost:50052";
const DEFAULT_FAUCET_URL: &str = "http://localhost:8080";
>>>>>>> 6a8dea27
const DEFAULT_PORT: u16 = 3000;

/// Configuration for the monitor.
///
/// This struct contains the configuration for the monitor.
#[derive(Debug, Clone, Parser)]
pub struct MonitorConfig {
    /// The URL of the RPC service.
    #[arg(
        long = "rpc-url",
        env = "MIDEN_MONITOR_RPC_URL",
        default_value = DEFAULT_RPC_URL,
        help = "The URL of the RPC service"
    )]
    pub rpc_url: Url,

    /// The URLs of the remote provers for status checking (comma-separated).
    #[arg(
        long = "remote-prover-urls",
        env = "MIDEN_MONITOR_REMOTE_PROVER_URLS",
        value_delimiter = ',',
        help = "The URLs of the remote provers for status checking (comma-separated)"
    )]
    pub remote_prover_urls: Vec<Url>,

    /// The URL of the faucet service for testing (optional).
    #[arg(
        long = "faucet-url",
        env = "MIDEN_MONITOR_FAUCET_URL",
        help = "The URL of the faucet service for testing (optional)"
    )]
    pub faucet_url: Option<Url>,

    /// The interval at which to test the remote provers services.
    #[arg(
        long = "remote-prover-test-interval",
        env = "MIDEN_MONITOR_REMOTE_PROVER_TEST_INTERVAL",
        default_value = "2m",
        value_parser = humantime::parse_duration,
        help = "The interval at which to test the remote provers services"
    )]
    pub remote_prover_test_interval: Duration,

    /// The interval at which to test the faucet services.
    #[arg(
        long = "faucet-test-interval",
        env = "MIDEN_MONITOR_FAUCET_TEST_INTERVAL",
        default_value = "2m",
        value_parser = humantime::parse_duration,
        help = "The interval at which to test the faucet services"
    )]
    pub faucet_test_interval: Duration,

    /// The interval at which to check the status of the services.
    #[arg(
        long = "status-check-interval",
        env = "MIDEN_MONITOR_STATUS_CHECK_INTERVAL",
        default_value = "3s",
        value_parser = humantime::parse_duration,
        help = "The interval at which to check the status of the services"
    )]
    pub status_check_interval: Duration,

    /// The port of the monitor.
    #[arg(
        long = "port",
        short = 'p',
        env = "MIDEN_MONITOR_PORT",
        default_value_t = DEFAULT_PORT,
        help = "The port of the monitor"
    )]
    pub port: u16,

    /// Whether to enable OpenTelemetry.
    #[arg(
        long = "enable-otel",
        env = "MIDEN_MONITOR_ENABLE_OTEL",
        action = clap::ArgAction::SetTrue,
        default_value_t = true,
        help = "Whether to enable OpenTelemetry"
    )]
    pub enable_otel: bool,

<<<<<<< HEAD
=======
    /// Path for the wallet account file.
>>>>>>> 6a8dea27
    #[arg(
        long = "wallet-filepath",
        env = "MIDEN_MONITOR_WALLET_FILEPATH",
        default_value = "wallet_account.mac",
        help = "Path where the wallet account is located"
    )]
    pub wallet_filepath: PathBuf,

<<<<<<< HEAD
    /// Enable the counter increment task (optional; disabled by default).
    #[arg(
        long = "enable-counter",
        env = "MIDEN_MONITOR_ENABLE_COUNTER",
        action = clap::ArgAction::SetTrue,
        default_value_t = false,
        help = "Whether to enable the counter increment task"
    )]
    pub enable_counter: bool,

=======
>>>>>>> 6a8dea27
    /// Path for the counter program account file.
    #[arg(
        long = "counter-filepath",
        env = "MIDEN_MONITOR_COUNTER_FILEPATH",
        default_value = "counter_program.mac",
        help = "Path where the counter account is located"
    )]
    pub counter_filepath: PathBuf,
<<<<<<< HEAD

    /// The interval at which to increment the counter.
    #[arg(
        long = "counter-increment-interval",
        env = "MIDEN_MONITOR_COUNTER_INCREMENT_INTERVAL",
        default_value = "30s",
        value_parser = humantime::parse_duration,
        help = "The interval at which to increment the counter"
    )]
    pub counter_increment_interval: Duration,
=======
>>>>>>> 6a8dea27
}<|MERGE_RESOLUTION|>--- conflicted
+++ resolved
@@ -13,11 +13,6 @@
 // ================================================================================================
 
 const DEFAULT_RPC_URL: &str = "http://0.0.0.0:57291";
-<<<<<<< HEAD
-=======
-const DEFAULT_REMOTE_PROVER_URLS: &str = "http://localhost:50052";
-const DEFAULT_FAUCET_URL: &str = "http://localhost:8080";
->>>>>>> 6a8dea27
 const DEFAULT_PORT: u16 = 3000;
 
 /// Configuration for the monitor.
@@ -101,10 +96,7 @@
     )]
     pub enable_otel: bool,
 
-<<<<<<< HEAD
-=======
     /// Path for the wallet account file.
->>>>>>> 6a8dea27
     #[arg(
         long = "wallet-filepath",
         env = "MIDEN_MONITOR_WALLET_FILEPATH",
@@ -113,7 +105,6 @@
     )]
     pub wallet_filepath: PathBuf,
 
-<<<<<<< HEAD
     /// Enable the counter increment task (optional; disabled by default).
     #[arg(
         long = "enable-counter",
@@ -124,8 +115,6 @@
     )]
     pub enable_counter: bool,
 
-=======
->>>>>>> 6a8dea27
     /// Path for the counter program account file.
     #[arg(
         long = "counter-filepath",
@@ -134,7 +123,6 @@
         help = "Path where the counter account is located"
     )]
     pub counter_filepath: PathBuf,
-<<<<<<< HEAD
 
     /// The interval at which to increment the counter.
     #[arg(
@@ -145,6 +133,4 @@
         help = "The interval at which to increment the counter"
     )]
     pub counter_increment_interval: Duration,
-=======
->>>>>>> 6a8dea27
 }