--- conflicted
+++ resolved
@@ -1,15 +1,10 @@
 use miden_objects::{
     Digest, Felt,
-<<<<<<< HEAD
-    note::{Note, NoteExecutionHint, NoteId, NoteInclusionProof, NoteMetadata, NoteTag, NoteType},
-    utils::{Deserializable, DeserializationError, Serializable},
-=======
     note::{
         Note, NoteDetails, NoteExecutionHint, NoteId, NoteInclusionProof, NoteMetadata, NoteTag,
         NoteType,
     },
-    utils::Serializable,
->>>>>>> d97f0bb4
+    utils::{Deserializable, Serializable},
 };
 
 use crate::{
@@ -46,10 +41,18 @@
 }
 
 impl TryFrom<proto::NetworkNote> for Note {
-    type Error = DeserializationError;
+    type Error = ConversionError;
 
-    fn try_from(value: proto::NetworkNote) -> Result<Self, Self::Error> {
-        Note::read_from_bytes(&value.note)
+    fn try_from(proto_note: proto::NetworkNote) -> Result<Self, Self::Error> {
+        let details = NoteDetails::read_from_bytes(&proto_note.details)
+            .map_err(|err| ConversionError::deserialization_error("NoteDetails", err))?;
+        let (assets, recipient) = details.into_parts();
+
+        let metadata: NoteMetadata = proto_note
+            .metadata
+            .ok_or_else(|| proto::NetworkNote::missing_field(stringify!(metadata)))?
+            .try_into()?;
+        Ok(Note::new(assets, metadata, recipient))
     }
 }
 
