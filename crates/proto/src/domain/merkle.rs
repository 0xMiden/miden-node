--- conflicted
+++ resolved
@@ -28,21 +28,16 @@
 impl TryFrom<&proto::primitives::MerklePath> for MerklePath {
     type Error = ConversionError;
 
-<<<<<<< HEAD
     fn try_from(merkle_path: &proto::primitives::MerklePath) -> Result<Self, Self::Error> {
-        merkle_path.siblings.iter().map(Digest::try_from).collect()
-=======
-    fn try_from(merkle_path: &proto::merkle::MerklePath) -> Result<Self, Self::Error> {
         merkle_path.siblings.iter().map(Word::try_from).collect()
     }
 }
 
-impl TryFrom<proto::merkle::MerklePath> for MerklePath {
+impl TryFrom<proto::primitives::MerklePath> for MerklePath {
     type Error = ConversionError;
 
-    fn try_from(merkle_path: proto::merkle::MerklePath) -> Result<Self, Self::Error> {
+    fn try_from(merkle_path: proto::primitives::MerklePath) -> Result<Self, Self::Error> {
         (&merkle_path).try_into()
->>>>>>> de41f9c3
     }
 }
 
@@ -51,16 +46,11 @@
 
 impl From<MmrDelta> for proto::primitives::MmrDelta {
     fn from(value: MmrDelta) -> Self {
-<<<<<<< HEAD
         let data = value.data.into_iter().map(proto::primitives::Digest::from).collect();
-        proto::primitives::MmrDelta { forest: value.forest as u64, data }
-=======
-        let data = value.data.into_iter().map(proto::digest::Digest::from).collect();
-        proto::mmr::MmrDelta {
+        proto::primitives::MmrDelta {
             forest: value.forest.num_leaves() as u64,
             data,
         }
->>>>>>> de41f9c3
     }
 }
 
@@ -94,23 +84,13 @@
             proto::primitives::smt_leaf::Leaf::Empty(leaf_index) => {
                 Ok(Self::new_empty(LeafIndex::new_max_depth(leaf_index)))
             },
-<<<<<<< HEAD
             proto::primitives::smt_leaf::Leaf::Single(entry) => {
-                let (key, value): (Digest, Word) = entry.try_into()?;
+                let (key, value): (Word, Word) = entry.try_into()?;
 
                 Ok(SmtLeaf::new_single(key, value))
             },
             proto::primitives::smt_leaf::Leaf::Multiple(entries) => {
-                let domain_entries: Vec<(Digest, Word)> = try_convert(entries.entries)?;
-=======
-            proto::smt::smt_leaf::Leaf::Single(entry) => {
-                let (key, value): (Word, Word) = entry.try_into()?;
-
-                Ok(SmtLeaf::new_single(key, value))
-            },
-            proto::smt::smt_leaf::Leaf::Multiple(entries) => {
                 let domain_entries: Vec<(Word, Word)> = try_convert(entries.entries)?;
->>>>>>> de41f9c3
 
                 Ok(SmtLeaf::new_multiple(domain_entries)?)
             },
@@ -137,19 +117,11 @@
 // SMT LEAF ENTRY
 // ------------------------------------------------------------------------------------------------
 
-<<<<<<< HEAD
-impl TryFrom<proto::primitives::SmtLeafEntry> for (Digest, Word) {
+impl TryFrom<proto::primitives::SmtLeafEntry> for (Word, Word) {
     type Error = ConversionError;
 
     fn try_from(entry: proto::primitives::SmtLeafEntry) -> Result<Self, Self::Error> {
-        let key: Digest = entry
-=======
-impl TryFrom<proto::smt::SmtLeafEntry> for (Word, Word) {
-    type Error = ConversionError;
-
-    fn try_from(entry: proto::smt::SmtLeafEntry) -> Result<Self, Self::Error> {
         let key: Word = entry
->>>>>>> de41f9c3
             .key
             .ok_or(proto::primitives::SmtLeafEntry::missing_field(stringify!(key)))?
             .try_into()?;
@@ -162,13 +134,8 @@
     }
 }
 
-<<<<<<< HEAD
-impl From<(Digest, Word)> for proto::primitives::SmtLeafEntry {
-    fn from((key, value): (Digest, Word)) -> Self {
-=======
-impl From<(Word, Word)> for proto::smt::SmtLeafEntry {
+impl From<(Word, Word)> for proto::primitives::SmtLeafEntry {
     fn from((key, value): (Word, Word)) -> Self {
->>>>>>> de41f9c3
         Self {
             key: Some(key.into()),
             value: Some(value.into()),
