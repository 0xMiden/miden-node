--- conflicted
+++ resolved
@@ -1,12 +1,5 @@
 # Changelog
 
-<<<<<<< HEAD
-## Unreleased (TBD)
-
-### Changes
-
-- Added configurable rate limiter settings for the faucet (#905).
-=======
 ## v0.10.0 (TBD)
 
 ### Changes
@@ -22,6 +15,7 @@
 - Compressed faucet background image (#985).
 - Added support for TLS to miden-proving-service-client (#968).
 - Added support for TLS to faucet's connection to node RPC (#976).
+- Added configurable rate limiter settings for the faucet (#905).
 
 ## v0.9.2 (2025-06-12)
 
@@ -42,7 +36,6 @@
 ### Fixes
 
 - Faucet considers decimals when minting token amounts (#962).
->>>>>>> 18bc15c1
 
 ## v0.9.0 (2025-05-30)
 
