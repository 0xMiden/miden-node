--- conflicted
+++ resolved
@@ -1,9 +1,7 @@
 use std::net::SocketAddr;
 
-<<<<<<< HEAD
 use miden_node_proto::generated::{
     block_producer::api_client::ApiClient, shared::SubmitProvenTransaction,
-=======
 use futures::{TryStream, TryStreamExt};
 use miden_node_proto::{
     domain::mempool::MempoolEvent,
@@ -11,7 +9,6 @@
         block_producer::{MempoolSubscriptionRequest, api_client::ApiClient},
         requests::SubmitProvenTransactionRequest,
     },
->>>>>>> 6fce01f6
 };
 use miden_node_utils::{FlattenResult, tracing::grpc::OtelInterceptor};
 use miden_objects::{block::BlockNumber, transaction::ProvenTransaction};
