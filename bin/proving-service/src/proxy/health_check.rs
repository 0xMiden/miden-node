--- conflicted
+++ resolved
@@ -34,10 +34,7 @@
                     let mut workers = self.workers.write().await;
 
                     for worker in workers.iter_mut() {
-<<<<<<< HEAD
-                        worker.check_status(self.supported_proof_type).await;
-=======
-                        let status_result = worker.check_status(self.supported_prover_type).await;
+                        let status_result = worker.check_status(self.supported_proof_type).await;
 
                         if let Err(ref reason) = status_result {
                             error!(
@@ -48,7 +45,6 @@
                         }
 
                         worker.update_status(status_result);
->>>>>>> a5b90c25
                     }
                 }
                 // Sleep for the defined interval before the next health check
