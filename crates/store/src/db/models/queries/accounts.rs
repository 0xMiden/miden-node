use diesel::prelude::{Queryable, QueryableByName};
use diesel::query_dsl::methods::SelectDsl;
use diesel::sqlite::Sqlite;
use diesel::{
    ExpressionMethods,
    JoinOnDsl,
    NullableExpressionMethods,
    OptionalExtension,
    QueryDsl,
    RunQueryDsl,
    Selectable,
    SelectableHelper,
    SqliteConnection,
};
use miden_lib::utils::{Deserializable, Serializable};
use miden_node_proto as proto;
use miden_node_proto::domain::account::{AccountInfo, AccountSummary};
use miden_node_utils::limiter::{QueryParamAccountIdLimit, QueryParamLimiter};
use miden_objects::account::{Account, AccountCode, AccountId, AccountStorage};
use miden_objects::asset::AssetVault;
use miden_objects::block::BlockNumber;
use miden_objects::{Felt, Word};

use crate::db::models::conv::{SqlTypeConvert, raw_sql_to_nonce};
use crate::db::models::{serialize_vec, vec_raw_try_into};
use crate::db::schema;
use crate::errors::DatabaseError;

/// Select the latest account details by account id from the DB using the given
/// [`SqliteConnection`].
///
/// # Returns
///
/// The latest account details, or an error.
pub(crate) fn select_account(
    conn: &mut SqliteConnection,
    account_id: AccountId,
) -> Result<proto::domain::account::AccountInfo, DatabaseError> {
    // SELECT
    //     account_id,
    //     account_commitment,
    //     block_num,
    //     details
    // FROM
    //     accounts
    // WHERE
    //     account_id = ?1;
    //

    let raw = SelectDsl::select(
        schema::accounts::table.left_join(schema::account_codes::table.on(
            schema::accounts::code_commitment.eq(schema::account_codes::code_commitment.nullable()),
        )),
        (AccountRaw::as_select(), schema::account_codes::code.nullable()),
    )
    .filter(schema::accounts::account_id.eq(account_id.to_bytes()))
    .get_result::<(AccountRaw, Option<Vec<u8>>)>(conn)
    .optional()?
    .ok_or(DatabaseError::AccountNotFoundInDb(account_id))?;
    let info = AccountWithCodeRaw::from(raw).try_into()?;
    Ok(info)
}

// TODO: Handle account prefix collision in a more robust way
/// Select the latest account details by account ID prefix from the DB using the given
/// [`SqliteConnection`] This method is meant to be used by the network transaction builder. Because
/// network notes get matched through accounts through the account's 30-bit prefix, it is possible
/// that multiple accounts match against a single prefix. In this scenario, the first account is
/// returned.
///
/// # Returns
///
/// The latest account details, `None` if the account was not found, or an error.
pub(crate) fn select_account_by_id_prefix(
    conn: &mut SqliteConnection,
    id_prefix: u32,
) -> Result<Option<AccountInfo>, DatabaseError> {
    // SELECT
    //     account_id,
    //     account_commitment,
    //     block_num,
    //     details
    // FROM
    //     accounts
    // WHERE
    //     network_account_id_prefix = ?1;
    let maybe_info = SelectDsl::select(
        schema::accounts::table.left_join(schema::account_codes::table.on(
            schema::accounts::code_commitment.eq(schema::account_codes::code_commitment.nullable()),
        )),
        (AccountRaw::as_select(), schema::account_codes::code.nullable()),
    )
    .filter(schema::accounts::network_account_id_prefix.eq(Some(i64::from(id_prefix))))
    .get_result::<(AccountRaw, Option<Vec<u8>>)>(conn)
    .optional()
    .map_err(DatabaseError::Diesel)?;

    let result: Result<Option<AccountInfo>, DatabaseError> = maybe_info
        .map(AccountWithCodeRaw::from)
        .map(std::convert::TryInto::<AccountInfo>::try_into)
        .transpose();

    result
}

/// Select all account commitments from the DB using the given [`SqliteConnection`].
///
/// # Returns
///
/// The vector with the account id and corresponding commitment, or an error.
pub(crate) fn select_all_account_commitments(
    conn: &mut SqliteConnection,
) -> Result<Vec<(AccountId, Word)>, DatabaseError> {
    // SELECT account_id, account_commitment FROM accounts ORDER BY block_num ASC
    let raw = SelectDsl::select(
        schema::accounts::table,
        (schema::accounts::account_id, schema::accounts::account_commitment),
    )
    .order_by(schema::accounts::block_num.asc())
    .load::<(Vec<u8>, Vec<u8>)>(conn)?;

    Result::<Vec<_>, DatabaseError>::from_iter(raw.into_iter().map(
        |(ref account, ref commitment)| {
            Ok((AccountId::read_from_bytes(account)?, Word::read_from_bytes(commitment)?))
        },
    ))
}

pub(crate) fn select_accounts_by_id(
    conn: &mut SqliteConnection,
    account_ids: Vec<AccountId>,
) -> Result<Vec<AccountInfo>, DatabaseError> {
    QueryParamAccountIdLimit::check(account_ids.len())?;

    let account_ids = account_ids.iter().map(|account_id| account_id.to_bytes().clone());

    let accounts_raw = SelectDsl::select(
        schema::accounts::table.left_join(schema::account_codes::table.on(
            schema::accounts::code_commitment.eq(schema::account_codes::code_commitment.nullable()),
        )),
        (AccountRaw::as_select(), schema::account_codes::code.nullable()),
    )
    .filter(schema::accounts::account_id.eq_any(account_ids))
    .load::<(AccountRaw, Option<Vec<u8>>)>(conn)?;
    let account_infos = vec_raw_try_into::<AccountInfo, AccountWithCodeRaw>(
        accounts_raw.into_iter().map(AccountWithCodeRaw::from),
    )?;
    Ok(account_infos)
}

/// Select [`AccountSummary`] from the DB using the given [`SqliteConnection`], given that the
/// account update was done between `(block_start, block_end]`.
///
/// # Returns
///
/// The vector of [`AccountSummary`] with the matching accounts.
pub fn select_accounts_by_block_range(
    conn: &mut SqliteConnection,
    account_ids: &[AccountId],
    block_start: i64,
    block_end: i64,
) -> Result<Vec<AccountSummary>, DatabaseError> {
    QueryParamAccountIdLimit::check(account_ids.len())?;

    // SELECT
    //     account_id,
    //     account_commitment,
    //     block_num
    // FROM
    //     accounts
    // WHERE
    //     block_num > ?1 AND
    //     block_num <= ?2 AND
    //     account_id IN rarray(?3)
    // ORDER BY
    //     block_num ASC
    let desired_account_ids = serialize_vec(account_ids);
    let raw: Vec<AccountSummaryRaw> =
        SelectDsl::select(schema::accounts::table, AccountSummaryRaw::as_select())
            .filter(schema::accounts::block_num.gt(block_start))
            .filter(schema::accounts::block_num.le(block_end))
            .filter(schema::accounts::account_id.eq_any(desired_account_ids))
            .order(schema::accounts::block_num.asc())
            .load::<AccountSummaryRaw>(conn)?;
    // SAFETY `From` implies `TryFrom<Error=Infallible`, which is the case for `AccountSummaryRaw`
    // -> `AccountSummary`
    Ok(vec_raw_try_into(raw).unwrap())
}

/// Select all accounts from the DB using the given [`SqliteConnection`].
///
/// # Returns
///
/// A vector with accounts, or an error.
#[cfg(test)]
pub(crate) fn select_all_accounts(
    conn: &mut SqliteConnection,
) -> Result<Vec<AccountInfo>, DatabaseError> {
    // SELECT
    //     account_id,
    //     account_commitment,
    //     block_num,
    //     details
    // FROM
    //     accounts
    // ORDER BY
    //     block_num ASC;

    let accounts_raw = QueryDsl::select(
        schema::accounts::table.left_join(schema::account_codes::table.on(
            schema::accounts::code_commitment.eq(schema::account_codes::code_commitment.nullable()),
        )),
        (AccountRaw::as_select(), schema::account_codes::code.nullable()),
    )
    .load::<(AccountRaw, Option<Vec<u8>>)>(conn)?;
    let account_infos = vec_raw_try_into::<AccountInfo, AccountWithCodeRaw>(
        accounts_raw.into_iter().map(AccountWithCodeRaw::from),
    )?;
    Ok(account_infos)
}

<<<<<<< HEAD
pub(crate) fn select_nonce_stmt(
    conn: &mut SqliteConnection,
    account_id: AccountId,
    start_block_num: BlockNumber,
    end_block_num: BlockNumber,
) -> Result<Option<u64>, DatabaseError> {
    // SELECT
    //     SUM(nonce)
    // FROM
    //     account_deltas
    // WHERE
    //     account_id = ?1 AND block_num > ?2 AND block_num <= ?3
    let desired_account_id = account_id.to_bytes();
    let start_block_num = start_block_num.to_raw_sql();
    let end_block_num = end_block_num.to_raw_sql();

    // Note: The following does not work as anticipated for `BigInt` columns,
    // since `Foldable` for `BigInt` requires `Numeric`, which is only supported
    // with `numeric` and using `bigdecimal::BigDecimal`. It's a quite painful
    // to figure that out from the scattered comments and bits from the documentation.
    // Related <https://github.com/diesel-rs/diesel/discussions/4000>
    let maybe_nonce = SelectDsl::select(
        schema::account_deltas::table,
        // add type annotation for better error messages next time around someone tries to move to
        // `BigInt`
        diesel::dsl::sum::<diesel::sql_types::BigInt, _>(schema::account_deltas::nonce),
    )
    .filter(
        schema::account_deltas::account_id
            .eq(desired_account_id)
            .and(schema::account_deltas::block_num.gt(start_block_num))
            .and(schema::account_deltas::block_num.le(end_block_num)),
    )
    .get_result::<Option<BigIntSum>>(conn)
    .optional()?
    .flatten();

    maybe_nonce
        .map(|nonce_delta_sum| {
            let nonce = sql_sum_into::<i64, _>(&nonce_delta_sum, "account_deltas", "nonce")?;
            Ok::<_, DatabaseError>(raw_sql_to_nonce(nonce))
        })
        .transpose()
}

// Attention: A more complex query, utilizing aliases for nested queries
pub(crate) fn select_slot_updates_stmt(
    conn: &mut SqliteConnection,
    account_id_val: AccountId,
    start_block_num: BlockNumber,
    end_block_num: BlockNumber,
) -> Result<Vec<(i32, Vec<u8>)>, DatabaseError> {
    use schema::account_storage_slot_updates::dsl::{account_id, block_num, slot, value};

    // SELECT
    //     slot, value
    // FROM
    //     account_storage_slot_updates AS a
    // WHERE
    //     account_id = ?1 AND
    //     block_num > ?2 AND
    //     block_num <= ?3 AND
    //     NOT EXISTS(
    //         SELECT 1
    //         FROM account_storage_slot_updates AS b
    //         WHERE
    //             b.account_id = ?1 AND
    //             a.slot = b.slot AND
    //             a.block_num < b.block_num AND
    //             b.block_num <= ?3
    //     )
    let desired_account_id = account_id_val.to_bytes();
    let start_block_num = start_block_num.to_raw_sql();
    let end_block_num = end_block_num.to_raw_sql();

    // Alias the table for the inner and outer query
    let (a, b) = alias!(
        schema::account_storage_slot_updates as a,
        schema::account_storage_slot_updates as b
    );

    // Construct the NOT EXISTS subquery
    let subquery = b
        .filter(b.field(account_id).eq(&desired_account_id))
        .filter(a.field(slot).eq(b.field(slot))) // Correlated subquery: a.slot = b.slot
        .filter(a.field(block_num).lt(b.field(block_num))) // a.block_num < b.block_num
        .filter(b.field(block_num).le(end_block_num));

    // Construct the main query
    let results: Vec<(i32, Vec<u8>)> = SelectDsl::select(a, (a.field(slot), a.field(value)))
        .filter(a.field(account_id).eq(&desired_account_id))
        .filter(a.field(block_num).gt(start_block_num))
        .filter(a.field(block_num).le(end_block_num))
        .filter(diesel::dsl::not(diesel::dsl::exists(subquery))) // Apply the NOT EXISTS condition
        .load(conn)?;
    Ok(results)
}

#[derive(Debug, Clone, PartialEq, Eq)]
pub struct StorageMapValue {
    pub slot_index: u8,
    pub key: Word,
    pub value: Word,
}

#[derive(Debug, Clone, PartialEq, Eq)]
pub struct StorageMapValuesPage {
    /// Highest block number included in `rows`. If the page is empty, this will be `block_from`.
    pub last_block_included: BlockNumber,
    /// Storage map values
    pub values: Vec<StorageMapValue>,
}

/// Select account storage map values from the DB using the given [`SqliteConnection`].
///
/// # Returns
///
/// A vector of tuples containing `(slot, key, value, is_latest_update)` for the given account.
/// Each row contains one of:
///
/// - the historical value for a slot and key specifically on block `block_to`
/// - the latest updated value for the slot and key combination, alongside the block number in which
///   it was updated
pub(crate) fn select_account_storage_map_values(
    conn: &mut SqliteConnection,
    account_id: AccountId,
    block_from: BlockNumber,
    block_to: BlockNumber,
) -> Result<StorageMapValuesPage, DatabaseError> {
    use schema::account_storage_map_values as t;

    // SELECT
    //   block_num,
    //   slot,
    //   key,
    //   value
    // FROM account_storage_map_values
    // WHERE account_id = ?1
    //   AND block_num >= ?2
    //   AND (block_num = ?3 OR is_latest_update = 1)
    // ORDER BY block_num ASC, slot ASC, key ASC
    // LIMIT :row_limit;

    // TODO: These limits should be given by the protocol
    pub const MAX_PAYLOAD_BYTES: usize = 5 * 1024 * 1024; // 5 MB
    pub const ROW_OVERHEAD_BYTES: usize = size_of::<Word>() + size_of::<Word>() + size_of::<u8>(); // key + value + slot_idx
    pub const ROW_LIMIT: usize = MAX_PAYLOAD_BYTES / ROW_OVERHEAD_BYTES;

    let mut raw: Vec<(i64, i32, Vec<u8>, Vec<u8>)> =
        SelectDsl::select(t::table, (t::block_num, t::slot, t::key, t::value))
            .filter(t::block_num.ge(block_from.to_raw_sql()))
            .filter(t::account_id.eq(account_id.to_bytes()))
            .filter(t::block_num.eq(block_to.to_raw_sql()).or(t::is_latest_update.eq(true)))
            .order(t::block_num.asc())
            .limit(i64::try_from(ROW_LIMIT).expect("const value is safe to convert"))
            .load(conn)?;

    // Discard the last block in the response (assumes more than one block may be present)
    let mut last_block_included = block_to;
    if raw.len() == ROW_LIMIT {
        // NOTE: If the query contains at least one more row than the amount of storage map updates
        // allowed in a single block for an account, then the response is guaranteed to have at
        // least two blocks
        if let Some(last_bn) = raw.last().map(|r| r.0) {
            raw.retain(|(bn, ..)| *bn != last_bn);
            last_block_included = BlockNumber::from_raw_sql(last_bn.saturating_sub(1))?;
        }
    }

    let values: Vec<StorageMapValue> = raw
        .into_iter()
        .map(|(_, slot, key, value)| -> Result<StorageMapValue, DatabaseError> {
            Ok(StorageMapValue {
                slot_index: raw_sql_to_slot(slot),
                key: Word::read_from_bytes(&key)?,
                value: Word::read_from_bytes(&value)?,
            })
        })
        .collect::<Result<_, _>>()?;

    Ok(StorageMapValuesPage { last_block_included, values })
}

#[derive(Debug, PartialEq, Eq, Clone, Queryable)]
pub(crate) struct StorageMapUpdateEntry {
    pub(crate) slot: i32,
    pub(crate) key: Vec<u8>,
    pub(crate) value: Vec<u8>,
}

#[derive(Debug, PartialEq, Eq, Clone, Queryable)]
pub(crate) struct FungibleAssetDeltaEntry {
    pub(crate) faucet_id: Vec<u8>,
    pub(crate) value: i64,
}

/// Obtain a list of fungible asset delta statements
pub(crate) fn select_fungible_asset_deltas_stmt(
    conn: &mut SqliteConnection,
    account_id: AccountId,
    start_block_num: BlockNumber,
    end_block_num: BlockNumber,
) -> Result<Vec<FungibleAssetDeltaEntry>, DatabaseError> {
    // SELECT
    //     faucet_id, SUM(delta)
    // FROM
    //     account_fungible_asset_deltas
    // WHERE
    //     account_id = ?1 AND
    //     block_num > ?2 AND
    //     block_num <= ?3
    // GROUP BY
    //     faucet_id
    let desired_account_id = account_id.to_bytes();
    let start_block_num = start_block_num.to_raw_sql();
    let end_block_num = end_block_num.to_raw_sql();

    let values: Vec<(Vec<u8>, Option<BigIntSum>)> = SelectDsl::select(
        schema::account_fungible_asset_deltas::table
            .filter(
                schema::account_fungible_asset_deltas::account_id
                    .eq(desired_account_id)
                    .and(schema::account_fungible_asset_deltas::block_num.gt(start_block_num))
                    .and(schema::account_fungible_asset_deltas::block_num.le(end_block_num)),
            )
            .group_by(schema::account_fungible_asset_deltas::faucet_id),
        (
            schema::account_fungible_asset_deltas::faucet_id,
            diesel::dsl::sum::<diesel::sql_types::BigInt, _>(
                schema::account_fungible_asset_deltas::delta,
            ),
        ),
    )
    .load(conn)?;
    let values = Result::<Vec<_>, _>::from_iter(values.into_iter().map(|(faucet_id, value)| {
        let value = value
            .map(|value| sql_sum_into::<i64, _>(&value, "fungible_asset_deltas", "delta"))
            .transpose()?
            .unwrap_or_default();
        Ok::<_, DatabaseError>(FungibleAssetDeltaEntry { faucet_id, value })
    }))?;
    Ok(values)
}

#[derive(Debug, PartialEq, Eq, Clone, Queryable)]
pub(crate) struct NonFungibleAssetDeltaEntry {
    pub(crate) block_num: i64,
    pub(crate) vault_key: Vec<u8>,
    pub(crate) is_remove: bool,
}

pub(crate) fn select_non_fungible_asset_updates_stmt(
    conn: &mut SqliteConnection,
    account_id: AccountId,
    start_block_num: BlockNumber,
    end_block_num: BlockNumber,
) -> Result<Vec<NonFungibleAssetDeltaEntry>, DatabaseError> {
    // SELECT
    //     block_num, vault_key, is_remove
    // FROM
    //     account_non_fungible_asset_updates
    // WHERE
    //     account_id = ?1 AND
    //     block_num > ?2 AND
    //     block_num <= ?3
    // ORDER BY
    //     block_num
    let desired_account_id = account_id.to_bytes();
    let start_block_num = start_block_num.to_raw_sql();
    let end_block_num = end_block_num.to_raw_sql();

    let entries = SelectDsl::select(
        schema::account_non_fungible_asset_updates::table,
        (
            schema::account_non_fungible_asset_updates::block_num,
            schema::account_non_fungible_asset_updates::vault_key,
            schema::account_non_fungible_asset_updates::is_remove,
        ),
    )
    .filter(
        schema::account_non_fungible_asset_updates::account_id
            .eq(desired_account_id)
            .and(schema::account_non_fungible_asset_updates::block_num.gt(start_block_num))
            .and(schema::account_non_fungible_asset_updates::block_num.le(end_block_num)),
    )
    .order(schema::account_non_fungible_asset_updates::block_num.asc())
    .get_results(conn)?;
    Ok(entries)
}

/// A type to represent a `sum(BigInt)`
// TODO: make this a type, but it's unclear how that should work
// See: <https://github.com/diesel-rs/diesel/discussions/4684>
pub type BigIntSum = bigdecimal::BigDecimal;

/// Impractical conversion required for `diesel-rs` `sum(BigInt)` results.
pub fn sql_sum_into<T, E>(
    sum: &BigIntSum,
    table: &'static str,
    column: &'static str,
) -> Result<T, DatabaseError>
where
    E: std::error::Error + Send + Sync + 'static,
    T: TryFrom<bigdecimal::num_bigint::BigInt, Error = E>,
{
    let (val, exponent) = sum.as_bigint_and_exponent();
    debug_assert_eq!(
        exponent, 0,
        "We only sum(integers), hence there must never be a decimal result"
    );
    let val = T::try_from(val).map_err(|e| DatabaseError::ColumnSumExceedsLimit {
        table,
        column,
        limit: "<T>::MAX",
        source: Box::new(e),
    })?;
    Ok::<_, DatabaseError>(val)
}

=======
>>>>>>> 7b2cc6c1
#[derive(Debug, Clone, Queryable, QueryableByName, Selectable)]
#[diesel(table_name = schema::accounts)]
#[diesel(check_for_backend(diesel::sqlite::Sqlite))]
pub struct AccountRaw {
    pub account_id: Vec<u8>,
    pub account_commitment: Vec<u8>,
    pub block_num: i64,
    pub storage: Option<Vec<u8>>,
    pub vault: Option<Vec<u8>>,
    pub nonce: Option<i64>,
}

#[derive(Debug, Clone, QueryableByName)]
pub struct AccountWithCodeRaw {
    #[diesel(embed)]
    pub account: AccountRaw,
    #[diesel(embed)]
    pub code: Option<Vec<u8>>,
}

impl From<(AccountRaw, Option<Vec<u8>>)> for AccountWithCodeRaw {
    fn from((account, code): (AccountRaw, Option<Vec<u8>>)) -> Self {
        Self { account, code }
    }
}

impl TryInto<proto::domain::account::AccountInfo> for AccountWithCodeRaw {
    type Error = DatabaseError;
    fn try_into(self) -> Result<proto::domain::account::AccountInfo, Self::Error> {
        use proto::domain::account::{AccountInfo, AccountSummary};

        let account_id = AccountId::read_from_bytes(&self.account.account_id[..])?;
        let account_commitment = Word::read_from_bytes(&self.account.account_commitment[..])?;
        let block_num = BlockNumber::from_raw_sql(self.account.block_num)?;
        let summary = AccountSummary {
            account_id,
            account_commitment,
            block_num,
        };
        let maybe_account = self.try_into()?;
        Ok(AccountInfo { summary, details: maybe_account })
    }
}

impl TryInto<Option<Account>> for AccountWithCodeRaw {
    type Error = DatabaseError;
    fn try_into(self) -> Result<Option<Account>, Self::Error> {
        let account_id = AccountId::read_from_bytes(&self.account.account_id[..])?;

        let details = if let (Some(vault), Some(storage), Some(nonce), Some(code)) =
            (self.account.vault, self.account.storage, self.account.nonce, self.code)
        {
            let vault = AssetVault::read_from_bytes(&vault)?;
            let storage = AccountStorage::read_from_bytes(&storage)?;
            let code = AccountCode::read_from_bytes(&code)?;
            let nonce = raw_sql_to_nonce(nonce);
            let nonce = Felt::new(nonce);
            Some(Account::from_parts(account_id, vault, storage, code, nonce))
        } else {
            // a private account
            None
        };
        Ok(details)
    }
}

#[derive(Debug, Clone, PartialEq, Eq, Selectable, Queryable, QueryableByName)]
#[diesel(table_name = schema::accounts)]
#[diesel(check_for_backend(Sqlite))]
pub struct AccountSummaryRaw {
    account_id: Vec<u8>,         // AccountId,
    account_commitment: Vec<u8>, //RpoDigest,
    block_num: i64,              //BlockNumber,
}

impl TryInto<AccountSummary> for AccountSummaryRaw {
    type Error = DatabaseError;
    fn try_into(self) -> Result<AccountSummary, Self::Error> {
        let account_id = AccountId::read_from_bytes(&self.account_id[..])?;
        let account_commitment = Word::read_from_bytes(&self.account_commitment[..])?;
        let block_num = BlockNumber::from_raw_sql(self.block_num)?;

        Ok(AccountSummary {
            account_id,
            account_commitment,
            block_num,
        })
    }
}<|MERGE_RESOLUTION|>--- conflicted
+++ resolved
@@ -2,6 +2,7 @@
 use diesel::query_dsl::methods::SelectDsl;
 use diesel::sqlite::Sqlite;
 use diesel::{
+    BoolExpressionMethods,
     ExpressionMethods,
     JoinOnDsl,
     NullableExpressionMethods,
@@ -21,7 +22,7 @@
 use miden_objects::block::BlockNumber;
 use miden_objects::{Felt, Word};
 
-use crate::db::models::conv::{SqlTypeConvert, raw_sql_to_nonce};
+use crate::db::models::conv::{SqlTypeConvert, raw_sql_to_nonce, raw_sql_to_slot};
 use crate::db::models::{serialize_vec, vec_raw_try_into};
 use crate::db::schema;
 use crate::errors::DatabaseError;
@@ -219,105 +220,6 @@
     Ok(account_infos)
 }
 
-<<<<<<< HEAD
-pub(crate) fn select_nonce_stmt(
-    conn: &mut SqliteConnection,
-    account_id: AccountId,
-    start_block_num: BlockNumber,
-    end_block_num: BlockNumber,
-) -> Result<Option<u64>, DatabaseError> {
-    // SELECT
-    //     SUM(nonce)
-    // FROM
-    //     account_deltas
-    // WHERE
-    //     account_id = ?1 AND block_num > ?2 AND block_num <= ?3
-    let desired_account_id = account_id.to_bytes();
-    let start_block_num = start_block_num.to_raw_sql();
-    let end_block_num = end_block_num.to_raw_sql();
-
-    // Note: The following does not work as anticipated for `BigInt` columns,
-    // since `Foldable` for `BigInt` requires `Numeric`, which is only supported
-    // with `numeric` and using `bigdecimal::BigDecimal`. It's a quite painful
-    // to figure that out from the scattered comments and bits from the documentation.
-    // Related <https://github.com/diesel-rs/diesel/discussions/4000>
-    let maybe_nonce = SelectDsl::select(
-        schema::account_deltas::table,
-        // add type annotation for better error messages next time around someone tries to move to
-        // `BigInt`
-        diesel::dsl::sum::<diesel::sql_types::BigInt, _>(schema::account_deltas::nonce),
-    )
-    .filter(
-        schema::account_deltas::account_id
-            .eq(desired_account_id)
-            .and(schema::account_deltas::block_num.gt(start_block_num))
-            .and(schema::account_deltas::block_num.le(end_block_num)),
-    )
-    .get_result::<Option<BigIntSum>>(conn)
-    .optional()?
-    .flatten();
-
-    maybe_nonce
-        .map(|nonce_delta_sum| {
-            let nonce = sql_sum_into::<i64, _>(&nonce_delta_sum, "account_deltas", "nonce")?;
-            Ok::<_, DatabaseError>(raw_sql_to_nonce(nonce))
-        })
-        .transpose()
-}
-
-// Attention: A more complex query, utilizing aliases for nested queries
-pub(crate) fn select_slot_updates_stmt(
-    conn: &mut SqliteConnection,
-    account_id_val: AccountId,
-    start_block_num: BlockNumber,
-    end_block_num: BlockNumber,
-) -> Result<Vec<(i32, Vec<u8>)>, DatabaseError> {
-    use schema::account_storage_slot_updates::dsl::{account_id, block_num, slot, value};
-
-    // SELECT
-    //     slot, value
-    // FROM
-    //     account_storage_slot_updates AS a
-    // WHERE
-    //     account_id = ?1 AND
-    //     block_num > ?2 AND
-    //     block_num <= ?3 AND
-    //     NOT EXISTS(
-    //         SELECT 1
-    //         FROM account_storage_slot_updates AS b
-    //         WHERE
-    //             b.account_id = ?1 AND
-    //             a.slot = b.slot AND
-    //             a.block_num < b.block_num AND
-    //             b.block_num <= ?3
-    //     )
-    let desired_account_id = account_id_val.to_bytes();
-    let start_block_num = start_block_num.to_raw_sql();
-    let end_block_num = end_block_num.to_raw_sql();
-
-    // Alias the table for the inner and outer query
-    let (a, b) = alias!(
-        schema::account_storage_slot_updates as a,
-        schema::account_storage_slot_updates as b
-    );
-
-    // Construct the NOT EXISTS subquery
-    let subquery = b
-        .filter(b.field(account_id).eq(&desired_account_id))
-        .filter(a.field(slot).eq(b.field(slot))) // Correlated subquery: a.slot = b.slot
-        .filter(a.field(block_num).lt(b.field(block_num))) // a.block_num < b.block_num
-        .filter(b.field(block_num).le(end_block_num));
-
-    // Construct the main query
-    let results: Vec<(i32, Vec<u8>)> = SelectDsl::select(a, (a.field(slot), a.field(value)))
-        .filter(a.field(account_id).eq(&desired_account_id))
-        .filter(a.field(block_num).gt(start_block_num))
-        .filter(a.field(block_num).le(end_block_num))
-        .filter(diesel::dsl::not(diesel::dsl::exists(subquery))) // Apply the NOT EXISTS condition
-        .load(conn)?;
-    Ok(results)
-}
-
 #[derive(Debug, Clone, PartialEq, Eq)]
 pub struct StorageMapValue {
     pub slot_index: u8,
@@ -403,144 +305,6 @@
     Ok(StorageMapValuesPage { last_block_included, values })
 }
 
-#[derive(Debug, PartialEq, Eq, Clone, Queryable)]
-pub(crate) struct StorageMapUpdateEntry {
-    pub(crate) slot: i32,
-    pub(crate) key: Vec<u8>,
-    pub(crate) value: Vec<u8>,
-}
-
-#[derive(Debug, PartialEq, Eq, Clone, Queryable)]
-pub(crate) struct FungibleAssetDeltaEntry {
-    pub(crate) faucet_id: Vec<u8>,
-    pub(crate) value: i64,
-}
-
-/// Obtain a list of fungible asset delta statements
-pub(crate) fn select_fungible_asset_deltas_stmt(
-    conn: &mut SqliteConnection,
-    account_id: AccountId,
-    start_block_num: BlockNumber,
-    end_block_num: BlockNumber,
-) -> Result<Vec<FungibleAssetDeltaEntry>, DatabaseError> {
-    // SELECT
-    //     faucet_id, SUM(delta)
-    // FROM
-    //     account_fungible_asset_deltas
-    // WHERE
-    //     account_id = ?1 AND
-    //     block_num > ?2 AND
-    //     block_num <= ?3
-    // GROUP BY
-    //     faucet_id
-    let desired_account_id = account_id.to_bytes();
-    let start_block_num = start_block_num.to_raw_sql();
-    let end_block_num = end_block_num.to_raw_sql();
-
-    let values: Vec<(Vec<u8>, Option<BigIntSum>)> = SelectDsl::select(
-        schema::account_fungible_asset_deltas::table
-            .filter(
-                schema::account_fungible_asset_deltas::account_id
-                    .eq(desired_account_id)
-                    .and(schema::account_fungible_asset_deltas::block_num.gt(start_block_num))
-                    .and(schema::account_fungible_asset_deltas::block_num.le(end_block_num)),
-            )
-            .group_by(schema::account_fungible_asset_deltas::faucet_id),
-        (
-            schema::account_fungible_asset_deltas::faucet_id,
-            diesel::dsl::sum::<diesel::sql_types::BigInt, _>(
-                schema::account_fungible_asset_deltas::delta,
-            ),
-        ),
-    )
-    .load(conn)?;
-    let values = Result::<Vec<_>, _>::from_iter(values.into_iter().map(|(faucet_id, value)| {
-        let value = value
-            .map(|value| sql_sum_into::<i64, _>(&value, "fungible_asset_deltas", "delta"))
-            .transpose()?
-            .unwrap_or_default();
-        Ok::<_, DatabaseError>(FungibleAssetDeltaEntry { faucet_id, value })
-    }))?;
-    Ok(values)
-}
-
-#[derive(Debug, PartialEq, Eq, Clone, Queryable)]
-pub(crate) struct NonFungibleAssetDeltaEntry {
-    pub(crate) block_num: i64,
-    pub(crate) vault_key: Vec<u8>,
-    pub(crate) is_remove: bool,
-}
-
-pub(crate) fn select_non_fungible_asset_updates_stmt(
-    conn: &mut SqliteConnection,
-    account_id: AccountId,
-    start_block_num: BlockNumber,
-    end_block_num: BlockNumber,
-) -> Result<Vec<NonFungibleAssetDeltaEntry>, DatabaseError> {
-    // SELECT
-    //     block_num, vault_key, is_remove
-    // FROM
-    //     account_non_fungible_asset_updates
-    // WHERE
-    //     account_id = ?1 AND
-    //     block_num > ?2 AND
-    //     block_num <= ?3
-    // ORDER BY
-    //     block_num
-    let desired_account_id = account_id.to_bytes();
-    let start_block_num = start_block_num.to_raw_sql();
-    let end_block_num = end_block_num.to_raw_sql();
-
-    let entries = SelectDsl::select(
-        schema::account_non_fungible_asset_updates::table,
-        (
-            schema::account_non_fungible_asset_updates::block_num,
-            schema::account_non_fungible_asset_updates::vault_key,
-            schema::account_non_fungible_asset_updates::is_remove,
-        ),
-    )
-    .filter(
-        schema::account_non_fungible_asset_updates::account_id
-            .eq(desired_account_id)
-            .and(schema::account_non_fungible_asset_updates::block_num.gt(start_block_num))
-            .and(schema::account_non_fungible_asset_updates::block_num.le(end_block_num)),
-    )
-    .order(schema::account_non_fungible_asset_updates::block_num.asc())
-    .get_results(conn)?;
-    Ok(entries)
-}
-
-/// A type to represent a `sum(BigInt)`
-// TODO: make this a type, but it's unclear how that should work
-// See: <https://github.com/diesel-rs/diesel/discussions/4684>
-pub type BigIntSum = bigdecimal::BigDecimal;
-
-/// Impractical conversion required for `diesel-rs` `sum(BigInt)` results.
-pub fn sql_sum_into<T, E>(
-    sum: &BigIntSum,
-    table: &'static str,
-    column: &'static str,
-) -> Result<T, DatabaseError>
-where
-    E: std::error::Error + Send + Sync + 'static,
-    T: TryFrom<bigdecimal::num_bigint::BigInt, Error = E>,
-{
-    let (val, exponent) = sum.as_bigint_and_exponent();
-    debug_assert_eq!(
-        exponent, 0,
-        "We only sum(integers), hence there must never be a decimal result"
-    );
-    let val = T::try_from(val).map_err(|e| DatabaseError::ColumnSumExceedsLimit {
-        table,
-        column,
-        limit: "<T>::MAX",
-        source: Box::new(e),
-    })?;
-    Ok::<_, DatabaseError>(val)
-}
-
-=======
->>>>>>> 7b2cc6c1
 #[derive(Debug, Clone, Queryable, QueryableByName, Selectable)]
 #[diesel(table_name = schema::accounts)]
 #[diesel(check_for_backend(diesel::sqlite::Sqlite))]
