# Changelog

<<<<<<< HEAD
## v0.11.0 (TBD)

### Changes

- [BREAKING] Refactor protobuf messages (#????).

## v0.10.0 (TBD)
=======
## v0.10.0 (2025-07-10)
>>>>>>> e0749b88

### Enhancements

- Added `miden-proving-service` and `miden-proving-service-client` crates (#926).
- Added support for gRPC server side reflection to all components (#949).
- Added support for TLS to `miden-proving-service-client` (#968).
- Added support for TLS to faucet's connection to node RPC (#976).
- Replaced integer-based duration args with human-readable duration strings (#998 & #1014).
- [BREAKING] Refactor the `miden-proving-service` proxy status service to use gRPC instead of HTTP (#953).
- Genesis state is now configurable during bootstrapping (#1000)
- Added configurable network id for the faucet (#1016).
- Network transaction builder now tracks inflight txs instead of only committed ones (#1051).
- Add Otel trace layers to `miden-remote-prover` and `miden-remote-prover-proxy` (#1061).

### Changes

- Faucet `PoW` difficulty is now configurable (#924).
- Separated the store API into three separate services (#932).
- Added a faucet Dockerfile (#933).
- Exposed `miden-proving-service` as a library (#956).
- [BREAKING] Update `RemoteProverError::ConnectionFailed` variant to contain `Error` instead of `String` (#968).
- [BREAKING] Replace faucet TOML configuration file with flags and env vars (#976).
- [BREAKING] Replace faucet Init command with CreateApiKeys command (#976).
- [BREAKING] Consolidate default account filepath for bundled bootstrap and faucet start commands to `account.mac` (#976).
- [BREAKING] Remove default value account filepath for faucet commands and rename --output-path to --output (#976).
- [BREAKING] Enforce `PoW` on all faucet API key-authenticated requests (#974).
- Compressed faucet background image (#985).
- Remove faucet rate limiter by IP and API Key, this has been superseded by PoW (#1011).
- Transaction limit per batch is now configurable (default 8) (#1015).
- Batch limit per block is now configurable (default 8) (#1015).
- Faucet challenge expiration time is now configurable (#1017).
- Removed system monitor from node binary (#1019).
- [BREAKING] Renamed `open_telemetry` to `enable_otel` in all node's commands (#1019).
- [BREAKING] Rename `miden-proving-service` to `miden-remote-prover` (#1004).
- [BREAKING] Rename `miden-proving-service-client` to `miden-remote-prover-client` (#1004).
- [BREAKING] Rename `RemoteProverError` to `RemoteProverClientError` (#1004).
- [BREAKING] Rename `ProvingServiceError` to `RemoteProverError` (#1004).
- [BREAKING] Renamed `Note` to `CommittedNote`, and `NetworkNote` to `Note` in the proto messages (#1022).
- [BREAKING] Limits of store queries per query parameter enforced (#1028).
- Support gRPC server reflection `v1alpha` (#1036).

### Fixes

- Faucet considers decimals when minting token amounts (#962).

## v0.9.2 (2025-06-12)

- Refresh Cargo.lock file.

## v0.9.1 (2025-06-10)

- Refresh Cargo.lock file (#944).

## v0.9.0 (2025-05-30)

### Enhancements

- Enabled running RPC component in `read-only` mode (#802).
- Added gRPC `/status` endpoint on all components (#817).
- Block producer now emits network note information (#833).
- Introduced Network Transaction Builder (#840).
- Added way of executing and proving network transactions (#841).
- [BREAKING] Add HTTP ACCEPT header layer to RPC server to enforce semver requirements against client connections (#844).

### Changes

- [BREAKING] Simplified node bootstrapping (#776).
  - Database is now created during bootstrap process instead of on first startup.
  - Data directory is no longer created but is instead expected to exist.
  - The genesis block can no longer be configured which also removes the `store dump-genesis` command.
- [BREAKING] Use `AccountTree` and update account witness proto definitions (#783).
- [BREAKING] Update name of `ChainMmr` to `PartialBlockchain` (#807).
- Added `--enable-otel` and `MIDEN_FAUCET_ENABLE_OTEL` flag to faucet (#834).
- Faucet now supports the usage of a remote transaction prover (#830).
- Added a required Proof-of-Work in the faucet to request tokens (#831).
- Added an optional API key request parameter to skip PoW in faucet (#839).
- Proof-of-Work difficulty is now adjusted based on the number of concurrent requests (#865).
- Added options for configuring NTB in `bundled` command (#884).
- [BREAKING] Updated MSRV to 1.87

### Fixes

- Prevents duplicated note IDs (#842).

## v0.8.2 (2025-05-04)

### Enhancements

- gRPC error messages now include more context (#819).
- Faucet now detects and recovers from state desync (#819).
- Faucet implementation is now more robust (#819).
- Faucet now supports TLS connection to the node RPC (#819).

### Fixes

- Faucet times out during high load (#819).

## v0.8.0 (2025-03-26)

### Enhancements

- Implemented database optimization routine (#721).

### Fixes

- Faucet webpage is missing `background.png` and `favicon.ico` (#672).

### Enhancements

- Add an optional open-telemetry trace exporter (#659, #690).
- Support tracing across gRPC boundaries using remote tracing context (#669).
- Instrument the block-producer's block building process (#676).
- Use `LocalBlockProver` for block building (#709).
- Initial developer and operator guides covering monitoring (#699).
- Instrument the block-producer's batch building process (#738).
- Optimized database by adding missing indexes (#728).
- Added support for `Content-type` header in `get_tokens` endpoint of the faucet (#754).
- Block frequency is now configurable (#750).

### Changes

- [BREAKING] `Endpoint` configuration simplified to a single string (#654).
- Added stress test binary with seed-store command (#657).
- [BREAKING] `CheckNullifiersByPrefix` now takes a starting block number (#707).
- [BREAKING] Removed nullifiers from `SyncState` endpoint (#708).
- [BREAKING] Update `GetBlockInputs` RPC (#709).
- [BREAKING] Added `batch_prover_url` to block producer configuration (#701).
- [BREAKING] Added `block_prover_url` to block producer configuration (#719).
- [BREAKING] Removed `miden-rpc-proto` and introduced `miden-node-proto-build` (#723).
- [BREAKING] Updated to Rust Edition 2024 (#727).
- [BREAKING] MSRV bumped to 1.85 (#727).
- [BREAKING] Replaced `toml` configuration with CLI (#732).
- [BREAKING] Renamed multiple `xxx_hash` to `xxx_commitment` in RPC API (#757).

### Enhancements

- Prove transaction batches using Rust batch prover reference implementation (#659).

## v0.7.2 (2025-01-29)

### Fixes

- Faucet webpage rejects valid account IDs (#655).

## v0.7.1 (2025-01-28)

### Fixes

- Faucet webpage fails to load styling (index.css) and script (index.js) (#647).

### Changes

- [BREAKING] Default faucet endpoint is now public instead of localhost (#647).

## v0.7.0 (2025-01-23)

### Enhancements

- Support Https in endpoint configuration (#556).
- Upgrade `block-producer` from FIFO queue to mempool dependency graph (#562).
- Support transaction expiration (#582).
- Improved RPC endpoints doc comments (#620).

### Changes

- Standardized protobuf type aliases (#609).
- [BREAKING] Added support for new two `Felt` account ID (#591).
- [BREAKING] Inverted `TransactionInputs.missing_unauthenticated_notes` to `found_missing_notes` (#509).
- [BREAKING] Remove store's `ListXXX` endpoints which were intended for test purposes (#608).
- [BREAKING] Added support for storage maps on `GetAccountProofs` endpoint (#598).
- [BREAKING] Removed the `testing` feature (#619).
- [BREAKING] Renamed modules to singular (#636).

## v0.6.0 (2024-11-05)

### Enhancements

- Added `GetAccountProofs` endpoint (#506).

### Changes

- [BREAKING] Added `kernel_root` to block header's protobuf message definitions (#496).
- [BREAKING] Renamed `off-chain` and `on-chain` to `private` and `public` respectively for the account storage modes (#489).
- Optimized state synchronizations by removing unnecessary fetching and parsing of note details (#462).
- [BREAKING] Changed `GetAccountDetailsResponse` field to `details` (#481).
- Improve `--version` by adding build metadata (#495).
- [BREAKING] Introduced additional limits for note/account number (#503).
- [BREAKING] Removed support for basic wallets in genesis creation (#510).
- Migrated faucet from actix-web to axum (#511).
- Changed the `BlockWitness` to pass the inputs to the VM using only advice provider (#516).
- [BREAKING] Improved store API errors (return "not found" instead of "internal error" status if requested account(s) not found) (#518).
- Added `AccountCode` as part of `GetAccountProofs` endpoint response (#521).
- [BREAKING] Migrated to v0.11 version of Miden VM (#528).
- Reduce cloning in the store's `apply_block` (#532).
- [BREAKING] Changed faucet storage type in the genesis to public. Using faucet from the genesis for faucet web app. Added support for faucet restarting without blockchain restarting (#517).
- [BREAKING] Improved `ApplyBlockError` in the store (#535).
- [BREAKING] Updated minimum Rust version to 1.82.

## 0.5.1 (2024-09-12)

### Enhancements

- Node component server startup is now coherent instead of requiring an arbitrary sleep amount (#488).

## 0.5.0 (2024-08-27)

### Enhancements

- [BREAKING] Configuration files with unknown properties are now rejected (#401).
- [BREAKING] Removed redundant node configuration properties (#401).
- Support multiple inflight transactions on the same account (#407).
- Now accounts for genesis are optional. Accounts directory will be overwritten, if `--force` flag is set (#420).
- Added `GetAccountStateDelta` endpoint (#418).
- Added `CheckNullifiersByPrefix` endpoint (#419).
- Added `GetNoteAuthenticationInfo` endpoint (#421).
- Added `SyncNotes` endpoint (#424).
- Added `execution_hint` field to the `Notes` table (#441).

### Changes

- Improve type safety of the transaction inputs nullifier mapping (#406).
- Embed the faucet's static website resources (#411).
- CI check for proto file consistency (#412).
- Added warning on CI for `CHANGELOG.md` (#413).
- Implemented caching of SQL statements (#427).
- Updates to `miden-vm` dependency to v0.10 and `winterfell` dependency to v0.9 (#457).
- [BREAKING] Updated minimum Rust version to 1.80 (#457).

### Fixes

- `miden-node-proto`'s build script always triggers (#412).

## 0.4.0 (2024-07-04)

### Features

- Changed sync endpoint to return a list of committed transactions (#377).
- Added `aux` column to notes table (#384).
- Changed state sync endpoint to return a list of `TransactionSummary` objects instead of just transaction IDs (#386).
- Added support for unauthenticated transaction notes (#390).

### Enhancements

- Standardized CI and Makefile across Miden repositories (#367)
- Removed client dependency from faucet (#368).
- Fixed faucet note script so that it uses the `aux` input (#387).
- Added crate to distribute node RPC protobuf files (#391).
- Add `init` command for node and faucet (#392).

## 0.3.0 (2024-05-15)

- Added option to mint public notes in the faucet (#339).
- Renamed `note_hash` into `note_id` in the database (#336)
- Changed `version` and `timestamp` fields in `Block` message to `u32` (#337).
- [BREAKING] Implemented `NoteMetadata` protobuf message (#338).
- Added `GetBlockByNumber` endpoint (#340).
- Added block authentication data to the `GetBlockHeaderByNumber` RPC (#345).
- Enabled support for HTTP/1.1 requests for the RPC component (#352).

## 0.2.1 (2024-04-27)

- Combined node components into a single binary (#323).

## 0.2.0 (2024-04-11)

- Implemented Docker-based node deployment (#257).
- Improved build process (#267, #272, #278).
- Implemented Nullifier tree wrapper (#275).
- [BREAKING] Added support for public accounts (#287, #293, #294).
- [BREAKING] Added support for public notes (#300, #310).
- Added `GetNotesById` endpoint (#298).
- Implemented amd64 debian packager (#312).

## 0.1.0 (2024-03-11)

- Initial release.<|MERGE_RESOLUTION|>--- conflicted
+++ resolved
@@ -1,16 +1,12 @@
 # Changelog
 
-<<<<<<< HEAD
 ## v0.11.0 (TBD)
 
 ### Changes
 
-- [BREAKING] Refactor protobuf messages (#????).
-
-## v0.10.0 (TBD)
-=======
+- [BREAKING] Refactor protobuf messages (#1045).
+
 ## v0.10.0 (2025-07-10)
->>>>>>> e0749b88
 
 ### Enhancements
 
