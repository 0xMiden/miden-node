use std::borrow::Cow;
use std::ops::RangeInclusive;

use diesel::prelude::{Queryable, QueryableByName};
use diesel::query_dsl::methods::SelectDsl;
use diesel::sqlite::Sqlite;
use diesel::{
    AsChangeset,
    BoolExpressionMethods,
    ExpressionMethods,
    Insertable,
    JoinOnDsl,
    NullableExpressionMethods,
    OptionalExtension,
    QueryDsl,
    RunQueryDsl,
    Selectable,
    SelectableHelper,
    SqliteConnection,
};
use miden_lib::utils::{Deserializable, Serializable};
use miden_node_proto as proto;
use miden_node_proto::domain::account::{AccountInfo, AccountSummary};
use miden_node_utils::limiter::{QueryParamAccountIdLimit, QueryParamLimiter};
use miden_objects::account::delta::AccountUpdateDetails;
use miden_objects::account::{
    Account,
    AccountCode,
    AccountDelta,
    AccountId,
    AccountStorage,
    NonFungibleDeltaAction,
    StorageSlot,
};
use miden_objects::asset::{Asset, AssetVault, FungibleAsset};
use miden_objects::block::{BlockAccountUpdate, BlockNumber};
use miden_objects::{Felt, Word};

use crate::db::models::conv::{
    SqlTypeConvert,
    nonce_to_raw_sql,
    raw_sql_to_nonce,
    raw_sql_to_slot,
    slot_to_raw_sql,
};
use crate::db::models::{serialize_vec, vec_raw_try_into};
use crate::db::{AccountVaultValue, schema};
use crate::errors::DatabaseError;

/// Select the latest account details by account id from the DB using the given
/// [`SqliteConnection`].
///
/// # Returns
///
/// The latest account details, or an error.
///
/// # Raw SQL
///
/// ```sql
/// SELECT
///     account_id,
///     account_commitment,
///     block_num,
///     details
/// FROM
///     accounts
/// WHERE
///     account_id = ?1;
/// ```
pub(crate) fn select_account(
    conn: &mut SqliteConnection,
    account_id: AccountId,
) -> Result<proto::domain::account::AccountInfo, DatabaseError> {
    let raw = SelectDsl::select(
        schema::accounts::table.left_join(schema::account_codes::table.on(
            schema::accounts::code_commitment.eq(schema::account_codes::code_commitment.nullable()),
        )),
        (AccountRaw::as_select(), schema::account_codes::code.nullable()),
    )
    .filter(schema::accounts::account_id.eq(account_id.to_bytes()))
    .get_result::<(AccountRaw, Option<Vec<u8>>)>(conn)
    .optional()?
    .ok_or(DatabaseError::AccountNotFoundInDb(account_id))?;
    let info = AccountWithCodeRawJoined::from(raw).try_into()?;
    Ok(info)
}

// TODO: Handle account prefix collision in a more robust way
/// Select the latest account details by account ID prefix from the DB using the given
/// [`SqliteConnection`] This method is meant to be used by the network transaction builder. Because
/// network notes get matched through accounts through the account's 30-bit prefix, it is possible
/// that multiple accounts match against a single prefix. In this scenario, the first account is
/// returned.
///
/// # Returns
///
/// The latest account details, `None` if the account was not found, or an error.
///
/// # Raw SQL
///
/// ```sql
/// SELECT
///     account_id,
///     account_commitment,
///     block_num,
///     details
/// FROM
///     accounts
/// WHERE
///     network_account_id_prefix = ?1;
/// ```
pub(crate) fn select_account_by_id_prefix(
    conn: &mut SqliteConnection,
    id_prefix: u32,
) -> Result<Option<AccountInfo>, DatabaseError> {
    let maybe_info = SelectDsl::select(
        schema::accounts::table.left_join(schema::account_codes::table.on(
            schema::accounts::code_commitment.eq(schema::account_codes::code_commitment.nullable()),
        )),
        (AccountRaw::as_select(), schema::account_codes::code.nullable()),
    )
    .filter(schema::accounts::network_account_id_prefix.eq(Some(i64::from(id_prefix))))
    .get_result::<(AccountRaw, Option<Vec<u8>>)>(conn)
    .optional()
    .map_err(DatabaseError::Diesel)?;

    let result: Result<Option<AccountInfo>, DatabaseError> = maybe_info
        .map(AccountWithCodeRawJoined::from)
        .map(std::convert::TryInto::<AccountInfo>::try_into)
        .transpose();

    result
}

/// Select all account commitments from the DB using the given [`SqliteConnection`].
///
/// # Returns
///
/// The vector with the account id and corresponding commitment, or an error.
pub(crate) fn select_all_account_commitments(
    conn: &mut SqliteConnection,
) -> Result<Vec<(AccountId, Word)>, DatabaseError> {
    // SELECT account_id, account_commitment FROM accounts ORDER BY block_num ASC
    let raw = SelectDsl::select(
        schema::accounts::table,
        (schema::accounts::account_id, schema::accounts::account_commitment),
    )
    .order_by(schema::accounts::block_num.asc())
    .load::<(Vec<u8>, Vec<u8>)>(conn)?;

    Result::<Vec<_>, DatabaseError>::from_iter(raw.into_iter().map(
        |(ref account, ref commitment)| {
            Ok((AccountId::read_from_bytes(account)?, Word::read_from_bytes(commitment)?))
        },
    ))
}

/// Select accounts by their IDs.
///
/// # Parameters
/// * `account_ids`: List of account IDs to query
///     - Limit: 0 <= size <= 1000
pub(crate) fn select_accounts_by_id(
    conn: &mut SqliteConnection,
    account_ids: Vec<AccountId>,
) -> Result<Vec<AccountInfo>, DatabaseError> {
    QueryParamAccountIdLimit::check(account_ids.len())?;

    let account_ids = account_ids.iter().map(|account_id| account_id.to_bytes().clone());

    let accounts_raw = SelectDsl::select(
        schema::accounts::table.left_join(schema::account_codes::table.on(
            schema::accounts::code_commitment.eq(schema::account_codes::code_commitment.nullable()),
        )),
        (AccountRaw::as_select(), schema::account_codes::code.nullable()),
    )
    .filter(schema::accounts::account_id.eq_any(account_ids))
    .load::<(AccountRaw, Option<Vec<u8>>)>(conn)?;
    let account_infos = vec_raw_try_into::<AccountInfo, AccountWithCodeRawJoined>(
        accounts_raw.into_iter().map(AccountWithCodeRawJoined::from),
    )?;
    Ok(account_infos)
}

/// Select account vault assets within a block range (inclusive).
///
/// # Parameters
/// * `account_id`: Account ID to query
/// * `block_from`: Starting block number
/// * `block_to`: Ending block number
/// * Response payload size: 0 <= size <= 2MB
/// * Vault assets per response: 0 <= count <= (2MB / (2*Word + u32)) + 1
///
/// # Raw SQL
///
/// ```sql
/// SELECT
///     block_num,
///     vault_key,
///     asset
/// FROM
///     account_vault_assets
/// WHERE
///     account_id = ?
///     AND block_num >= ?
///     AND block_num <= ?
/// ORDER BY
///     block_num ASC
/// LIMIT
///     ROW_LIMIT;
/// ```
pub(crate) fn select_account_vault_assets(
    conn: &mut SqliteConnection,
    account_id: AccountId,
    block_range: RangeInclusive<BlockNumber>,
) -> Result<(BlockNumber, Vec<AccountVaultValue>), DatabaseError> {
    use schema::account_vault_assets as t;
<<<<<<< HEAD
=======

    // SELECT
    //     block_num,
    //     vault_key,
    //     asset
    // FROM
    //     account_vault_assets
    // WHERE
    //     account_id = ?
    //     AND block_num >= ?
    //     AND block_num <= ?
    // ORDER BY
    //     block_num ASC
    // LIMIT
    //     MAX_ROWS + 1;

>>>>>>> 054fed75
    // TODO: These limits should be given by the protocol.
    // See miden-base/issues/1770 for more details
    const MAX_PAYLOAD_BYTES: usize = 2 * 1024 * 1024; // 2 MB
    const ROW_OVERHEAD_BYTES: usize = 2 * size_of::<Word>() + size_of::<u32>(); // key + asset + block_num
    const MAX_ROWS: usize = MAX_PAYLOAD_BYTES / ROW_OVERHEAD_BYTES;

    if !account_id.is_public() {
        return Err(DatabaseError::AccountNotPublic(account_id));
    }

    if block_range.is_empty() {
        return Err(DatabaseError::InvalidBlockRange {
            from: *block_range.start(),
            to: *block_range.end(),
        });
    }

    let raw: Vec<(i64, Vec<u8>, Option<Vec<u8>>)> =
        SelectDsl::select(t::table, (t::block_num, t::vault_key, t::asset))
            .filter(
                t::account_id
                    .eq(account_id.to_bytes())
                    .and(t::block_num.ge(block_range.start().to_raw_sql()))
                    .and(t::block_num.le(block_range.end().to_raw_sql())),
            )
            .order(t::block_num.asc())
            .limit(i64::try_from(MAX_ROWS + 1).expect("should fit within i64"))
            .load::<(i64, Vec<u8>, Option<Vec<u8>>)>(conn)?;

    // Discard the last block in the response (assumes more than one block may be present)
<<<<<<< HEAD
    let (last_block_included, values) = if let Some(&(last_block_num, ..)) = raw.last()
        && raw.len() >= ROW_LIMIT
    {
=======
    let (last_block_included, values) = if raw.len() > MAX_ROWS {
>>>>>>> 054fed75
        // NOTE: If the query contains at least one more row than the amount of storage map updates
        // allowed in a single block for an account, then the response is guaranteed to have at
        // least two blocks

        let values = raw
            .into_iter()
            .take_while(|(bn, ..)| *bn != last_block_num)
            .map(AccountVaultValue::from_raw_row)
            .collect::<Result<Vec<_>, DatabaseError>>()?;

        (BlockNumber::from_raw_sql(last_block_num.saturating_sub(1))?, values)
    } else {
        (
            *block_range.end(),
            raw.into_iter().map(AccountVaultValue::from_raw_row).collect::<Result<_, _>>()?,
        )
    };

    Ok((last_block_included, values))
}

/// Select [`AccountSummary`] from the DB using the given [`SqliteConnection`], given that the
/// account update was in the given block range (inclusive).
///
/// # Returns
///
/// The vector of [`AccountSummary`] with the matching accounts.
///
/// # Raw SQL
///
/// ```sql
/// SELECT
///     account_id,
///     account_commitment,
///     block_num
/// FROM
///     accounts
/// WHERE
///     block_num > ?1 AND
///     block_num <= ?2 AND
///     account_id IN rarray(?3)
/// ORDER BY
///     block_num ASC
/// ```
pub fn select_accounts_by_block_range(
    conn: &mut SqliteConnection,
    account_ids: &[AccountId],
    block_range: RangeInclusive<BlockNumber>,
) -> Result<Vec<AccountSummary>, DatabaseError> {
    QueryParamAccountIdLimit::check(account_ids.len())?;

    let desired_account_ids = serialize_vec(account_ids);
    let raw: Vec<AccountSummaryRaw> =
        SelectDsl::select(schema::accounts::table, AccountSummaryRaw::as_select())
            .filter(schema::accounts::block_num.gt(block_range.start().to_raw_sql()))
            .filter(schema::accounts::block_num.le(block_range.end().to_raw_sql()))
            .filter(schema::accounts::account_id.eq_any(desired_account_ids))
            .order(schema::accounts::block_num.asc())
            .load::<AccountSummaryRaw>(conn)?;
    // SAFETY `From` implies `TryFrom<Error=Infallible`, which is the case for `AccountSummaryRaw`
    // -> `AccountSummary`
    Ok(vec_raw_try_into(raw).unwrap())
}

/// Select all accounts from the DB using the given [`SqliteConnection`].
///
/// # Returns
///
/// A vector with accounts, or an error.
///
/// # Raw SQL
///
/// ```sql
/// SELECT
///     account_id,
///     account_commitment,
///     block_num,
///     details
/// FROM
///     accounts
/// ORDER BY
///     block_num ASC;
/// ```
#[cfg(test)]
pub(crate) fn select_all_accounts(
    conn: &mut SqliteConnection,
) -> Result<Vec<AccountInfo>, DatabaseError> {
    let accounts_raw = QueryDsl::select(
        schema::accounts::table.left_join(schema::account_codes::table.on(
            schema::accounts::code_commitment.eq(schema::account_codes::code_commitment.nullable()),
        )),
        (AccountRaw::as_select(), schema::account_codes::code.nullable()),
    )
    .load::<(AccountRaw, Option<Vec<u8>>)>(conn)?;
    let account_infos = vec_raw_try_into::<AccountInfo, AccountWithCodeRawJoined>(
        accounts_raw.into_iter().map(AccountWithCodeRawJoined::from),
    )?;
    Ok(account_infos)
}

#[derive(Debug, Clone, PartialEq, Eq)]
pub struct StorageMapValue {
    pub block_num: BlockNumber,
    pub slot_index: u8,
    pub key: Word,
    pub value: Word,
}

#[derive(Debug, Clone, PartialEq, Eq)]
pub struct StorageMapValuesPage {
    /// Highest block number included in `rows`. If the page is empty, this will be `block_from`.
    pub last_block_included: BlockNumber,
    /// Storage map values
    pub values: Vec<StorageMapValue>,
}

impl StorageMapValue {
    pub fn from_raw_row(row: (i64, i32, Vec<u8>, Vec<u8>)) -> Result<Self, DatabaseError> {
        let (block_num, slot_index, key, value) = row;
        Ok(Self {
            block_num: BlockNumber::from_raw_sql(block_num)?,
            slot_index: raw_sql_to_slot(slot_index),
            key: Word::read_from_bytes(&key)?,
            value: Word::read_from_bytes(&value)?,
        })
    }
}

/// Select account storage map values from the DB using the given [`SqliteConnection`].
///
/// # Returns
///
/// A vector of tuples containing `(slot, key, value, is_latest_update)` for the given account.
/// Each row contains one of:
///
/// - the historical value for a slot and key specifically on block `block_to`
/// - the latest updated value for the slot and key combination, alongside the block number in which
///   it was updated
///
/// # Raw SQL
///
/// ```sql
/// SELECT
///     block_num,
///     slot,
///     key,
///     value
/// FROM
///     account_storage_map_values
/// WHERE
///     account_id = ?1
///     AND block_num >= ?2
///     AND block_num <= ?3
/// ORDER BY
///     block_num ASC
/// LIMIT
///     :row_limit;
/// ```
/// Select account storage map values within a block range (inclusive).
///
/// ## Parameters
///
/// * `account_id`: Account ID to query
/// * `block_range`: Range of block numbers (inclusive)
///
/// ## Response
///
/// * Response payload size: 0 <= size <= 2MB
/// * Storage map values per response: 0 <= count <= (2MB / (2*Word + u32 + u8)) + 1
pub(crate) fn select_account_storage_map_values(
    conn: &mut SqliteConnection,
    account_id: AccountId,
    block_range: RangeInclusive<BlockNumber>,
) -> Result<StorageMapValuesPage, DatabaseError> {
    use schema::account_storage_map_values as t;

<<<<<<< HEAD
=======
    // SELECT
    //     block_num,
    //     slot,
    //     key,
    //     value
    // FROM
    //     account_storage_map_values
    // WHERE
    //     account_id = ?1
    //     AND block_num >= ?2
    //     AND block_num <= ?3
    // ORDER BY
    //     block_num ASC
    // LIMIT
    //     MAX_ROWS + 1;

>>>>>>> 054fed75
    // TODO: These limits should be given by the protocol.
    // See miden-base/issues/1770 for more details
    pub const MAX_PAYLOAD_BYTES: usize = 2 * 1024 * 1024; // 2 MB
    pub const ROW_OVERHEAD_BYTES: usize =
        2 * size_of::<Word>() + size_of::<u32>() + size_of::<u8>(); // key + value + block_num + slot_idx
    pub const MAX_ROWS: usize = MAX_PAYLOAD_BYTES / ROW_OVERHEAD_BYTES;

    if !account_id.is_public() {
        return Err(DatabaseError::AccountNotPublic(account_id));
    }

    if block_range.is_empty() {
        return Err(DatabaseError::InvalidBlockRange {
            from: *block_range.start(),
            to: *block_range.end(),
        });
    }

    let raw: Vec<(i64, i32, Vec<u8>, Vec<u8>)> =
        SelectDsl::select(t::table, (t::block_num, t::slot, t::key, t::value))
            .filter(
                t::account_id
                    .eq(account_id.to_bytes())
                    .and(t::block_num.ge(block_range.start().to_raw_sql()))
                    .and(t::block_num.le(block_range.end().to_raw_sql())),
            )
            .order(t::block_num.asc())
            .limit(i64::try_from(MAX_ROWS + 1).expect("limit fits within i64"))
            .load(conn)?;

    // Discard the last block in the response (assumes more than one block may be present)

<<<<<<< HEAD
    let (last_block_included, values) = if let Some(&(last_block_num, ..)) = raw.last()
        && raw.len() >= ROW_LIMIT
    {
=======
    let (last_block_included, values) = if raw.len() > MAX_ROWS {
>>>>>>> 054fed75
        // NOTE: If the query contains at least one more row than the amount of storage map updates
        // allowed in a single block for an account, then the response is guaranteed to have at
        // least two blocks

        let values = raw
            .into_iter()
            .take_while(|(bn, ..)| *bn != last_block_num)
            .map(StorageMapValue::from_raw_row)
            .collect::<Result<Vec<_>, DatabaseError>>()?;

        (BlockNumber::from_raw_sql(last_block_num.saturating_sub(1))?, values)
    } else {
        (
            *block_range.end(),
            raw.into_iter().map(StorageMapValue::from_raw_row).collect::<Result<_, _>>()?,
        )
    };

    Ok(StorageMapValuesPage { last_block_included, values })
}

#[derive(Queryable, Selectable)]
#[diesel(table_name = crate::db::schema::account_vault_assets)]
#[diesel(check_for_backend(diesel::sqlite::Sqlite))]
pub struct AccountVaultUpdateRaw {
    pub vault_key: Vec<u8>,
    pub asset: Option<Vec<u8>>,
    pub block_num: i64,
}

impl TryFrom<AccountVaultUpdateRaw> for AccountVaultValue {
    type Error = DatabaseError;

    fn try_from(raw: AccountVaultUpdateRaw) -> Result<Self, Self::Error> {
        let vault_key = Word::read_from_bytes(&raw.vault_key)?;
        let asset = raw.asset.map(|bytes| Asset::read_from_bytes(&bytes)).transpose()?;
        let block_num = BlockNumber::from_raw_sql(raw.block_num)?;

        Ok(AccountVaultValue { block_num, vault_key, asset })
    }
}

#[derive(Debug, Clone, Queryable, QueryableByName, Selectable)]
#[diesel(table_name = schema::accounts)]
#[diesel(check_for_backend(diesel::sqlite::Sqlite))]
pub struct AccountRaw {
    pub account_id: Vec<u8>,
    pub account_commitment: Vec<u8>,
    pub block_num: i64,
    pub storage: Option<Vec<u8>>,
    pub vault: Option<Vec<u8>>,
    pub nonce: Option<i64>,
}

#[derive(Debug, Clone, QueryableByName)]
pub struct AccountWithCodeRawJoined {
    #[diesel(embed)]
    pub account: AccountRaw,
    #[diesel(embed)]
    pub code: Option<Vec<u8>>,
}

impl From<(AccountRaw, Option<Vec<u8>>)> for AccountWithCodeRawJoined {
    fn from((account, code): (AccountRaw, Option<Vec<u8>>)) -> Self {
        Self { account, code }
    }
}

impl TryInto<proto::domain::account::AccountInfo> for AccountWithCodeRawJoined {
    type Error = DatabaseError;
    fn try_into(self) -> Result<proto::domain::account::AccountInfo, Self::Error> {
        use proto::domain::account::{AccountInfo, AccountSummary};

        let account_id = AccountId::read_from_bytes(&self.account.account_id[..])?;
        let account_commitment = Word::read_from_bytes(&self.account.account_commitment[..])?;
        let block_num = BlockNumber::from_raw_sql(self.account.block_num)?;
        let summary = AccountSummary {
            account_id,
            account_commitment,
            block_num,
        };
        let maybe_account = self.try_into()?;
        Ok(AccountInfo { summary, details: maybe_account })
    }
}

impl TryInto<Option<Account>> for AccountWithCodeRawJoined {
    type Error = DatabaseError;
    fn try_into(self) -> Result<Option<Account>, Self::Error> {
        let account_id = AccountId::read_from_bytes(&self.account.account_id[..])?;

        let details = if let (Some(vault), Some(storage), Some(nonce), Some(code)) =
            (self.account.vault, self.account.storage, self.account.nonce, self.code)
        {
            let vault = AssetVault::read_from_bytes(&vault)?;
            let storage = AccountStorage::read_from_bytes(&storage)?;
            let code = AccountCode::read_from_bytes(&code)?;
            let nonce = raw_sql_to_nonce(nonce);
            let nonce = Felt::new(nonce);
            Some(Account::from_parts(account_id, vault, storage, code, nonce))
        } else {
            // a private account
            None
        };
        Ok(details)
    }
}

#[derive(Debug, Clone, PartialEq, Eq, Selectable, Queryable, QueryableByName)]
#[diesel(table_name = schema::accounts)]
#[diesel(check_for_backend(Sqlite))]
pub struct AccountSummaryRaw {
    account_id: Vec<u8>,         // AccountId,
    account_commitment: Vec<u8>, //RpoDigest,
    block_num: i64,              //BlockNumber,
}

impl TryInto<AccountSummary> for AccountSummaryRaw {
    type Error = DatabaseError;
    fn try_into(self) -> Result<AccountSummary, Self::Error> {
        let account_id = AccountId::read_from_bytes(&self.account_id[..])?;
        let account_commitment = Word::read_from_bytes(&self.account_commitment[..])?;
        let block_num = BlockNumber::from_raw_sql(self.block_num)?;

        Ok(AccountSummary {
            account_id,
            account_commitment,
            block_num,
        })
    }
}

/// Insert an account vault asset row into the DB using the given [`SqliteConnection`].
///
/// This function will set `is_latest_update=true` for the new row and update any existing
/// row with the same `(account_id, vault_key)` tuple to `is_latest_update=false`.
///
/// # Returns
///
/// The number of affected rows.
pub(crate) fn insert_account_vault_asset(
    conn: &mut SqliteConnection,
    account_id: AccountId,
    block_num: BlockNumber,
    vault_key: Word,
    asset: Option<Asset>,
) -> Result<usize, DatabaseError> {
    let record = AccountAssetRowInsert::new(&account_id, &vault_key, block_num, asset, true);

    diesel::Connection::transaction(conn, |conn| {
        // First, update any existing rows with the same (account_id, vault_key) to set
        // is_latest_update=false
        let update_count = diesel::update(schema::account_vault_assets::table)
            .filter(
                schema::account_vault_assets::account_id
                    .eq(&account_id.to_bytes())
                    .and(schema::account_vault_assets::vault_key.eq(&vault_key.to_bytes()))
                    .and(schema::account_vault_assets::is_latest_update.eq(true)),
            )
            .set(schema::account_vault_assets::is_latest_update.eq(false))
            .execute(conn)?;

        // Insert the new latest row
        let insert_count = diesel::insert_into(schema::account_vault_assets::table)
            .values(record)
            .execute(conn)?;

        Ok(update_count + insert_count)
    })
}

/// Insert an account storage map value into the DB using the given [`SqliteConnection`].
///
/// This function will set `is_latest_update=true` for the new row and update any existing
/// row with the same `(account_id, slot, key)` tuple to `is_latest_update=false`.
///
/// # Returns
///
/// The number of affected rows.
pub(crate) fn insert_account_storage_map_value(
    conn: &mut SqliteConnection,
    account_id: AccountId,
    block_num: BlockNumber,
    slot: u8,
    key: Word,
    value: Word,
) -> Result<usize, DatabaseError> {
    let account_id = account_id.to_bytes();
    let key = key.to_bytes();
    let value = value.to_bytes();
    let slot = slot_to_raw_sql(slot);
    let block_num = block_num.to_raw_sql();

    let update_count = diesel::update(schema::account_storage_map_values::table)
        .filter(
            schema::account_storage_map_values::account_id
                .eq(&account_id)
                .and(schema::account_storage_map_values::slot.eq(slot))
                .and(schema::account_storage_map_values::key.eq(&key))
                .and(schema::account_storage_map_values::is_latest_update.eq(true)),
        )
        .set(schema::account_storage_map_values::is_latest_update.eq(false))
        .execute(conn)?;

    let record = AccountStorageMapRowInsert {
        account_id,
        key,
        value,
        slot,
        block_num,
        is_latest_update: true,
    };
    let insert_count = diesel::insert_into(schema::account_storage_map_values::table)
        .values(record)
        .execute(conn)?;

    Ok(update_count + insert_count)
}

/// Attention: Assumes the account details are NOT null! The schema explicitly allows this though!
#[allow(clippy::too_many_lines)]
pub(crate) fn upsert_accounts(
    conn: &mut SqliteConnection,
    accounts: &[BlockAccountUpdate],
    block_num: BlockNumber,
) -> Result<usize, DatabaseError> {
    use proto::domain::account::NetworkAccountPrefix;

    fn select_details_stmt(
        conn: &mut SqliteConnection,
        account_id: AccountId,
    ) -> Result<Vec<Account>, DatabaseError> {
        let account_id = account_id.to_bytes();
        let accounts = SelectDsl::select(
            schema::accounts::table.left_join(
                schema::account_codes::table.on(schema::accounts::code_commitment
                    .eq(schema::account_codes::code_commitment.nullable())),
            ),
            (AccountRaw::as_select(), schema::account_codes::code.nullable()),
        )
        .filter(schema::accounts::account_id.eq(account_id))
        .get_results::<(AccountRaw, Option<Vec<u8>>)>(conn)?;

        // SELECT .. FROM accounts LEFT JOIN account_codes
        // ON accounts.code_commitment == account_codes.code_commitment

        let accounts = Result::from_iter(accounts.into_iter().filter_map(|x| {
            let account_with_code = AccountWithCodeRawJoined::from(x);
            account_with_code.try_into().transpose()
        }))?;
        Ok(accounts)
    }

    let mut count = 0;
    for update in accounts {
        let account_id = update.account_id();
        // Extract the 30-bit prefix to provide easy look ups for NTB
        // Do not store prefix for accounts that are not network
        let network_account_id_prefix = if account_id.is_network() {
            Some(NetworkAccountPrefix::try_from(account_id)?)
        } else {
            None
        };

        let full_account = match update.details() {
            AccountUpdateDetails::Private => None,
            AccountUpdateDetails::New(account) => {
                debug_assert_eq!(account_id, account.id());

                if account.commitment() != update.final_state_commitment() {
                    return Err(DatabaseError::AccountCommitmentsMismatch {
                        calculated: account.commitment(),
                        expected: update.final_state_commitment(),
                    });
                }

                for (slot_idx, slot) in account.storage().slots().iter().enumerate() {
                    match slot {
                        StorageSlot::Value(_) => {},
                        StorageSlot::Map(storage_map) => {
                            for (key, value) in storage_map.entries() {
                                // SAFETY: We can safely unwrap the conversion to u8 because
                                // accounts have a limit of 255 storage elements
                                insert_account_storage_map_value(
                                    conn,
                                    account_id,
                                    block_num,
                                    u8::try_from(slot_idx).unwrap(),
                                    *key,
                                    *value,
                                )?;
                            }
                        },
                    }
                }

                Some(Cow::Borrowed(account))
            },
            AccountUpdateDetails::Delta(delta) => {
                let mut rows = select_details_stmt(conn, account_id)?.into_iter();
                let Some(account) = rows.next() else {
                    return Err(DatabaseError::AccountNotFoundInDb(account_id));
                };

                // --- process storage map updates ----------------------------

                for (&slot, map_delta) in delta.storage().maps() {
                    for (key, value) in map_delta.entries() {
                        insert_account_storage_map_value(
                            conn,
                            account_id,
                            block_num,
                            slot,
                            (*key).into(),
                            *value,
                        )?;
                    }
                }

                // apply delta to the account; we need to do this before we process asset updates
                // because we currently need to get the current value of fungible assets from the
                // account
                let account = apply_delta(account, delta, &update.final_state_commitment())?;

                // --- process asset updates ----------------------------------

                for (faucet_id, _) in delta.vault().fungible().iter() {
                    let current_amount = account.vault().get_balance(*faucet_id).unwrap();
                    let asset: Asset = FungibleAsset::new(*faucet_id, current_amount)?.into();
                    let asset_update_or_removal =
                        if current_amount == 0 { None } else { Some(asset) };

                    insert_account_vault_asset(
                        conn,
                        account.id(),
                        block_num,
                        asset.vault_key(),
                        asset_update_or_removal,
                    )?;
                }

                for (asset, delta_action) in delta.vault().non_fungible().iter() {
                    let asset_update = match delta_action {
                        NonFungibleDeltaAction::Add => Some(Asset::NonFungible(*asset)),
                        NonFungibleDeltaAction::Remove => None,
                    };
                    insert_account_vault_asset(
                        conn,
                        account.id(),
                        block_num,
                        asset.vault_key(),
                        asset_update,
                    )?;
                }

                Some(Cow::Owned(account))
            },
        };

        if let Some(code) = full_account.as_ref().map(|account| account.code()) {
            let code_value = AccountCodeRowInsert {
                code_commitment: code.commitment().to_bytes(),
                code: code.to_bytes(),
            };
            diesel::insert_into(schema::account_codes::table)
                .values(&code_value)
                .on_conflict(schema::account_codes::code_commitment)
                .do_nothing()
                .execute(conn)?;
        }

        let account_value = AccountRowInsert {
            account_id: account_id.to_bytes(),
            network_account_id_prefix: network_account_id_prefix
                .map(NetworkAccountPrefix::to_raw_sql),
            account_commitment: update.final_state_commitment().to_bytes(),
            block_num: block_num.to_raw_sql(),
            nonce: full_account.as_ref().map(|account| nonce_to_raw_sql(account.nonce())),
            storage: full_account.as_ref().map(|account| account.storage().to_bytes()),
            vault: full_account.as_ref().map(|account| account.vault().to_bytes()),
            code_commitment: full_account
                .as_ref()
                .map(|account| account.code().commitment().to_bytes()),
        };

        let v = account_value.clone();
        let inserted = diesel::insert_into(schema::accounts::table)
            .values(&v)
            .on_conflict(schema::accounts::account_id)
            .do_update()
            .set(account_value)
            .execute(conn)?;

        debug_assert_eq!(inserted, 1);

        count += inserted;
    }

    Ok(count)
}

/// Deserializes account and applies account delta.
pub(crate) fn apply_delta(
    mut account: Account,
    delta: &AccountDelta,
    final_state_commitment: &Word,
) -> crate::db::Result<Account, DatabaseError> {
    account.apply_delta(delta)?;

    let actual_commitment = account.commitment();
    if &actual_commitment != final_state_commitment {
        return Err(DatabaseError::AccountCommitmentsMismatch {
            calculated: actual_commitment,
            expected: *final_state_commitment,
        });
    }

    Ok(account)
}

#[derive(Insertable, Debug, Clone)]
#[diesel(table_name = schema::account_codes)]
pub(crate) struct AccountCodeRowInsert {
    pub(crate) code_commitment: Vec<u8>,
    pub(crate) code: Vec<u8>,
}

#[derive(Insertable, AsChangeset, Debug, Clone)]
#[diesel(table_name = schema::accounts)]
pub(crate) struct AccountRowInsert {
    pub(crate) account_id: Vec<u8>,
    pub(crate) network_account_id_prefix: Option<i64>,
    pub(crate) block_num: i64,
    pub(crate) account_commitment: Vec<u8>,
    pub(crate) code_commitment: Option<Vec<u8>>,
    pub(crate) storage: Option<Vec<u8>>,
    pub(crate) vault: Option<Vec<u8>>,
    pub(crate) nonce: Option<i64>,
}

#[derive(Insertable, AsChangeset, Debug, Clone)]
#[diesel(table_name = schema::account_vault_assets)]
pub(crate) struct AccountAssetRowInsert {
    pub(crate) account_id: Vec<u8>,
    pub(crate) block_num: i64,
    pub(crate) vault_key: Vec<u8>,
    pub(crate) asset: Option<Vec<u8>>,
    pub(crate) is_latest_update: bool,
}

impl AccountAssetRowInsert {
    pub(crate) fn new(
        account_id: &AccountId,
        vault_key: &Word,
        block_num: BlockNumber,
        asset: Option<Asset>,
        is_latest_update: bool,
    ) -> Self {
        let account_id = account_id.to_bytes();
        let vault_key = vault_key.to_bytes();
        let block_num = block_num.to_raw_sql();
        let asset = asset.map(|asset| asset.to_bytes());
        Self {
            account_id,
            block_num,
            vault_key,
            asset,
            is_latest_update,
        }
    }
}

#[derive(Insertable, AsChangeset, Debug, Clone)]
#[diesel(table_name = schema::account_storage_map_values)]
pub(crate) struct AccountStorageMapRowInsert {
    pub(crate) account_id: Vec<u8>,
    pub(crate) block_num: i64,
    pub(crate) slot: i32,
    pub(crate) key: Vec<u8>,
    pub(crate) value: Vec<u8>,
    pub(crate) is_latest_update: bool,
}<|MERGE_RESOLUTION|>--- conflicted
+++ resolved
@@ -215,25 +215,6 @@
     block_range: RangeInclusive<BlockNumber>,
 ) -> Result<(BlockNumber, Vec<AccountVaultValue>), DatabaseError> {
     use schema::account_vault_assets as t;
-<<<<<<< HEAD
-=======
-
-    // SELECT
-    //     block_num,
-    //     vault_key,
-    //     asset
-    // FROM
-    //     account_vault_assets
-    // WHERE
-    //     account_id = ?
-    //     AND block_num >= ?
-    //     AND block_num <= ?
-    // ORDER BY
-    //     block_num ASC
-    // LIMIT
-    //     MAX_ROWS + 1;
-
->>>>>>> 054fed75
     // TODO: These limits should be given by the protocol.
     // See miden-base/issues/1770 for more details
     const MAX_PAYLOAD_BYTES: usize = 2 * 1024 * 1024; // 2 MB
@@ -264,13 +245,9 @@
             .load::<(i64, Vec<u8>, Option<Vec<u8>>)>(conn)?;
 
     // Discard the last block in the response (assumes more than one block may be present)
-<<<<<<< HEAD
     let (last_block_included, values) = if let Some(&(last_block_num, ..)) = raw.last()
-        && raw.len() >= ROW_LIMIT
+        && raw.len() >= MAX_ROWS
     {
-=======
-    let (last_block_included, values) = if raw.len() > MAX_ROWS {
->>>>>>> 054fed75
         // NOTE: If the query contains at least one more row than the amount of storage map updates
         // allowed in a single block for an account, then the response is guaranteed to have at
         // least two blocks
@@ -447,25 +424,6 @@
 ) -> Result<StorageMapValuesPage, DatabaseError> {
     use schema::account_storage_map_values as t;
 
-<<<<<<< HEAD
-=======
-    // SELECT
-    //     block_num,
-    //     slot,
-    //     key,
-    //     value
-    // FROM
-    //     account_storage_map_values
-    // WHERE
-    //     account_id = ?1
-    //     AND block_num >= ?2
-    //     AND block_num <= ?3
-    // ORDER BY
-    //     block_num ASC
-    // LIMIT
-    //     MAX_ROWS + 1;
-
->>>>>>> 054fed75
     // TODO: These limits should be given by the protocol.
     // See miden-base/issues/1770 for more details
     pub const MAX_PAYLOAD_BYTES: usize = 2 * 1024 * 1024; // 2 MB
@@ -498,13 +456,9 @@
 
     // Discard the last block in the response (assumes more than one block may be present)
 
-<<<<<<< HEAD
     let (last_block_included, values) = if let Some(&(last_block_num, ..)) = raw.last()
-        && raw.len() >= ROW_LIMIT
+        && raw.len() >= MAX_ROWS
     {
-=======
-    let (last_block_included, values) = if raw.len() > MAX_ROWS {
->>>>>>> 054fed75
         // NOTE: If the query contains at least one more row than the amount of storage map updates
         // allowed in a single block for an account, then the response is guaranteed to have at
         // least two blocks
