--- conflicted
+++ resolved
@@ -28,11 +28,7 @@
 use types::AssetOptions;
 use url::Url;
 
-<<<<<<< HEAD
-use crate::server::ApiKey;
-=======
-use crate::network::FaucetNetwork;
->>>>>>> a03749a2
+use crate::{network::FaucetNetwork, server::ApiKey};
 
 // CONSTANTS
 // =================================================================================================
@@ -161,6 +157,7 @@
     run_faucet_command(cli).await
 }
 
+#[allow(clippy::too_many_lines)]
 async fn run_faucet_command(cli: Cli) -> anyhow::Result<()> {
     match cli.command {
         // Note: open-telemetry is handled in main.
@@ -319,11 +316,7 @@
     use tokio::{io::AsyncBufReadExt, time::sleep};
     use url::Url;
 
-<<<<<<< HEAD
-    use crate::{Cli, run_faucet_command, stub_rpc_api::serve_stub};
-=======
-    use crate::{API_KEY_PREFIX, Cli, FaucetNetwork, run_faucet_command, stub_rpc_api::serve_stub};
->>>>>>> a03749a2
+    use crate::{Cli, FaucetNetwork, run_faucet_command, stub_rpc_api::serve_stub};
 
     /// This test starts a stub node, a faucet connected to the stub node, and a chromedriver
     /// to test the faucet website. It then loads the website and checks that all the requests
