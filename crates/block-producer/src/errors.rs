use miden_block_prover::ProvenBlockError;
<<<<<<< HEAD
use miden_node_proto::errors::ConversionError;
use miden_node_utils::ErrorReport;
=======
use miden_node_proto::errors::{ConversionError, GrpcError};
use miden_node_utils::formatting::format_opt;
>>>>>>> eba29757
use miden_objects::account::AccountId;
use miden_objects::block::BlockNumber;
use miden_objects::note::{NoteId, Nullifier};
use miden_objects::transaction::TransactionId;
use miden_objects::{ProposedBatchError, ProposedBlockError, ProvenBatchError, Word};
use miden_remote_prover_client::RemoteProverClientError;
use thiserror::Error;
use tokio::task::JoinError;

// Block-producer errors
// =================================================================================================

#[derive(Debug, Error)]
pub enum BlockProducerError {
    /// A block-producer task completed although it should have ran indefinitely.
    #[error("task {task} completed unexpectedly")]
    TaskFailedSuccessfully { task: &'static str },

    /// A block-producer task panic'd.
    #[error("error joining {task} task")]
    JoinError { task: &'static str, source: JoinError },

    /// A block-producer task reported a transport error.
    #[error("task {task} had a transport error")]
    TonicTransportError {
        task: &'static str,
        source: anyhow::Error,
    },
}

// Transaction verification errors
// =================================================================================================

#[derive(Debug, Error)]
pub enum VerifyTxError {
    /// Another transaction already consumed the notes with given nullifiers
    #[error(
        "input notes with given nullifiers were already consumed by another transaction: {0:?}"
    )]
    InputNotesAlreadyConsumed(Vec<Nullifier>),

    /// Unauthenticated transaction notes were not found in the store or in outputs of in-flight
    /// transactions
    #[error(
        "unauthenticated transaction notes were not found in the store or in outputs of in-flight transactions: {0:?}"
    )]
    UnauthenticatedNotesNotFound(Vec<NoteId>),

    #[error("output note IDs already used: {0:?}")]
    OutputNotesAlreadyExist(Vec<NoteId>),

    /// The account's initial commitment did not match the current account's commitment
    #[error(
        "transaction's initial state commitment {tx_initial_account_commitment} does not match the account's current value of {current_account_commitment}"
    )]
    IncorrectAccountInitialCommitment {
        tx_initial_account_commitment: Word,
        current_account_commitment: Word,
    },

    /// Failed to retrieve transaction inputs from the store
    ///
    /// TODO: Make this an "internal error". Q: Should we have a single `InternalError` enum for
    /// all internal errors that can occur across the system?
    #[error("failed to retrieve transaction inputs from the store")]
    StoreConnectionFailed(#[from] StoreError),

    /// Failed to verify the transaction execution proof
    #[error("invalid transaction proof error for transaction: {0}")]
    InvalidTransactionProof(TransactionId),
}

// Transaction adding errors
// =================================================================================================

#[derive(Debug, Error, GrpcError)]
pub enum AddTransactionError {
    #[error(
        "input notes with given nullifiers were already consumed by another transaction: {0:?}"
    )]
    InputNotesAlreadyConsumed(Vec<Nullifier>),

    #[error(
        "unauthenticated transaction notes were not found in the store or in outputs of in-flight transactions: {0:?}"
    )]
    UnauthenticatedNotesNotFound(Vec<NoteId>),

    #[error("output note IDs already used: {0:?}")]
    OutputNotesAlreadyExist(Vec<NoteId>),

    #[error("transaction's initial state commitment {tx_initial_account_commitment} does not match the account's current value of {}", format_opt(.current_account_commitment.as_ref()))]
    IncorrectAccountInitialCommitment {
        tx_initial_account_commitment: Word,
        current_account_commitment: Option<Word>,
    },

    #[error("failed to retrieve transaction inputs from the store")]
    #[grpc(internal)]
    StoreConnectionFailed(#[from] StoreError),

    #[error("invalid transaction proof error for transaction: {0}")]
    InvalidTransactionProof(TransactionId),

    #[error(
        "transaction input data from block {input_block} is rejected as stale because it is older than the limit of {stale_limit}"
    )]
    #[grpc(internal)]
    StaleInputs {
        input_block: BlockNumber,
        stale_limit: BlockNumber,
    },

    #[error("transaction deserialization failed")]
    TransactionDeserializationFailed(#[source] miden_objects::utils::DeserializationError),

    #[error(
        "transaction expired at block height {expired_at} but the block height limit was {limit}"
    )]
    Expired {
        expired_at: BlockNumber,
        limit: BlockNumber,
    },
}

impl From<VerifyTxError> for AddTransactionError {
    fn from(err: VerifyTxError) -> Self {
        match err {
            VerifyTxError::InputNotesAlreadyConsumed(nullifiers) => {
                Self::InputNotesAlreadyConsumed(nullifiers)
            },
            VerifyTxError::UnauthenticatedNotesNotFound(note_ids) => {
                Self::UnauthenticatedNotesNotFound(note_ids)
            },
            VerifyTxError::OutputNotesAlreadyExist(note_ids) => {
                Self::OutputNotesAlreadyExist(note_ids)
            },
            VerifyTxError::IncorrectAccountInitialCommitment {
                tx_initial_account_commitment,
                current_account_commitment,
            } => Self::IncorrectAccountInitialCommitment {
                tx_initial_account_commitment,
                current_account_commitment,
            },
            VerifyTxError::StoreConnectionFailed(store_err) => {
                Self::StoreConnectionFailed(store_err)
            },
            VerifyTxError::InvalidTransactionProof(tx_id) => Self::InvalidTransactionProof(tx_id),
        }
    }
}

// Submit proven batch by user errors
// =================================================================================================

#[derive(Debug, Error, GrpcError)]
#[grpc(internal)]
pub enum SubmitProvenBatchError {
    #[error("batch deserialization failed")]
    Deserialization(#[source] miden_objects::utils::DeserializationError),
}

// Batch building errors
// =================================================================================================

/// Error encountered while building a batch.
#[derive(Debug, Error)]
pub enum BuildBatchError {
    /// We sometimes randomly inject errors into the batch building process to test our failure
    /// responses.
    #[error("nothing actually went wrong, failure was injected on purpose")]
    InjectedFailure,

    #[error("batch proving task panic'd")]
    JoinError(#[from] tokio::task::JoinError),

    #[error("failed to fetch batch inputs from store")]
    FetchBatchInputsFailed(#[source] StoreError),

    #[error("failed to build proposed transaction batch")]
    ProposeBatchError(#[source] ProposedBatchError),

    #[error("failed to prove proposed transaction batch")]
    ProveBatchError(#[source] ProvenBatchError),

    #[error("failed to prove batch with remote prover")]
    RemoteProverClientError(#[source] RemoteProverClientError),

    #[error("batch proof security level is too low: {0} < {1}")]
    SecurityLevelTooLow(u32, u32),
}

// Block building errors
// =================================================================================================

#[derive(Debug, Error)]
pub enum BuildBlockError {
    #[error("failed to apply block to store")]
    StoreApplyBlockFailed(#[source] StoreError),
    #[error("failed to get block inputs from store")]
    GetBlockInputsFailed(#[source] StoreError),
    #[error("failed to propose block")]
    ProposeBlockFailed(#[source] ProposedBlockError),
    #[error("failed to prove block")]
    ProveBlockFailed(#[source] ProvenBlockError),
    /// We sometimes randomly inject errors into the batch building process to test our failure
    /// responses.
    #[error("nothing actually went wrong, failure was injected on purpose")]
    InjectedFailure,
    #[error("failed to prove block with remote prover")]
    RemoteProverClientError(#[source] RemoteProverClientError),
    #[error("block proof security level is too low: {0} < {1}")]
    SecurityLevelTooLow(u32, u32),
}

// Store errors
// =================================================================================================

/// Errors returned by the [`StoreClient`](crate::store::StoreClient).
#[derive(Debug, Error)]
pub enum StoreError {
    #[error("account Id prefix already exists: {0}")]
    DuplicateAccountIdPrefix(AccountId),
    #[error("gRPC client error")]
    GrpcClientError(#[from] Box<tonic::Status>),
    #[error("malformed response from store: {0}")]
    MalformedResponse(String),
    #[error("failed to parse response")]
    DeserializationError(#[from] ConversionError),
}

impl From<tonic::Status> for StoreError {
    fn from(value: tonic::Status) -> Self {
        StoreError::GrpcClientError(value.into())
    }
}<|MERGE_RESOLUTION|>--- conflicted
+++ resolved
@@ -1,11 +1,5 @@
 use miden_block_prover::ProvenBlockError;
-<<<<<<< HEAD
-use miden_node_proto::errors::ConversionError;
-use miden_node_utils::ErrorReport;
-=======
 use miden_node_proto::errors::{ConversionError, GrpcError};
-use miden_node_utils::formatting::format_opt;
->>>>>>> eba29757
 use miden_objects::account::AccountId;
 use miden_objects::block::BlockNumber;
 use miden_objects::note::{NoteId, Nullifier};
@@ -96,10 +90,12 @@
     #[error("output note IDs already used: {0:?}")]
     OutputNotesAlreadyExist(Vec<NoteId>),
 
-    #[error("transaction's initial state commitment {tx_initial_account_commitment} does not match the account's current value of {}", format_opt(.current_account_commitment.as_ref()))]
+    #[error(
+        "transaction's initial state commitment {tx_initial_account_commitment} does not match the account's current value of {current_account_commitment}"
+    )]
     IncorrectAccountInitialCommitment {
         tx_initial_account_commitment: Word,
-        current_account_commitment: Option<Word>,
+        current_account_commitment: Word,
     },
 
     #[error("failed to retrieve transaction inputs from the store")]
