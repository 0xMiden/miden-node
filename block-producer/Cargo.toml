--- conflicted
+++ resolved
@@ -27,14 +27,9 @@
 miden-node-store = { path = "../store" }
 miden-node-utils = { path = "../utils" }
 miden_objects = { workspace = true }
-<<<<<<< HEAD
-miden_stdlib = { package = "miden-stdlib", git = "https://github.com/0xPolygonMiden/miden-vm.git", branch = "next", default-features = false }
+miden_stdlib = { package = "miden-stdlib", git = "https://github.com/0xPolygonMiden/miden-vm", branch = "next", default-features = false }
 miden-tx = { workspace = true }
-miden_vm = { package = "miden-vm", git = "https://github.com/0xPolygonMiden/miden-vm.git", branch = "next", default-features = false }
-=======
-miden_stdlib = { package = "miden-stdlib", git = "https://github.com/0xPolygonMiden/miden-vm", branch = "next", default-features = false }
 miden_vm = { package = "miden-vm", git = "https://github.com/0xPolygonMiden/miden-vm", branch = "next", default-features = false }
->>>>>>> cf361489
 serde = { version = "1.0", features = ["derive"] }
 thiserror = { workspace = true }
 tokio = { version = "1.29", features = [
