use std::{
    collections::BTreeMap,
    net::SocketAddr,
    path::PathBuf,
    sync::{Arc, Mutex},
    time::Instant,
};

use metrics::SeedingMetrics;
use miden_air::HashFunction;
use miden_block_prover::LocalBlockProver;
use miden_lib::{
    account::{auth::RpoFalcon512, faucets::BasicFungibleFaucet, wallets::BasicWallet},
    note::create_p2id_note,
    utils::Serializable,
};
use miden_node_block_producer::store::StoreClient;
use miden_node_proto::{
    clients::{ClientBuilder, RpcStoreClient},
    domain::batch::BatchInputs,
};
use miden_node_store::{DataDirectory, GenesisState, Store};
use miden_objects::{
    Digest, Felt, ONE,
    account::{Account, AccountBuilder, AccountId, AccountStorageMode, AccountType},
    asset::{Asset, FungibleAsset, TokenSymbol},
    batch::{BatchAccountUpdate, BatchId, ProvenBatch},
    block::{BlockHeader, BlockInputs, BlockNumber, ProposedBlock, ProvenBlock},
    crypto::{
        dsa::rpo_falcon512::{PublicKey, SecretKey},
        rand::RpoRandomCoin,
    },
    note::{Note, NoteHeader, NoteId, NoteInclusionProof},
    transaction::{
        InputNote, InputNotes, OrderedTransactionHeaders, OutputNote, ProvenTransaction,
        ProvenTransactionBuilder, TransactionHeader,
    },
    vm::ExecutionProof,
};
use rand::Rng;
use rayon::{
    iter::{IntoParallelIterator, ParallelIterator},
    prelude::ParallelSlice,
};
use tokio::{fs, io::AsyncWriteExt, net::TcpListener, task};
use winterfell::Proof;

mod metrics;

// CONSTANTS
// ================================================================================================

const BATCHES_PER_BLOCK: usize = 16;
const TRANSACTIONS_PER_BATCH: usize = 16;

pub const ACCOUNTS_FILENAME: &str = "accounts.txt";

// SEED STORE
// ================================================================================================

/// Seeds the store with a given number of accounts.
pub async fn seed_store(
    data_directory: PathBuf,
    num_accounts: usize,
    public_accounts_percentage: u8,
) {
    let start = Instant::now();

    // Recreate the data directory (it should be empty for store bootstrapping).
    //
    // Ignore the error since it will also error if it does not exist.
    let _ = fs_err::remove_dir_all(&data_directory);
    fs_err::create_dir_all(&data_directory).expect("created data directory");

    // generate the faucet account and the genesis state
    let faucet = create_faucet();
    let genesis_state = GenesisState::new(vec![faucet.clone()], 1, 1);
    Store::bootstrap(genesis_state.clone(), &data_directory).expect("store should bootstrap");

    // start the store
    let (_, store_addr) = start_store(data_directory.clone()).await;
    let store_client = StoreClient::new(store_addr).await.expect("Failed to create store client");

    // start generating blocks
    let accounts_filepath = data_directory.join(ACCOUNTS_FILENAME);
    let data_directory =
        miden_node_store::DataDirectory::load(data_directory).expect("data directory should exist");
    let genesis_header = genesis_state.into_block().unwrap().into_inner();
    let metrics = generate_blocks(
        num_accounts,
        public_accounts_percentage,
        faucet,
        genesis_header,
        &store_client,
        data_directory,
        accounts_filepath,
    )
    .await;

    println!("Total time: {:.3} seconds", start.elapsed().as_secs_f64());
    println!("{metrics}");
}

/// Generates batches of transactions to be inserted into the store.
///
/// The first transaction in each batch sends assets from the faucet to 255 accounts.
/// The rest of the transactions consume the notes created by the faucet in the previous block.
async fn generate_blocks(
    num_accounts: usize,
    public_accounts_percentage: u8,
    mut faucet: Account,
    genesis_block: ProvenBlock,
    store_client: &StoreClient,
    data_directory: DataDirectory,
    accounts_filepath: PathBuf,
) -> SeedingMetrics {
    // Each block is composed of [`BATCHES_PER_BLOCK`] batches, and each batch is composed of
    // [`TRANSACTIONS_PER_BATCH`] txs. The first note of the block is always a send assets tx
    // from the faucet to (BATCHES_PER_BLOCK * TRANSACTIONS_PER_BATCH) - 1 accounts. The rest of
    // the notes are consume note txs from the (BATCHES_PER_BLOCK * TRANSACTIONS_PER_BATCH) - 1
    // accounts that were minted in the previous block.
    let mut metrics = SeedingMetrics::new(data_directory.database_path());

    let mut account_ids = vec![];
    let mut note_nullifiers = vec![];

    let mut consume_notes_txs = vec![];

    let consumes_per_block = TRANSACTIONS_PER_BATCH * BATCHES_PER_BLOCK - 1;
    #[allow(clippy::cast_sign_loss, clippy::cast_precision_loss)]
    let num_public_accounts = (consumes_per_block as f64
        * (f64::from(public_accounts_percentage) / 100.0))
        .round() as usize;
    let num_private_accounts = consumes_per_block - num_public_accounts;
    // +1 to account for the first block with the send assets tx only
    let total_blocks = (num_accounts / consumes_per_block) + 1;

    // share random coin seed and key pair for all accounts to avoid key generation overhead
    let coin_seed: [u64; 4] = rand::rng().random();
    let rng = Arc::new(Mutex::new(RpoRandomCoin::new(coin_seed.map(Felt::new))));
    let key_pair = {
        let mut rng = rng.lock().unwrap();
        SecretKey::with_rng(&mut *rng)
    };

    let mut prev_block = genesis_block.clone();
    let mut current_anchor_header = genesis_block.header().clone();

    for i in 0..total_blocks {
        let mut block_txs = Vec::with_capacity(BATCHES_PER_BLOCK * TRANSACTIONS_PER_BATCH);

        // create public accounts and notes that mint assets for these accounts
        let (pub_accounts, pub_notes) = create_accounts_and_notes(
            num_public_accounts,
            AccountStorageMode::Private,
            &key_pair,
            &rng,
            faucet.id(),
            i,
        );

        // create private accounts and notes that mint assets for these accounts
        let (priv_accounts, priv_notes) = create_accounts_and_notes(
            num_private_accounts,
            AccountStorageMode::Private,
            &key_pair,
            &rng,
            faucet.id(),
            i,
        );

        let notes = [pub_notes, priv_notes].concat();
        let accounts = [pub_accounts, priv_accounts].concat();
        account_ids.extend(accounts.iter().map(Account::id));
        note_nullifiers.extend(notes.iter().map(|n| n.nullifier().prefix()));

        // create the tx that creates the notes
        let emit_note_tx = create_emit_note_tx(prev_block.header(), &mut faucet, notes.clone());

        // collect all the txs
        block_txs.push(emit_note_tx);
        block_txs.extend(consume_notes_txs);

        // create the batches with [TRANSACTIONS_PER_BATCH] txs each
        let batches: Vec<ProvenBatch> = block_txs
            .par_chunks(TRANSACTIONS_PER_BATCH)
            .map(|txs| create_batch(txs, prev_block.header()))
            .collect();

        // create the block and send it to the store
        let block_inputs = get_block_inputs(store_client, &batches, &mut metrics).await;

        // update blocks
        prev_block = apply_block(batches, block_inputs, store_client, &mut metrics).await;
        if current_anchor_header.block_epoch() != prev_block.header().block_epoch() {
            current_anchor_header = prev_block.header().clone();
        }

        // create the consume notes txs to be used in the next block
        let batch_inputs =
            get_batch_inputs(store_client, prev_block.header(), &notes, &mut metrics).await;
        consume_notes_txs = create_consume_note_txs(
            prev_block.header(),
            accounts,
            notes,
            &batch_inputs.note_proofs,
        );

        // track store size every 50 blocks
        if i % 50 == 0 {
            metrics.record_store_size();
        }
    }

    // dump account ids to a file
    let mut file = fs::File::create(accounts_filepath).await.unwrap();
    for id in account_ids {
        file.write_all(format!("{id}\n").as_bytes()).await.unwrap();
    }

    metrics
}

/// Given a list of batches and block inputs, creates a `ProvenBlock` and sends it to the store.
/// Tracks the insertion time on the metrics.
///
/// Returns the the inserted block.
async fn apply_block(
    batches: Vec<ProvenBatch>,
    block_inputs: BlockInputs,
    store_client: &StoreClient,
    metrics: &mut SeedingMetrics,
) -> ProvenBlock {
    let proposed_block = ProposedBlock::new(block_inputs, batches).unwrap();
    let proven_block = LocalBlockProver::new(0)
        .prove_without_batch_verification(proposed_block)
        .unwrap();
    let block_size: usize = proven_block.to_bytes().len();

    let start = Instant::now();
    store_client.apply_block(&proven_block).await.unwrap();
    metrics.track_block_insertion(start.elapsed(), block_size);

    proven_block
}

// HELPER FUNCTIONS
// ================================================================================================

/// Creates `num_accounts` accounts, and for each one creates a note that mint assets.
///
/// Returns a tuple with:
/// - The list of new accounts
/// - The list of new notes
fn create_accounts_and_notes(
    num_accounts: usize,
    storage_mode: AccountStorageMode,
    key_pair: &SecretKey,
    rng: &Arc<Mutex<RpoRandomCoin>>,
    faucet_id: AccountId,
    block_num: usize,
) -> (Vec<Account>, Vec<Note>) {
    (0..num_accounts)
        .into_par_iter()
        .map(|account_index| {
            let account = create_account(
                key_pair.public_key(),
                ((block_num * num_accounts) + account_index) as u64,
                storage_mode,
            );
            let note = {
                let mut rng = rng.lock().unwrap();
                create_note(faucet_id, account.id(), &mut rng)
            };
            (account, note)
        })
        .collect()
}

/// Creates a public P2ID note containing 10 tokens of the fungible asset associated with the
/// specified `faucet_id` and sent to the specified target account.
fn create_note(faucet_id: AccountId, target_id: AccountId, rng: &mut RpoRandomCoin) -> Note {
    let asset = Asset::Fungible(FungibleAsset::new(faucet_id, 10).unwrap());
    create_p2id_note(
        faucet_id,
        target_id,
        vec![asset],
        miden_objects::note::NoteType::Public,
        Felt::default(),
        rng,
    )
    .expect("note creation failed")
}

/// Creates a new private account with a given public key and anchor block. Generates the seed from
/// the given index.
fn create_account(public_key: PublicKey, index: u64, storage_mode: AccountStorageMode) -> Account {
    let init_seed: Vec<_> = index.to_be_bytes().into_iter().chain([0u8; 24]).collect();
    let (new_account, _) = AccountBuilder::new(init_seed.try_into().unwrap())
        .account_type(AccountType::RegularAccountImmutableCode)
        .storage_mode(storage_mode)
        .with_component(RpoFalcon512::new(public_key))
        .with_component(BasicWallet)
        .build()
        .unwrap();
    new_account
}

/// Creates a new faucet account.
fn create_faucet() -> Account {
    let coin_seed: [u64; 4] = rand::rng().random();
    let mut rng = RpoRandomCoin::new(coin_seed.map(Felt::new));
    let key_pair = SecretKey::with_rng(&mut rng);
    let init_seed = [0_u8; 32];

    let token_symbol = TokenSymbol::new("TEST").unwrap();
    let (new_faucet, _seed) = AccountBuilder::new(init_seed)
        .account_type(AccountType::FungibleFaucet)
        .storage_mode(AccountStorageMode::Private)
        .with_component(RpoFalcon512::new(key_pair.public_key()))
        .with_component(BasicFungibleFaucet::new(token_symbol, 2, Felt::new(u64::MAX)).unwrap())
        .build()
        .unwrap();
    new_faucet
}

/// Creates a proven batch from a list of transactions and a reference block.
fn create_batch(txs: &[ProvenTransaction], block_ref: &BlockHeader) -> ProvenBatch {
    let account_updates = txs
        .iter()
        .map(|tx| (tx.account_id(), BatchAccountUpdate::from_transaction(tx)))
        .collect();
    let input_notes = txs.iter().flat_map(|tx| tx.input_notes().iter().cloned()).collect();
    let output_notes = txs.iter().flat_map(|tx| tx.output_notes().iter().cloned()).collect();
    ProvenBatch::new(
        BatchId::from_transactions(txs.iter()),
        block_ref.commitment(),
        block_ref.block_num(),
        account_updates,
        InputNotes::new(input_notes).unwrap(),
        output_notes,
        BlockNumber::from(u32::MAX),
        OrderedTransactionHeaders::new_unchecked(txs.iter().map(TransactionHeader::from).collect()),
    )
    .unwrap()
}

/// For each pair of account and note, creates a transaction that consumes the note.
fn create_consume_note_txs(
    block_ref: &BlockHeader,
    accounts: Vec<Account>,
    notes: Vec<Note>,
    note_proofs: &BTreeMap<NoteId, NoteInclusionProof>,
) -> Vec<ProvenTransaction> {
    accounts
        .into_iter()
        .zip(notes)
        .map(|(account, note)| {
            let inclusion_proof = note_proofs.get(&note.id()).unwrap();
            create_consume_note_tx(
                block_ref,
                account,
                InputNote::authenticated(note, inclusion_proof.clone()),
            )
        })
        .collect()
}

/// Creates a transaction that creates an account and consumes the given input note.
///
/// The account is updated with the assets from the input note, and the nonce is set to 1.
fn create_consume_note_tx(
    block_ref: &BlockHeader,
    mut account: Account,
    input_note: InputNote,
) -> ProvenTransaction {
    let init_hash = account.init_commitment();

    input_note.note().assets().iter().for_each(|asset| {
        account.vault_mut().add_asset(*asset).unwrap();
    });

    let (id, vault, sorage, code, _) = account.into_parts();
    let updated_account = Account::from_parts(id, vault, sorage, code, ONE);

    ProvenTransactionBuilder::new(
        updated_account.id(),
        init_hash,
        updated_account.commitment(),
        Digest::default(),
        block_ref.block_num(),
        block_ref.commitment(),
        u32::MAX.into(),
        ExecutionProof::new(Proof::new_dummy(), HashFunction::default()),
    )
    .add_input_notes(vec![input_note])
    .build()
    .unwrap()
}

/// Creates a transaction from the faucet that creates the given output notes.
/// Updates the faucet account to increase the issuance slot and it's nonce.
fn create_emit_note_tx(
    block_ref: &BlockHeader,
    faucet: &mut Account,
    output_notes: Vec<Note>,
) -> ProvenTransaction {
    let initial_account_hash = faucet.commitment();

    let slot = faucet.storage().get_item(2).unwrap();
    faucet
        .storage_mut()
        .set_item(0, [slot[0], slot[1], slot[2], slot[3] + Felt::new(10)])
        .unwrap();

    let (id, vault, sorage, code, nonce) = faucet.clone().into_parts();
    let updated_faucet = Account::from_parts(id, vault, sorage, code, nonce + ONE);

    ProvenTransactionBuilder::new(
        updated_faucet.id(),
        initial_account_hash,
        updated_faucet.commitment(),
        Digest::default(),
        block_ref.block_num(),
        block_ref.commitment(),
        u32::MAX.into(),
        ExecutionProof::new(Proof::new_dummy(), HashFunction::default()),
    )
    .add_output_notes(output_notes.into_iter().map(OutputNote::Full).collect::<Vec<OutputNote>>())
    .build()
    .unwrap()
}

/// Gets the batch inputs from the store and tracks the query time on the metrics.
async fn get_batch_inputs(
    store_client: &StoreClient,
    block_ref: &BlockHeader,
    notes: &[Note],
    metrics: &mut SeedingMetrics,
) -> BatchInputs {
    let start = Instant::now();
    // Mark every note as unauthenticated, so that the store returns the inclusion proofs for all of
    // them
    let batch_inputs = store_client
        .get_batch_inputs(
            vec![(block_ref.block_num(), block_ref.commitment())].into_iter(),
            notes.iter().map(Note::id),
        )
        .await
        .unwrap();
    metrics.add_get_batch_inputs(start.elapsed());
    batch_inputs
}

/// Gets the block inputs from the store and tracks the query time on the metrics.
async fn get_block_inputs(
    store_client: &StoreClient,
    batches: &[ProvenBatch],
    metrics: &mut SeedingMetrics,
) -> BlockInputs {
    let start = Instant::now();
    let inputs = store_client
        .get_block_inputs(
            batches.iter().flat_map(ProvenBatch::updated_accounts),
            batches.iter().flat_map(ProvenBatch::created_nullifiers),
            batches.iter().flat_map(|batch| {
                batch
                    .input_notes()
                    .into_iter()
                    .filter_map(|note| note.header().map(NoteHeader::id))
            }),
            batches.iter().map(ProvenBatch::reference_block_num),
        )
        .await
        .unwrap();
    let get_block_inputs_time = start.elapsed();
    metrics.add_get_block_inputs(get_block_inputs_time);
    inputs
}

/// Runs the store with the given data directory. Returns a tuple with:
/// - a gRPC client to access the store
/// - the address of the store
<<<<<<< HEAD
pub async fn start_store(data_directory: PathBuf) -> (RpcStoreClient, SocketAddr) {
    let grpc_store = TcpListener::bind("127.0.0.1:0").await.expect("Failed to bind store");
    let store_addr = grpc_store.local_addr().expect("Failed to get store address");
=======
pub async fn start_store(
    data_directory: PathBuf,
) -> (RpcClient<InterceptedService<Channel, OtelInterceptor>>, SocketAddr) {
    let rpc_listener = TcpListener::bind("127.0.0.1:0")
        .await
        .expect("Failed to bind store RPC gRPC endpoint");
    let block_producer_listener = TcpListener::bind("127.0.0.1:0")
        .await
        .expect("Failed to bind store block-producer gRPC endpoint");
    let store_addr = rpc_listener.local_addr().expect("Failed to get store RPC address");
    let ntx_builder_listener = TcpListener::bind("127.0.0.1:0")
        .await
        .expect("Failed to bind store ntx-builder gRPC endpoint");
    let store_block_producer_addr = block_producer_listener
        .local_addr()
        .expect("Failed to get store block-producer address");
>>>>>>> e0749b88
    let dir = data_directory.clone();

    task::spawn(async move {
        Store {
            rpc_listener,
            ntx_builder_listener,
            block_producer_listener,
            data_directory: dir,
        }
        .serve()
        .await
        .expect("Failed to start serving store");
    });

    let client = ClientBuilder::new()
        .with_address(format!("http://{store_addr}"))
        .with_otel()
        .build_rpc_store_client()
        .await
        .expect("Failed to create store client");

<<<<<<< HEAD
    (client, store_addr)
=======
    (RpcClient::with_interceptor(channel, OtelInterceptor), store_block_producer_addr)
>>>>>>> e0749b88
}<|MERGE_RESOLUTION|>--- conflicted
+++ resolved
@@ -481,14 +481,7 @@
 /// Runs the store with the given data directory. Returns a tuple with:
 /// - a gRPC client to access the store
 /// - the address of the store
-<<<<<<< HEAD
 pub async fn start_store(data_directory: PathBuf) -> (RpcStoreClient, SocketAddr) {
-    let grpc_store = TcpListener::bind("127.0.0.1:0").await.expect("Failed to bind store");
-    let store_addr = grpc_store.local_addr().expect("Failed to get store address");
-=======
-pub async fn start_store(
-    data_directory: PathBuf,
-) -> (RpcClient<InterceptedService<Channel, OtelInterceptor>>, SocketAddr) {
     let rpc_listener = TcpListener::bind("127.0.0.1:0")
         .await
         .expect("Failed to bind store RPC gRPC endpoint");
@@ -502,7 +495,6 @@
     let store_block_producer_addr = block_producer_listener
         .local_addr()
         .expect("Failed to get store block-producer address");
->>>>>>> e0749b88
     let dir = data_directory.clone();
 
     task::spawn(async move {
@@ -524,9 +516,5 @@
         .await
         .expect("Failed to create store client");
 
-<<<<<<< HEAD
-    (client, store_addr)
-=======
-    (RpcClient::with_interceptor(channel, OtelInterceptor), store_block_producer_addr)
->>>>>>> e0749b88
+    (client, store_block_producer_addr)
 }