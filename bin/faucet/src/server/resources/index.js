document.addEventListener('DOMContentLoaded', function () {
    const faucetIdElem = document.getElementById('faucet-id');
    const privateButton = document.getElementById('button-private');
    const publicButton = document.getElementById('button-public');
    const accountAddressInput = document.getElementById('account-address');
    const errorMessage = document.getElementById('error-message');
    const info = document.getElementById('info');
    const importCommand = document.getElementById('import-command');
    const noteIdElem = document.getElementById('note-id');
    const accountIdElem = document.getElementById('command-account-id');
    const assetSelect = document.getElementById('asset-amount');
    const loading = document.getElementById('loading');
    const status = document.getElementById("loading-status");
    const txLink = document.getElementById('tx-link');

    // Check if SHA3 is available right from the start
    if (typeof sha3_256 === 'undefined') {
        console.error("SHA3 library not loaded initially");
        errorMessage.textContent = 'Cryptographic library not loaded. Please refresh the page.';
        errorMessage.style.display = 'block';
    } else {
        console.log("SHA3 library is available at page load");
    }

    fetchMetadata();

    privateButton.addEventListener('click', () => { handleButtonClick(true) });
    publicButton.addEventListener('click', () => { handleButtonClick(false) });

    function fetchMetadata() {
        fetch(window.location.href + 'get_metadata')
            .then(response => response.json())
            .then(data => {
                faucetIdElem.textContent = data.id;
                for (const amount of data.asset_amount_options) {
                    const option = document.createElement('option');
                    option.value = amount;
                    option.textContent = amount;
                    assetSelect.appendChild(option);
                }
            })
            .catch(error => {
                console.error('Error fetching metadata:', error);
                faucetIdElem.textContent = 'Error loading Faucet ID.';
                showError('Failed to load metadata. Please try again.');
            });
    }

    function showError(message) {
        errorMessage.textContent = message;
        errorMessage.style.visibility = 'visible';
    }

    function hideError() {
        errorMessage.style.visibility = 'hidden';
    }

    function validateAccountAddress(accountAddress) {
        if (!accountAddress) {
            showError("Account address is required.");
            return false;
        }

        const isValidFormat = /^(0x[0-9a-fA-F]{30}|[a-z]{1,4}1[a-z0-9]{32})$/i.test(accountAddress);
        if (!isValidFormat) {
            showError("Invalid Account address.");
            return false;
        }

        return true;
    }

    function setLoadingState(isLoading) {
        privateButton.disabled = isLoading;
        publicButton.disabled = isLoading;
        loading.style.display = isLoading ? 'flex' : 'none';
        status.textContent = "";
        info.style.visibility = isLoading ? 'hidden' : 'visible';
        importCommand.style.visibility = isLoading ? 'hidden' : 'visible';
    }

    async function handleButtonClick(isPrivateNote) {
        let accountAddress = accountAddressInput.value.trim();
        hideError();

        if (!validateAccountAddress(accountAddress)) {
            return;
        }

        setLoadingState(true);

        // Check if SHA3 library is loaded
        if (typeof sha3_256 === 'undefined') {
            console.error("SHA3 UNDEFINED when trying to handle button click");
            errorMessage.textContent = "Cryptographic library not loaded. Please refresh the page and try again.";
            errorMessage.style.display = 'block';
            return;
        }

        // Get the pow seed, difficulty, and server signature
        const powResponse = await fetch(window.location.href + 'pow', {
            method: "GET"
        });

        status.textContent = "Received Proof of Work challenge";

        const powData = await powResponse.json();

        // Search for a nonce that satisfies the proof of work
        status.textContent = "Solving Proof of Work...";

        const nonce = await findValidNonce(powData.seed, powData.difficulty);

<<<<<<< HEAD
        const evtSource = new EventSource(window.location.href + 'get_tokens?' + new URLSearchParams({
            account_id: accountAddress, is_private_note: isPrivateNote, asset_amount: parseInt(assetSelect.value), pow_seed: powData.seed, pow_solution: nonce, server_signature: powData.server_signature, server_timestamp: powData.timestamp
        }));
=======
        // Build query parameters for the request
        const params = {
            account_id: accountId,
            is_private_note: isPrivateNote,
            asset_amount: parseInt(assetSelect.value),
            pow_seed: powData.seed,
            pow_solution: nonce,
            server_signature: powData.server_signature,
            server_timestamp: powData.timestamp
        };


        const evtSource = new EventSource(window.location.href + 'get_tokens?' + new URLSearchParams(params));
>>>>>>> 1018275c

        evtSource.onopen = function () {
            status.textContent = "Request on queue...";
        };

        evtSource.onerror = function (_) {
            // Either rate limit exceeded or invalid account id. The error event does not contain the reason.
            evtSource.close();
            showError('Please try again soon.');
            setLoadingState(false);
        };

        evtSource.addEventListener("get-tokens-error", function (event) {
            console.error('EventSource failed:', event.data);
            evtSource.close();

            const data = JSON.parse(event.data);
            showError('Failed to receive tokens. ' + data.message);
            setLoadingState(false);
        });

        evtSource.addEventListener("update", function (event) {
            status.textContent = event.data;
        });

        evtSource.addEventListener("note", function (event) {
            evtSource.close();

            let data = JSON.parse(event.data);

            setLoadingState(false);

            noteIdElem.textContent = data.note_id;
            accountIdElem.textContent = data.account_id;
            if (isPrivateNote) {
                importCommand.style.display = 'block';

                // Decode base64
                const binaryString = atob(data.data_base64);
                const byteArray = new Uint8Array(binaryString.length);
                for (let i = 0; i < binaryString.length; i++) {
                    byteArray[i] = binaryString.charCodeAt(i);
                }

                const blob = new Blob([byteArray], { type: 'application/octet-stream' });
                downloadBlob(blob, 'note.mno');
            }
            txLink.href = data.explorer_url + '/tx/' + data.transaction_id;
            txLink.textContent = data.transaction_id;
        });
    }

    // Function to find a valid nonce for proof of work
    async function findValidNonce(seed, difficulty) {
        // Check again if SHA3 is available
        if (typeof sha3_256 === 'undefined') {
            console.error("SHA3 library not properly loaded. SHA3 object:", sha3_256);
            throw new Error('SHA3 library not properly loaded. Please refresh the page.');
        }

        // Parse difficulty (number of required trailing zeros)
        const requiredZeros = parseInt(difficulty);
        const requiredPattern = '0'.repeat(requiredZeros);

        let nonce = 0;
        let validNonceFound = false;

        while (!validNonceFound) {
            // Generate a random nonce
            nonce = Math.floor(Math.random() * Number.MAX_SAFE_INTEGER);

            try {
                // Compute hash using SHA3
                let hash = sha3_256.create();
                hash.update(seed);
                hash.update(nonce.toString());
                // Trim leading 0x
                let digest = hash.hex().toString();

                // Check if the hash starts with the required number of zeros
                if (digest.startsWith(requiredPattern)) {
                    console.log("Found valid nonce! Nonce:", nonce, "Hash:", digest);
                    validNonceFound = true;
                    return nonce;
                }
            } catch (error) {
                console.error('Error computing hash:', error);
                throw new Error('Failed to compute hash: ' + error.message);
            }

            // Yield to browser to prevent freezing
            if (nonce % 1000 === 0) {
                await new Promise(resolve => setTimeout(resolve, 0));
            }
        }
    }

    function downloadBlob(blob, filename) {
        const url = window.URL.createObjectURL(blob);
        const a = document.createElement('a');
        a.style.display = 'none';
        a.href = url;
        a.download = filename;
        document.body.appendChild(a);
        a.click();
        a.remove();
        window.URL.revokeObjectURL(url);
    }
});<|MERGE_RESOLUTION|>--- conflicted
+++ resolved
@@ -111,14 +111,9 @@
 
         const nonce = await findValidNonce(powData.seed, powData.difficulty);
 
-<<<<<<< HEAD
-        const evtSource = new EventSource(window.location.href + 'get_tokens?' + new URLSearchParams({
-            account_id: accountAddress, is_private_note: isPrivateNote, asset_amount: parseInt(assetSelect.value), pow_seed: powData.seed, pow_solution: nonce, server_signature: powData.server_signature, server_timestamp: powData.timestamp
-        }));
-=======
         // Build query parameters for the request
         const params = {
-            account_id: accountId,
+            account_id: accountAddress,
             is_private_note: isPrivateNote,
             asset_amount: parseInt(assetSelect.value),
             pow_seed: powData.seed,
@@ -129,7 +124,6 @@
 
 
         const evtSource = new EventSource(window.location.href + 'get_tokens?' + new URLSearchParams(params));
->>>>>>> 1018275c
 
         evtSource.onopen = function () {
             status.textContent = "Request on queue...";
