--- conflicted
+++ resolved
@@ -6,11 +6,8 @@
 
 use miden_node_proto::domain::{block::BlockInclusionProof, note::NoteAuthenticationInfo};
 use miden_objects::{
-<<<<<<< HEAD
     account::AccountId,
-=======
     batch::ProvenBatch,
->>>>>>> 03622e74
     block::{Block, BlockHeader, BlockNumber, NoteBatch},
     crypto::merkle::{Mmr, SimpleSmt, Smt, ValuePath},
     note::{NoteId, NoteInclusionProof, Nullifier},
