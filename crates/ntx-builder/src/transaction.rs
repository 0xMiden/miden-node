--- conflicted
+++ resolved
@@ -13,11 +13,8 @@
     PartialBlockchain,
     ProvenTransaction,
     TransactionArgs,
-<<<<<<< HEAD
     TransactionId,
-=======
     TransactionInputs,
->>>>>>> eba29757
 };
 use miden_objects::vm::FutureMaybeSend;
 use miden_objects::{TransactionInputError, Word};
@@ -127,12 +124,8 @@
                 let notes = notes.into_iter().map(Note::from).collect::<Vec<_>>();
                 let (successful, failed) = self.filter_notes(&data_store, notes).await?;
                 let executed = Box::pin(self.execute(&data_store, successful)).await?;
-<<<<<<< HEAD
-                let proven = Box::pin(self.prove(executed)).await?;
+                let proven = Box::pin(self.prove(executed.into())).await?;
                 let tx_id = proven.id();
-=======
-                let proven = Box::pin(self.prove(executed.into())).await?;
->>>>>>> eba29757
                 self.submit(proven).await?;
                 Ok((tx_id, failed))
             }
