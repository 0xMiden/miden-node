//! Abstraction to synchronize state modifications.
//!
//! The [State] provides data access and modifications methods, its main purpose is to ensure that
//! data is atomically written, and that reads are consistent.
use std::{mem, sync::Arc};

use miden_node_proto::{AccountInputRecord, NullifierWitness};
use miden_node_utils::formatting::{format_account_id, format_array};
use miden_objects::{
    block::BlockNoteTree,
    crypto::{
        hash::rpo::RpoDigest,
        merkle::{LeafIndex, Mmr, MmrDelta, MmrPeaks, SimpleSmt, SmtProof, ValuePath},
    },
<<<<<<< HEAD
    notes::{NoteId, NoteMetadata, Nullifier, NOTE_LEAF_DEPTH},
    AccountError, BlockHeader, Word, ACCOUNT_TREE_DEPTH,
=======
    notes::{NoteMetadata, NoteType, Nullifier},
    AccountError, BlockHeader, NoteError, ACCOUNT_TREE_DEPTH, ZERO,
>>>>>>> 1cbe5a89
};
use tokio::{
    sync::{oneshot, Mutex, RwLock},
    time::Instant,
};
use tracing::{error, info, info_span, instrument};

use crate::{
    db::{AccountInfo, Db, Note, NoteCreated, NullifierInfo, StateSyncUpdate},
    errors::{
        ApplyBlockError, DatabaseError, GetBlockInputsError, StateInitializationError,
        StateSyncError,
    },
    nullifier_tree::NullifierTree,
    types::{AccountId, BlockNumber},
    COMPONENT,
};

// STRUCTURES
// ================================================================================================

#[derive(Debug)]
pub struct TransactionInputs {
    pub account_hash: RpoDigest,
    pub nullifiers: Vec<NullifierInfo>,
}

/// Container for state that needs to be updated atomically.
struct InnerState {
    nullifier_tree: NullifierTree,
    chain_mmr: Mmr,
    account_tree: SimpleSmt<ACCOUNT_TREE_DEPTH>,
}

/// The rollup state
pub struct State {
    db: Arc<Db>,

    /// Read-write lock used to prevent writing to a structure while it is being used.
    ///
    /// The lock is writer-preferring, meaning the writer won't be starved.
    inner: RwLock<InnerState>,

    /// To allow readers to access the tree data while an update in being performed, and prevent
    /// TOCTOU issues, there must be no concurrent writers. This locks to serialize the writers.
    writer: Mutex<()>,
}

impl State {
    /// Loads the state from the `db`.
    #[instrument(target = "miden-store", skip_all)]
    pub async fn load(mut db: Db) -> Result<Self, StateInitializationError> {
        let nullifier_tree = load_nullifier_tree(&mut db).await?;
        let chain_mmr = load_mmr(&mut db).await?;
        let account_tree = load_accounts(&mut db).await?;

        let inner = RwLock::new(InnerState {
            nullifier_tree,
            chain_mmr,
            account_tree,
        });

        let writer = Mutex::new(());
        let db = Arc::new(db);
        Ok(Self { db, inner, writer })
    }

    /// Apply changes of a new block to the DB and in-memory data structures.
    ///
    /// ## Note on state consistency
    ///
    /// The server contains in-memory representations of the existing trees, the in-memory
    /// representation must be kept consistent with the committed data, this is necessary so to
    /// provide consistent results for all endpoints. In order to achieve consistency, the
    /// following steps are used:
    ///
    /// - the request data is validated, prior to starting any modifications.
    /// - a transaction is open in the DB and the writes are started.
    /// - while the transaction is not committed, concurrent reads are allowed, both the DB and
    ///   the in-memory representations, which are consistent at this stage.
    /// - prior to committing the changes to the DB, an exclusive lock to the in-memory data is
    ///   acquired, preventing concurrent reads to the in-memory data, since that will be
    ///   out-of-sync w.r.t. the DB.
    /// - the DB transaction is committed, and requests that read only from the DB can proceed to
    ///   use the fresh data.
    /// - the in-memory structures are updated, and the lock is released.
    // TODO: This span is logged in a root span, we should connect it to the parent span.
    #[instrument(target = "miden-store", skip_all, err)]
    pub async fn apply_block(
        &self,
        block_header: BlockHeader,
        nullifiers: Vec<Nullifier>,
        accounts: Vec<(AccountId, RpoDigest)>,
        notes: Vec<NoteCreated>,
    ) -> Result<(), ApplyBlockError> {
        let _ = self.writer.try_lock().map_err(|_| ApplyBlockError::ConcurrentWrite)?;

        // ensures the right block header is being processed
        let prev_block = self
            .db
            .select_block_header_by_block_num(None)
            .await?
            .ok_or(ApplyBlockError::DbBlockHeaderEmpty)?;

        if block_header.block_num() != prev_block.block_num() + 1 {
            return Err(ApplyBlockError::NewBlockInvalidBlockNum);
        }
        if block_header.prev_hash() != prev_block.hash() {
            return Err(ApplyBlockError::NewBlockInvalidPrevHash);
        }

        // scope to read in-memory data, validate the request, and compute intermediary values
        let (account_tree, chain_mmr, nullifier_tree, notes) = {
            let inner = self.inner.read().await;

            let span = info_span!(target: COMPONENT, "update_in_memory_structs").entered();

            // nullifiers can be produced only once
            let duplicate_nullifiers: Vec<_> = nullifiers
                .iter()
                .filter(|&n| inner.nullifier_tree.get_block_num(n).is_some())
                .cloned()
                .collect();
            if !duplicate_nullifiers.is_empty() {
                return Err(ApplyBlockError::DuplicatedNullifiers(duplicate_nullifiers));
            }

            // update the in-memory data structures and compute the new block header. Important, the
            // structures are not yet committed

            // update chain MMR
            let chain_mmr = {
                let mut chain_mmr = inner.chain_mmr.clone();

                // new_block.chain_root must be equal to the chain MMR root prior to the update
                let peaks = chain_mmr.peaks(chain_mmr.forest()).map_err(|error| {
                    ApplyBlockError::FailedToGetMmrPeaksForForest {
                        forest: chain_mmr.forest(),
                        error,
                    }
                })?;
                if peaks.hash_peaks() != block_header.chain_root() {
                    return Err(ApplyBlockError::NewBlockInvalidChainRoot);
                }

                chain_mmr.add(block_header.hash());
                chain_mmr
            };

            // update nullifier tree
            let nullifier_tree = {
                let mut nullifier_tree = inner.nullifier_tree.clone();
                for nullifier in nullifiers.iter() {
                    nullifier_tree
                        .insert(nullifier, block_header.block_num())
                        .map_err(ApplyBlockError::FailedToUpdateNullifierTree)?;
                }

                if nullifier_tree.root() != block_header.nullifier_root() {
                    return Err(ApplyBlockError::NewBlockInvalidNullifierRoot);
                }
                nullifier_tree
            };

            // update account tree
            let mut account_tree = inner.account_tree.clone();
            for (account_id, account_hash) in accounts.iter() {
                account_tree.insert(LeafIndex::new_max_depth(*account_id), account_hash.into());
            }

            if account_tree.root() != block_header.account_root() {
                return Err(ApplyBlockError::NewBlockInvalidAccountRoot);
            }

            // build notes tree
            let note_tree = build_note_tree(&notes)?;
            if note_tree.root() != block_header.note_root() {
                return Err(ApplyBlockError::NewBlockInvalidNoteRoot);
            }

            drop(span);

            let notes = notes
                .into_iter()
                .map(|note_created| {
                    let merkle_path = note_tree
                        .merkle_path(
                            note_created.batch_index as usize,
                            note_created.note_index as usize,
                        )
                        .map_err(ApplyBlockError::UnableToCreateProofForNote)?;

                    Ok(Note {
                        block_num: block_header.block_num(),
                        note_created,
                        merkle_path,
                    })
                })
                .collect::<Result<Vec<_>, ApplyBlockError>>()?;

            (account_tree, chain_mmr, nullifier_tree, notes)
        };

        // signals the transaction is ready to be committed, and the write lock can be acquired
        let (allow_acquire, acquired_allowed) = oneshot::channel::<()>();
        // signals the write lock has been acquired, and the transaction can be committed
        let (inform_acquire_done, acquire_done) = oneshot::channel::<()>();

        // The DB and in-memory state updates need to be synchronized and are partially
        // overlapping. Namely, the DB transaction only proceeds after this task acquires the
        // in-memory write lock. This requires the DB update to run concurrently, so a new task is
        // spawned.
        let db = self.db.clone();
        let handle = tokio::spawn(async move {
            db.apply_block(allow_acquire, acquire_done, block_header, notes, nullifiers, accounts)
                .await
        });

        acquired_allowed
            .await
            .map_err(ApplyBlockError::BlockApplyingBrokenBecauseOfClosedChannel)?;

        // scope to update the in-memory data
        {
            let mut inner = self.inner.write().await;
            let _ = inform_acquire_done.send(());

            let _ = mem::replace(&mut inner.chain_mmr, chain_mmr);
            let _ = mem::replace(&mut inner.nullifier_tree, nullifier_tree);
            let _ = mem::replace(&mut inner.account_tree, account_tree);
        }

        match handle.await {
            // These errors should never happen. It is unclear if the state of the node would be
            // valid because the apply_block task may have failed when commiting the transaction, so
            // the in-memory and the DB state would be out-of-sync.
            //
            // TODO: shutdown #91
            Err(err) => {
                error!(
                    is_cancelled = err.is_cancelled(),
                    is_panic = err.is_panic(),
                    COMPONENT,
                    "apply_block task joined with an error"
                );
            },
            Ok(Err(err)) => {
                error!(err = err.to_string(), COMPONENT, "apply_block failed with a DB error");
            },
            Ok(Ok(())) => {
                info!(
                    block_hash = block_header.hash().to_hex(),
                    block_num = block_header.block_num(),
                    COMPONENT,
                    "apply_block sucessfull"
                );
            },
        }

        Ok(())
    }

    /// Queries a [BlockHeader] from the database.
    ///
    /// If [None] is given as the value of `block_num`, the latest [BlockHeader] is returned.
    #[instrument(target = "miden-store", skip_all, ret(level = "debug"), err)]
    pub async fn get_block_header(
        &self,
        block_num: Option<BlockNumber>,
    ) -> Result<Option<BlockHeader>, DatabaseError> {
        self.db.select_block_header_by_block_num(block_num).await
    }

    /// Generates membership proofs for each one of the `nullifiers` against the latest nullifier
    /// tree.
    ///
    /// Note: these proofs are invalidated once the nullifier tree is modified, i.e. on a new block.
    #[instrument(target = "miden-store", skip_all, ret(level = "debug"))]
    pub async fn check_nullifiers(
        &self,
        nullifiers: &[Nullifier],
    ) -> Vec<SmtProof> {
        let inner = self.inner.read().await;
        nullifiers.iter().map(|n| inner.nullifier_tree.open(n)).collect()
    }

    /// Queries a list of [Note] from the database.
    ///
    /// If the provided list of [NoteId] given is empty or no [Note] matches the provided [NoteId]
    /// an empty list is returned.
    pub async fn get_notes_by_id(
        &self,
        note_ids: Vec<NoteId>,
    ) -> Result<Vec<Note>, DatabaseError> {
        self.db.select_notes_by_id(note_ids).await
    }

    /// Loads data to synchronize a client.
    ///
    /// The client's request contains a list of tag prefixes, this method will return the first
    /// block with a matching tag, or the chain tip. All the other values are filter based on this
    /// block range.
    ///
    /// # Arguments
    ///
    /// - `block_num`: The last block *know* by the client, updates start from the next block.
    /// - `account_ids`: Include the account's hash if their _last change_ was in the result's block
    ///   range.
    /// - `note_tag_prefixes`: Only the 16 high bits of the tags the client is interested in, result
    ///   will include notes with matching prefixes, the first block with a matching note determines
    ///   the block range.
    /// - `nullifier_prefixes`: Only the 16 high bits of the nullifiers the client is interested in,
    ///   results will include nullifiers matching prefixes produced in the given block range.
    #[instrument(target = "miden-store", skip_all, ret(level = "debug"), err)]
    pub async fn sync_state(
        &self,
        block_num: BlockNumber,
        account_ids: &[AccountId],
        note_tag_prefixes: &[u32],
        nullifier_prefixes: &[u32],
    ) -> Result<(StateSyncUpdate, MmrDelta), StateSyncError> {
        let inner = self.inner.read().await;

        let state_sync = self
            .db
            .get_state_sync(block_num, account_ids, note_tag_prefixes, nullifier_prefixes)
            .await?;

        let delta = if block_num == state_sync.block_header.block_num() {
            // The client is in sync with the chain tip.
            MmrDelta {
                forest: block_num as usize,
                data: vec![],
            }
        } else {
            // Important notes about the boundary conditions:
            //
            // - The Mmr forest is 1-indexed whereas the block number is 0-indexed. The Mmr root
            // contained in the block header always lag behind by one block, this is because the Mmr
            // leaves are hashes of block headers, and we can't have self-referential hashes. These two
            // points cancel out and don't require adjusting.
            // - Mmr::get_delta is inclusive, whereas the sync_state request block_num is defined to be
            // exclusive, so the from_forest has to be adjusted with a +1
            let from_forest = (block_num + 1) as usize;
            let to_forest = state_sync.block_header.block_num() as usize;
            inner
                .chain_mmr
                .get_delta(from_forest, to_forest)
                .map_err(StateSyncError::FailedToBuildMmrDelta)?
        };

        Ok((state_sync, delta))
    }

    /// Returns data needed by the block producer to construct and prove the next block.
    pub async fn get_block_inputs(
        &self,
        account_ids: &[AccountId],
        nullifiers: &[Nullifier],
    ) -> Result<
        (BlockHeader, MmrPeaks, Vec<AccountInputRecord>, Vec<NullifierWitness>),
        GetBlockInputsError,
    > {
        let inner = self.inner.read().await;

        let latest = self
            .db
            .select_block_header_by_block_num(None)
            .await?
            .ok_or(GetBlockInputsError::DbBlockHeaderEmpty)?;

        // sanity check
        if inner.chain_mmr.forest() != latest.block_num() as usize + 1 {
            return Err(GetBlockInputsError::IncorrectChainMmrForestNumber {
                forest: inner.chain_mmr.forest(),
                block_num: latest.block_num(),
            });
        }

        // using current block number gets us the peaks of the chain MMR as of one block ago;
        // this is done so that latest.chain_root matches the returned peaks
        let peaks = inner.chain_mmr.peaks(latest.block_num() as usize).map_err(|error| {
            GetBlockInputsError::FailedToGetMmrPeaksForForest {
                forest: latest.block_num() as usize,
                error,
            }
        })?;
        let account_states = account_ids
            .iter()
            .cloned()
            .map(|account_id| {
                let ValuePath {
                    value: account_hash,
                    path: proof,
                } = inner.account_tree.open(&LeafIndex::new_max_depth(account_id));
                Ok(AccountInputRecord {
                    account_id: account_id.try_into()?,
                    account_hash,
                    proof,
                })
            })
            .collect::<Result<_, AccountError>>()?;

        let nullifier_input_records: Vec<NullifierWitness> = nullifiers
            .iter()
            .map(|nullifier| {
                let proof = inner.nullifier_tree.open(nullifier);

                NullifierWitness {
                    nullifier: *nullifier,
                    proof,
                }
            })
            .collect();

        Ok((latest, peaks, account_states, nullifier_input_records))
    }

    /// Returns data needed by the block producer to verify transactions validity.
    #[instrument(target = "miden-store", skip_all, ret)]
    pub async fn get_transaction_inputs(
        &self,
        account_id: AccountId,
        nullifiers: &[Nullifier],
    ) -> TransactionInputs {
        info!(target: COMPONENT, account_id = %format_account_id(account_id), nullifiers = %format_array(nullifiers));

        let inner = self.inner.read().await;

        let account_hash = inner.account_tree.open(&LeafIndex::new_max_depth(account_id)).value;

        let nullifiers = nullifiers
            .iter()
            .map(|nullifier| NullifierInfo {
                nullifier: *nullifier,
                block_num: inner.nullifier_tree.get_block_num(nullifier).unwrap_or_default(),
            })
            .collect();

        TransactionInputs {
            account_hash,
            nullifiers,
        }
    }

    /// Lists all known nullifiers with their inclusion blocks, intended for testing.
    pub async fn list_nullifiers(&self) -> Result<Vec<(Nullifier, u32)>, DatabaseError> {
        self.db.select_nullifiers().await
    }

    /// Lists all known accounts, with their ids, latest state hash, and block at which the account was last
    /// modified, intended for testing.
    pub async fn list_accounts(&self) -> Result<Vec<AccountInfo>, DatabaseError> {
        self.db.select_accounts().await
    }

    /// Lists all known notes, intended for testing.
    pub async fn list_notes(&self) -> Result<Vec<Note>, DatabaseError> {
        self.db.select_notes().await
    }
}

// UTILITIES
// ================================================================================================

/// Creates a [BlockNoteTree] from the `notes`.
#[instrument(target = "miden-store", skip_all)]
pub fn build_note_tree(notes: &[NoteCreated]) -> Result<BlockNoteTree, ApplyBlockError> {
    // TODO: create SimpleSmt without this allocation
    let mut entries: Vec<(usize, usize, (RpoDigest, NoteMetadata))> =
        Vec::with_capacity(notes.len() * 2);

    for note in notes.iter() {
        let note_type = NoteType::OffChain; // TODO: Provide correct note type
        let note_metadata = NoteMetadata::new(
            note.sender.try_into()?,
            note_type,
            note.tag
                .try_into()
                .map_err(|_| NoteError::InconsistentNoteTag(note_type, note.tag))?,
            ZERO,
        )?;
        entries.push((
            note.batch_index as usize,
            note.note_index as usize,
            (note.note_id, note_metadata),
        ));
    }

    BlockNoteTree::with_entries(entries).map_err(ApplyBlockError::FailedToCreateNoteTree)
}

#[instrument(target = "miden-store", skip_all)]
async fn load_nullifier_tree(db: &mut Db) -> Result<NullifierTree, StateInitializationError> {
    let nullifiers = db.select_nullifiers().await?;
    let len = nullifiers.len();

    let now = Instant::now();
    let nullifier_tree = NullifierTree::with_entries(nullifiers)
        .map_err(StateInitializationError::FailedToCreateNullifierTree)?;
    let elapsed = now.elapsed().as_secs();

    info!(
        num_of_leaves = len,
        tree_construction = elapsed,
        COMPONENT,
        "Loaded nullifier tree"
    );
    Ok(nullifier_tree)
}

#[instrument(target = "miden-store", skip_all)]
async fn load_mmr(db: &mut Db) -> Result<Mmr, StateInitializationError> {
    let block_hashes: Vec<RpoDigest> =
        db.select_block_headers().await?.iter().map(BlockHeader::hash).collect();

    Ok(block_hashes.into())
}

#[instrument(target = "miden-store", skip_all)]
async fn load_accounts(
    db: &mut Db
) -> Result<SimpleSmt<ACCOUNT_TREE_DEPTH>, StateInitializationError> {
    let account_data: Vec<_> = db
        .select_account_hashes()
        .await?
        .into_iter()
        .map(|(id, account_hash)| (id, account_hash.into()))
        .collect();

    SimpleSmt::with_leaves(account_data)
        .map_err(StateInitializationError::FailedToCreateAccountsTree)
}<|MERGE_RESOLUTION|>--- conflicted
+++ resolved
@@ -12,13 +12,8 @@
         hash::rpo::RpoDigest,
         merkle::{LeafIndex, Mmr, MmrDelta, MmrPeaks, SimpleSmt, SmtProof, ValuePath},
     },
-<<<<<<< HEAD
-    notes::{NoteId, NoteMetadata, Nullifier, NOTE_LEAF_DEPTH},
-    AccountError, BlockHeader, Word, ACCOUNT_TREE_DEPTH,
-=======
-    notes::{NoteMetadata, NoteType, Nullifier},
+    notes::{NoteId, NoteMetadata, NoteType, Nullifier},
     AccountError, BlockHeader, NoteError, ACCOUNT_TREE_DEPTH, ZERO,
->>>>>>> 1cbe5a89
 };
 use tokio::{
     sync::{oneshot, Mutex, RwLock},
