--- conflicted
+++ resolved
@@ -459,6 +459,7 @@
         accounts {
             account_id,
             id_prefix,
+            id_prefix,
             account_commitment,
             block_num,
             details
@@ -471,11 +472,6 @@
     let mut count = 0;
     for update in accounts {
         let account_id = update.account_id();
-<<<<<<< HEAD
-        // Extract the 30-bit prefix to provide look up for ntx builder
-        // TODO: refactor/add helper methods?
-        let account_id_prefix = (account_id.prefix().as_u64() >> 34) as u32;
-=======
         // Extract the 30-bit prefix to provide easy look ups for NTB
         // TODO: this is hacky:
         // Do not store prefix for accounts that are not network
@@ -485,7 +481,6 @@
             0
         };
 
->>>>>>> d35f2453
         let (full_account, insert_delta) = match update.details() {
             AccountUpdateDetails::Private => (None, None),
             AccountUpdateDetails::New(account) => {
