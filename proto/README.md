--- conflicted
+++ resolved
@@ -42,12 +42,8 @@
 
 ## Crate features
 
-<<<<<<< HEAD
-- `internal`: exposes Protobuf file descriptors for the internal components of the node. These can be accesed via `store_file_descriptor()`, `block_producer_file_descriptor()`, and `ntx_builder_api_descriptor()`.
-=======
 - `internal`: exposes Protobuf file descriptors for the internal components of the node. This is _not_ intended for
 general use.
->>>>>>> ac49ae32
 
 ## License
 
