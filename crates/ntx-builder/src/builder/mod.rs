use std::{collections::BTreeSet, net::SocketAddr, num::NonZeroUsize, sync::Arc, time::Duration};

use crate::state::{PendingNotes, State};
use anyhow::Context;
use block_producer::BlockProducerClient;
use data_store::NtxBuilderDataStore;
use futures::{TryFutureExt, TryStream, TryStreamExt};
use miden_node_proto::domain::{
    account::NetworkAccountError, mempool::MempoolEvent, note::NetworkNote,
};
use miden_node_utils::tracing::OpenTelemetrySpanExt;
use miden_objects::{
    AccountError, TransactionInputError,
    account::AccountId,
    assembly::DefaultSourceManager,
    block::BlockNumber,
    note::{Note, NoteId, NoteTag},
    transaction::{ExecutedTransaction, InputNote, InputNotes, TransactionArgs, TransactionId},
};
use miden_tx::{
    DataStore, NoteAccountExecution, NoteConsumptionChecker, TransactionExecutor,
    TransactionExecutorError, TransactionProverError,
};
use prover::NtbTransactionProver;
use store::{StoreClient, StoreError};
use thiserror::Error;
use tokio::{
    runtime::Builder as RtBuilder,
    sync::Mutex,
    task::{JoinHandle, spawn_blocking},
    time,
};
use tracing::{Instrument, Span, debug, error, info, info_span, instrument, warn};
use url::Url;

use crate::COMPONENT;

mod block_producer;
mod data_store;
mod prover;
pub(crate) mod store;

type SharedPendingNotes = Arc<Mutex<PendingNotes>>;

// NETWORK TRANSACTION REQUEST
// ================================================================================================

#[derive(Clone, Debug)]
struct NetworkTransactionRequest {
    pub account_id: AccountId,
    pub block_ref: BlockNumber,
    pub notes_to_execute: Vec<NetworkNote>,
}

impl NetworkTransactionRequest {
    fn new(account_id: AccountId, block_ref: BlockNumber, notes: Vec<NetworkNote>) -> Self {
        Self {
            account_id,
            block_ref,
            notes_to_execute: notes,
        }
    }
}

// NETWORK TRANSACTION BUILDER
// ================================================================================================

/// Network transaction builder component.
///
/// The network transaction builder is in in charge of building transactions that consume notes
/// against network accounts. These notes are identified and communicated by the block producer.
/// The service maintains a list of unconsumed notes and periodically executes and proves
/// transactions that consume them (reaching out to the store to retrieve state as necessary).
pub struct NetworkTransactionBuilder {
    /// Address of the store gRPC server.
    pub store_url: Url,
    /// Address of the block producer gRPC server.
    pub block_producer_address: SocketAddr,
    /// Address of the remote proving service. If `None`, transactions will be proven locally,
    /// which is undesirable due to the perofmrance impact.
    pub tx_prover_url: Option<Url>,
    /// Interval for checking pending notes and executing network transactions.
    pub ticker_interval: Duration,
    /// Capacity of the in-memory account cache for the executor's data store.
    pub account_cache_capacity: NonZeroUsize,
}

impl NetworkTransactionBuilder {
    /// Serves the transaction builder service.
    ///
    /// If for any reason the service errors, it gets restarted.
    pub async fn serve_resilient(&mut self) -> anyhow::Result<()> {
        loop {
            match self.serve_once().await {
                Ok(()) => warn!(target: COMPONENT, "builder stopped without error, restarting"),
                Err(e) => warn!(target: COMPONENT, error = %e, "builder crashed, restarting"),
            }

            // sleep before retrying to not spin the server
            time::sleep(Duration::from_secs(1)).await;
        }
    }

    // #[instrument(parent = None, target = COMPONENT, name = "ntx_builder.serve_once", skip_all, err)]
    pub async fn serve_once(&self) -> anyhow::Result<()> {
        let store = StoreClient::new(&self.store_url);
        let block_prod = BlockProducerClient::new(self.block_producer_address);
        let tx_prover = NtbTransactionProver::from(self.tx_prover_url.clone());

        let (mut state, mut stream) = Self::init(&store, &block_prod)
            .await
            .context("failed to initialize the ntx builder")?;

        let mut interval = tokio::time::interval(self.ticker_interval);
        loop {
            tokio::select! {
                _tick = interval.tick() => match Self::build_network_tx(&state, &tx_prover, &block_prod).await {
                    Ok(_) => todo!(),
                    Err(_) => todo!(),
                },
                mempool_event = stream.try_next() => {
                    match mempool_event {
                        Ok(Some(event)) => state.update(event),
                        Ok(None) => anyhow::bail!("mempool event stream ended"),
                        Err(err) => return Err(err).context("mempool event stream encountered an error"),
                    }
                },
            }
        }
    }

<<<<<<< HEAD
    async fn init(
        store: &StoreClient,
        block_prod: &BlockProducerClient,
    ) -> anyhow::Result<(State, impl TryStream<Ok = MempoolEvent, Error = tonic::Status>)> {
        let mut state = State;
        loop {
            state.sync_committed(&store).await.context("failed to sync state with store")?;
            let chain_tip = state.chain_tip();

            match block_prod.subscribe_to_mempool(chain_tip).await {
                Ok(stream) => return Ok((state, stream)),
                Err(desync) if desync.code() == tonic::Code::InvalidArgument => continue,
                Err(err) => return Err(err).context("failed to subscribe to mempool events"),
            }
        }
=======
    /// Spawns the ticker task and returns a handle to it.
    ///
    /// The ticker is in charge of periodically checking the network notes set and executing the
    /// next set of notes.
    fn spawn_ticker(&self, api_state: SharedPendingNotes) -> JoinHandle<anyhow::Result<()>> {
        let store_url = self.store_url.clone();
        let block_addr = self.block_producer_address;
        let prover_addr = self.tx_prover_url.clone();
        let ticker_interval = self.ticker_interval;

        spawn_blocking(move || {
            let rt = RtBuilder::new_current_thread()
                .enable_all()
                .build()
                .context("failed to build runtime")?;

            rt.block_on(async move {
                info!(target: COMPONENT, "Spawned NTB ticker (ticks every {} ms)", &ticker_interval.as_millis());
                let store = StoreClient::new(&store_url);
                let data_store = Arc::new(NtxBuilderDataStore::new(store).await?);
                let tx_executor = TransactionExecutor::new(data_store.as_ref(), None);
                let tx_prover = NtbTransactionProver::from(prover_addr);
                let block_prod = BlockProducerClient::new(block_addr);

                let mut interval = time::interval(ticker_interval);

                loop {
                    interval.tick().await;

                    let result = Self::build_network_tx(
                        &api_state,
                        &tx_executor,
                        &data_store,
                        &tx_prover,
                        &block_prod,
                    )
                    .await;

                    if let Err(e) = result {
                        error!(target: COMPONENT,err=%e, "Error preparing transaction");
                    }
                }
            })
        })
>>>>>>> 18bc15c1
    }

    /// Performs all steps to submit a proven transaction to the block producer:
    ///
    /// - (preflight) Gets the next tag and set of notes to consume.
    ///   - With this, MMR peaks and the latest header is retrieved
    ///   - The executor account is retrieved from the cache or store.
    ///   - If the executor account is not found, the notes are **discarded** and note requeued.
    /// - Executes, proves and submits a network transaction.
    /// - After executing, updates the account cache with the new account state and any notes that
    ///   were note used are requeued
    ///
    /// A failure on the second stage will result in the transaction being rolled back.
    ///
    /// ## Telemetry
    ///
    /// - Creates a new root span which means each transaction gets its own complete trace.
    /// - Adds an `ntx.tag` attribute to the whole span to describe the account that will execute
    ///   the ntx.
    /// - Each stage has its own child span and are free to add further field data.
    /// - A failed step on the execution stage will emit an error event, and both its own span and
    ///   the root span will be marked as errors.
    ///
    /// # Errors
    ///
    /// - Returns an error only when the preflight stage errors. On the execution stage, errors are
    ///   logged and the transaction gets rolled back.
    async fn build_network_tx(
<<<<<<< HEAD
        state: &State,
        prover: &NtbTransactionProver,
=======
        api_state: &SharedPendingNotes,
        tx_executor: &TransactionExecutor<'_, '_>,
        data_store: &Arc<NtxBuilderDataStore>,
        tx_prover: &NtbTransactionProver,
>>>>>>> 18bc15c1
        block_prod: &BlockProducerClient,
    ) -> Result<Option<ExecutedTransaction>, NtxBuilderError> {
        // Preflight: Look for next account and blockchain data, and select notes
        let Some(tx_request) = Self::select_next_tx(&state).await else {
            return Ok(None);
        };

        // Execution: Filter notes, execute, prove and submit tx
        let tx = Self::filter_consumable_notes(&state, &tx_request)
            .and_then(|filtered_tx_req| Self::execute_transaction(&state, filtered_tx_req))
            .and_then(|executed_tx| Self::prove_and_submit_transaction(prover, block_prod, executed_tx))
            .inspect_ok(|tx| {
                info!(target: COMPONENT, tx_id = %tx.id(), "Proved and submitted network transaction");
            })
            .inspect_err(|err| {
                warn!(target: COMPONENT, error = %err, "Error in transaction processing");
                Span::current().set_error(err);
            })
            .instrument(Span::current())
            .await?;

        Ok(Some(tx))
    }

    /// Selects the next tag and set of notes to execute.
    /// If a tag is in queue, we attempt to retrieve the account and update the datastore's partial
    /// MMR.
    ///
    /// If this function errors, the notes are effectively discarded because [`Self::rollback_tx()`]
    /// is not called.
    async fn select_next_tx(state: &State) -> Option<NetworkTransactionRequest> {
        todo!()
        // let Some((tag, notes)) = api_state.lock().await.take_next_notes_by_tag() else {
        //     return Ok(None);
        // };

        // let span = info_span!("ntx_builder.select_next_batch");
        // span.set_attribute("ntx.tag", tag.as_u32());

        // let block_num = Self::prepare_blockchain_data(data_store).await?;
        // let account_id = Self::get_account_for_ntx(data_store, tag).await?;

        // match account_id {
        //     Some(id) => Ok(Some(NetworkTransactionRequest::new(id, block_num, notes))),
        //     // No network account found for note tag, discard (notes are not requeued)
        //     None => Ok(None),
        // }
    }

    /// Gets the account from the cache or from the store if it's not found in the cache.
    #[instrument(target = COMPONENT, name = "ntx_builder.get_account_for_batch", skip_all, err)]
    async fn get_account_for_ntx(
        data_store: &Arc<NtxBuilderDataStore>,
        tag: NoteTag,
    ) -> Result<Option<AccountId>, NtxBuilderError> {
        let account = data_store.get_cached_acc_or_fetch_by_tag(tag).await?;

        let Some(account) = account else {
            warn!(target: COMPONENT, "Network account details for tag {tag} not found in the store");
            return Ok(None);
        };

        Ok(Some(account.id()))
    }

    /// Filters the [`NetworkTransactionRequest`]'s notes by making one consumption check against
    /// the executing account.
    #[instrument(target = COMPONENT, name = "ntx_builder.filter_consumable_notes", skip_all, err)]
    async fn filter_consumable_notes(
<<<<<<< HEAD
        state: &State,
=======
        data_store: &Arc<NtxBuilderDataStore>,
        tx_executor: &TransactionExecutor<'_, '_>,
>>>>>>> 18bc15c1
        tx_request: &NetworkTransactionRequest,
    ) -> Result<NetworkTransactionRequest, NtxBuilderError> {
        let input_notes = InputNotes::new(
            tx_request
                .notes_to_execute
                .iter()
                .cloned()
                .map(Note::from)
                .map(InputNote::unauthenticated)
                .collect(),
        )?;

        // TODO: ensure that the incoming data store in the executor already has these inserted.
        // This could be done in State whenever a new note arrives, or we could
        // build a custom type with (State, TxMastForest) which impls DataStore instead.
        // for note in input_notes.iter() {
        //     data_store.insert_note_script_mast(note.note().script());
        // }

        let executor = TransactionExecutor::new(state, None);
        let checker = NoteConsumptionChecker::new(&executor);
        match checker
            .check_notes_consumability(
                tx_request.account_id,
                tx_request.block_ref,
                input_notes.clone(),
                TransactionArgs::default(),
                Arc::new(DefaultSourceManager::default()),
            )
            .await
        {
            Ok(NoteAccountExecution::Success) => Ok(tx_request.clone()),
            Ok(NoteAccountExecution::Failure { successful_notes, error, failed_note_id }) => {
                let successful_network_notes: Vec<NetworkNote> = input_notes
                    .iter()
                    .filter(|n| successful_notes.contains(&n.id()))
                    .map(InputNote::note)
                    .cloned()
                    .map(|n| NetworkNote::try_from(n).expect("conversion should work"))
                    .collect();

                if let Some(ref err) = error {
                    Span::current()
                        .set_attribute("ntx.consumption_check_error", err.to_string().as_str());
                } else {
                    Span::current().set_attribute("ntx.consumption_check_error", "none");
                }
                Span::current()
                    .set_attribute("ntx.failed_note_id", failed_note_id.to_hex().as_str());

                if successful_network_notes.is_empty() {
                    return Err(NtxBuilderError::NoteSetIsEmpty(tx_request.account_id));
                }

                Ok(NetworkTransactionRequest::new(
                    tx_request.account_id,
                    tx_request.block_ref,
                    successful_network_notes,
                ))
            },
            Err(err) => Err(NtxBuilderError::NoteConsumptionCheckFailed(err)),
        }
    }

    /// Executes the transaction with the account described by the request.
    #[instrument(target = COMPONENT, name = "ntx_builder.execute_transaction", skip_all, err)]
    async fn execute_transaction(
<<<<<<< HEAD
        state: &State,
=======
        tx_executor: &TransactionExecutor<'_, '_>,
>>>>>>> 18bc15c1
        tx_request: NetworkTransactionRequest,
    ) -> Result<ExecutedTransaction, NtxBuilderError> {
        let input_notes = InputNotes::new(
            tx_request
                .notes_to_execute
                .iter()
                .cloned()
                .map(Note::from)
                .map(InputNote::unauthenticated)
                .collect(),
        )?;

        let executor = TransactionExecutor::new(state, None);

        executor
            .execute_transaction(
                tx_request.account_id,
                tx_request.block_ref,
                input_notes,
                TransactionArgs::default(),
                Arc::new(DefaultSourceManager::default()),
            )
            .await
            .map_err(NtxBuilderError::ExecutionError)
    }

    /// Proves the transaction and submits it to the mempool.
    #[instrument(target = COMPONENT, name = "ntx_builder.prove_and_submit_transaction", skip_all, err)]
    async fn prove_and_submit_transaction(
        tx_prover: &NtbTransactionProver,
        block_prod: &BlockProducerClient,
        executed_tx: ExecutedTransaction,
    ) -> Result<ExecutedTransaction, NtxBuilderError> {
        tx_prover.prove_and_submit(block_prod, &executed_tx).await?;

        Ok(executed_tx)
    }

    /// Rolls back the transaction. This should be executed if the execution stage of the pipeline
    /// failed. Specifically, this involves requeuing notes and evicting the account from the
    /// cache.
    #[instrument(target = COMPONENT, name = "ntx_builder.rollback_tx", skip_all)]
    async fn rollback_tx(
        tx_request: NetworkTransactionRequest,
        api_state: &SharedPendingNotes,
        data_store: &Arc<NtxBuilderDataStore>,
    ) {
        // Roll back any state changes and re-queue notes if needed
        data_store.evict_account(tx_request.account_id);

        api_state.lock().await.queue_unconsumed_notes(tx_request.notes_to_execute);
    }
}

// BUILDER ERRORS
// =================================================================================================

#[derive(Debug, Error)]
pub enum NtxBuilderError {
    #[error("account cache update error")]
    AccountCacheUpdateFailed(#[from] AccountError),
    #[error("store error")]
    Store(#[from] StoreError),
    #[error("transaction inputs error")]
    TransactionInputError(#[from] TransactionInputError),
    #[error("transaction execution error")]
    ExecutionError(#[source] TransactionExecutorError),
    #[error("error while checking for note consumption compatibility")]
    NoteConsumptionCheckFailed(#[source] TransactionExecutorError),
    #[error("after performing a consumption check for account, the note list became empty")]
    NoteSetIsEmpty(AccountId),
    #[error("block producer client error")]
    BlockProducer(#[from] tonic::Status),
    #[error("network account error")]
    NetworkAccount(#[from] NetworkAccountError),
    #[error("error while proving transaction")]
    ProverError(#[from] TransactionProverError),
    #[error("error while proving transaction")]
    ProofSubmissionFailed(#[source] tonic::Status),
}<|MERGE_RESOLUTION|>--- conflicted
+++ resolved
@@ -1,9 +1,8 @@
-use std::{collections::BTreeSet, net::SocketAddr, num::NonZeroUsize, sync::Arc, time::Duration};
-
-use crate::state::{PendingNotes, State};
+use std::{net::SocketAddr, num::NonZeroUsize, sync::Arc, time::Duration};
+
+use crate::state::State;
 use anyhow::Context;
 use block_producer::BlockProducerClient;
-use data_store::NtxBuilderDataStore;
 use futures::{TryFutureExt, TryStream, TryStreamExt};
 use miden_node_proto::domain::{
     account::NetworkAccountError, mempool::MempoolEvent, note::NetworkNote,
@@ -14,11 +13,11 @@
     account::AccountId,
     assembly::DefaultSourceManager,
     block::BlockNumber,
-    note::{Note, NoteId, NoteTag},
-    transaction::{ExecutedTransaction, InputNote, InputNotes, TransactionArgs, TransactionId},
+    note::Note,
+    transaction::{ExecutedTransaction, InputNote, InputNotes, TransactionArgs, },
 };
 use miden_tx::{
-    DataStore, NoteAccountExecution, NoteConsumptionChecker, TransactionExecutor,
+    NoteAccountExecution, NoteConsumptionChecker, TransactionExecutor,
     TransactionExecutorError, TransactionProverError,
 };
 use prover::NtbTransactionProver;
@@ -26,11 +25,10 @@
 use thiserror::Error;
 use tokio::{
     runtime::Builder as RtBuilder,
-    sync::Mutex,
-    task::{JoinHandle, spawn_blocking},
+    task::spawn_blocking,
     time,
 };
-use tracing::{Instrument, Span, debug, error, info, info_span, instrument, warn};
+use tracing::{Instrument, Span, error, info, instrument, warn};
 use url::Url;
 
 use crate::COMPONENT;
@@ -39,8 +37,6 @@
 mod data_store;
 mod prover;
 pub(crate) mod store;
-
-type SharedPendingNotes = Arc<Mutex<PendingNotes>>;
 
 // NETWORK TRANSACTION REQUEST
 // ================================================================================================
@@ -101,35 +97,45 @@
         }
     }
 
-    // #[instrument(parent = None, target = COMPONENT, name = "ntx_builder.serve_once", skip_all, err)]
+    #[instrument(parent = None, target = COMPONENT, name = "ntx_builder.serve_once", skip_all, err)]
     pub async fn serve_once(&self) -> anyhow::Result<()> {
         let store = StoreClient::new(&self.store_url);
         let block_prod = BlockProducerClient::new(self.block_producer_address);
         let tx_prover = NtbTransactionProver::from(self.tx_prover_url.clone());
-
-        let (mut state, mut stream) = Self::init(&store, &block_prod)
-            .await
-            .context("failed to initialize the ntx builder")?;
-
         let mut interval = tokio::time::interval(self.ticker_interval);
-        loop {
-            tokio::select! {
-                _tick = interval.tick() => match Self::build_network_tx(&state, &tx_prover, &block_prod).await {
-                    Ok(_) => todo!(),
-                    Err(_) => todo!(),
-                },
-                mempool_event = stream.try_next() => {
-                    match mempool_event {
-                        Ok(Some(event)) => state.update(event),
-                        Ok(None) => anyhow::bail!("mempool event stream ended"),
-                        Err(err) => return Err(err).context("mempool event stream encountered an error"),
-                    }
-                },
+
+        // This extra runtime is required to work-around miden-base objects not being Send/Sync due to dyn Trait object usage.
+        spawn_blocking(move || {
+            let rt = RtBuilder::new_current_thread()
+                .enable_all()
+                .build()
+                .context("failed to build runtime")?;
+
+            rt.block_on(async move {
+                
+            let (mut state, mut stream) = Self::init(&store, &block_prod)
+                .await
+                .context("failed to initialize the ntx builder")?;
+
+            loop {
+                tokio::select! {
+                    _tick = interval.tick() => match Self::build_network_tx(&state, &tx_prover, &block_prod).await {
+                        Ok(_) => todo!(),
+                        Err(_) => todo!(),
+                    },
+                    mempool_event = stream.try_next() => {
+                        match mempool_event {
+                            Ok(Some(event)) => state.update(event),
+                            Ok(None) => anyhow::bail!("mempool event stream ended"),
+                            Err(err) => return Err(err).context("mempool event stream encountered an error"),
+                        }
+                    },
+                }
             }
-        }
-    }
-
-<<<<<<< HEAD
+        })
+    }).await.context("joining ntx builder runtime")?
+}
+
     async fn init(
         store: &StoreClient,
         block_prod: &BlockProducerClient,
@@ -145,52 +151,6 @@
                 Err(err) => return Err(err).context("failed to subscribe to mempool events"),
             }
         }
-=======
-    /// Spawns the ticker task and returns a handle to it.
-    ///
-    /// The ticker is in charge of periodically checking the network notes set and executing the
-    /// next set of notes.
-    fn spawn_ticker(&self, api_state: SharedPendingNotes) -> JoinHandle<anyhow::Result<()>> {
-        let store_url = self.store_url.clone();
-        let block_addr = self.block_producer_address;
-        let prover_addr = self.tx_prover_url.clone();
-        let ticker_interval = self.ticker_interval;
-
-        spawn_blocking(move || {
-            let rt = RtBuilder::new_current_thread()
-                .enable_all()
-                .build()
-                .context("failed to build runtime")?;
-
-            rt.block_on(async move {
-                info!(target: COMPONENT, "Spawned NTB ticker (ticks every {} ms)", &ticker_interval.as_millis());
-                let store = StoreClient::new(&store_url);
-                let data_store = Arc::new(NtxBuilderDataStore::new(store).await?);
-                let tx_executor = TransactionExecutor::new(data_store.as_ref(), None);
-                let tx_prover = NtbTransactionProver::from(prover_addr);
-                let block_prod = BlockProducerClient::new(block_addr);
-
-                let mut interval = time::interval(ticker_interval);
-
-                loop {
-                    interval.tick().await;
-
-                    let result = Self::build_network_tx(
-                        &api_state,
-                        &tx_executor,
-                        &data_store,
-                        &tx_prover,
-                        &block_prod,
-                    )
-                    .await;
-
-                    if let Err(e) = result {
-                        error!(target: COMPONENT,err=%e, "Error preparing transaction");
-                    }
-                }
-            })
-        })
->>>>>>> 18bc15c1
     }
 
     /// Performs all steps to submit a proven transaction to the block producer:
@@ -219,15 +179,8 @@
     /// - Returns an error only when the preflight stage errors. On the execution stage, errors are
     ///   logged and the transaction gets rolled back.
     async fn build_network_tx(
-<<<<<<< HEAD
         state: &State,
         prover: &NtbTransactionProver,
-=======
-        api_state: &SharedPendingNotes,
-        tx_executor: &TransactionExecutor<'_, '_>,
-        data_store: &Arc<NtxBuilderDataStore>,
-        tx_prover: &NtbTransactionProver,
->>>>>>> 18bc15c1
         block_prod: &BlockProducerClient,
     ) -> Result<Option<ExecutedTransaction>, NtxBuilderError> {
         // Preflight: Look for next account and blockchain data, and select notes
@@ -258,51 +211,15 @@
     ///
     /// If this function errors, the notes are effectively discarded because [`Self::rollback_tx()`]
     /// is not called.
-    async fn select_next_tx(state: &State) -> Option<NetworkTransactionRequest> {
+    async fn select_next_tx(_state: &State) -> Option<NetworkTransactionRequest> {
         todo!()
-        // let Some((tag, notes)) = api_state.lock().await.take_next_notes_by_tag() else {
-        //     return Ok(None);
-        // };
-
-        // let span = info_span!("ntx_builder.select_next_batch");
-        // span.set_attribute("ntx.tag", tag.as_u32());
-
-        // let block_num = Self::prepare_blockchain_data(data_store).await?;
-        // let account_id = Self::get_account_for_ntx(data_store, tag).await?;
-
-        // match account_id {
-        //     Some(id) => Ok(Some(NetworkTransactionRequest::new(id, block_num, notes))),
-        //     // No network account found for note tag, discard (notes are not requeued)
-        //     None => Ok(None),
-        // }
-    }
-
-    /// Gets the account from the cache or from the store if it's not found in the cache.
-    #[instrument(target = COMPONENT, name = "ntx_builder.get_account_for_batch", skip_all, err)]
-    async fn get_account_for_ntx(
-        data_store: &Arc<NtxBuilderDataStore>,
-        tag: NoteTag,
-    ) -> Result<Option<AccountId>, NtxBuilderError> {
-        let account = data_store.get_cached_acc_or_fetch_by_tag(tag).await?;
-
-        let Some(account) = account else {
-            warn!(target: COMPONENT, "Network account details for tag {tag} not found in the store");
-            return Ok(None);
-        };
-
-        Ok(Some(account.id()))
     }
 
     /// Filters the [`NetworkTransactionRequest`]'s notes by making one consumption check against
     /// the executing account.
     #[instrument(target = COMPONENT, name = "ntx_builder.filter_consumable_notes", skip_all, err)]
     async fn filter_consumable_notes(
-<<<<<<< HEAD
         state: &State,
-=======
-        data_store: &Arc<NtxBuilderDataStore>,
-        tx_executor: &TransactionExecutor<'_, '_>,
->>>>>>> 18bc15c1
         tx_request: &NetworkTransactionRequest,
     ) -> Result<NetworkTransactionRequest, NtxBuilderError> {
         let input_notes = InputNotes::new(
@@ -315,12 +232,12 @@
                 .collect(),
         )?;
 
-        // TODO: ensure that the incoming data store in the executor already has these inserted.
-        // This could be done in State whenever a new note arrives, or we could
-        // build a custom type with (State, TxMastForest) which impls DataStore instead.
-        // for note in input_notes.iter() {
-        //     data_store.insert_note_script_mast(note.note().script());
-        // }
+        // // TODO: ensure that the incoming data store in the executor already has these inserted.
+        // // This could be done in State whenever a new note arrives, or we could
+        // // build a custom type with (State, TxMastForest) which impls DataStore instead.
+        // // for note in input_notes.iter() {
+        // //     data_store.insert_note_script_mast(note.note().script());
+        // // }
 
         let executor = TransactionExecutor::new(state, None);
         let checker = NoteConsumptionChecker::new(&executor);
@@ -370,11 +287,7 @@
     /// Executes the transaction with the account described by the request.
     #[instrument(target = COMPONENT, name = "ntx_builder.execute_transaction", skip_all, err)]
     async fn execute_transaction(
-<<<<<<< HEAD
         state: &State,
-=======
-        tx_executor: &TransactionExecutor<'_, '_>,
->>>>>>> 18bc15c1
         tx_request: NetworkTransactionRequest,
     ) -> Result<ExecutedTransaction, NtxBuilderError> {
         let input_notes = InputNotes::new(
@@ -408,24 +321,9 @@
         block_prod: &BlockProducerClient,
         executed_tx: ExecutedTransaction,
     ) -> Result<ExecutedTransaction, NtxBuilderError> {
-        tx_prover.prove_and_submit(block_prod, &executed_tx).await?;
+        tx_prover.prove_and_submit(block_prod, executed_tx.clone()).await?;
 
         Ok(executed_tx)
-    }
-
-    /// Rolls back the transaction. This should be executed if the execution stage of the pipeline
-    /// failed. Specifically, this involves requeuing notes and evicting the account from the
-    /// cache.
-    #[instrument(target = COMPONENT, name = "ntx_builder.rollback_tx", skip_all)]
-    async fn rollback_tx(
-        tx_request: NetworkTransactionRequest,
-        api_state: &SharedPendingNotes,
-        data_store: &Arc<NtxBuilderDataStore>,
-    ) {
-        // Roll back any state changes and re-queue notes if needed
-        data_store.evict_account(tx_request.account_id);
-
-        api_state.lock().await.queue_unconsumed_notes(tx_request.notes_to_execute);
     }
 }
 
