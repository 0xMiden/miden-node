use std::{
    collections::{BTreeMap, HashMap},
<<<<<<< HEAD
    num::NonZeroUsize,
=======
>>>>>>> 82577345
    sync::{Arc, Mutex},
    time::{SystemTime, UNIX_EPOCH},
};

use miden_objects::account::AccountId;
use tokio::time::{Duration, interval};

<<<<<<< HEAD
use super::challenge::{CHALLENGE_LIFETIME_SECONDS, Challenge};
use crate::server::{ApiKey, get_pow::PowRequest, get_tokens::MintRequestError};
=======
use super::challenge::Challenge;
use crate::{
    REQUESTS_QUEUE_SIZE,
    server::{ApiKey, get_pow::PowRequest, get_tokens::MintRequestError},
};
>>>>>>> 82577345

/// The interval at which the challenge cache is cleaned up.
const CLEANUP_INTERVAL_SECONDS: u64 = 2;

/// The interval at which the challenge cache is cleaned up.
const CLEANUP_INTERVAL_SECONDS: u64 = 2;

// POW
// ================================================================================================

#[derive(Clone)]
pub(crate) struct PoW {
    secret: [u8; 32],
    challenge_cache: Arc<Mutex<ChallengeCache>>,
<<<<<<< HEAD
    requests_per_difficulty_level: NonZeroUsize,
    initial_target_shift: u8,
=======
    challenge_lifetime: Duration,
>>>>>>> 82577345
}

impl PoW {
    /// Creates a new `PoW` instance.
<<<<<<< HEAD
    pub fn new(
        secret: [u8; 32],
        requests_per_difficulty_level: NonZeroUsize,
        initial_target_shift: u8,
    ) -> Self {
=======
    pub fn new(secret: [u8; 32], challenge_lifetime: Duration) -> Self {
>>>>>>> 82577345
        let challenge_cache = Arc::new(Mutex::new(ChallengeCache::default()));

        // Start the cleanup task
        let cleanup_state = challenge_cache.clone();
        tokio::spawn(async move {
<<<<<<< HEAD
            ChallengeCache::run_cleanup(cleanup_state).await;
=======
            ChallengeCache::run_cleanup(cleanup_state, challenge_lifetime).await;
>>>>>>> 82577345
        });

        Self {
            secret,
            challenge_cache,
<<<<<<< HEAD
            requests_per_difficulty_level,
            initial_target_shift,
=======
            challenge_lifetime,
>>>>>>> 82577345
        }
    }

    /// Generates a new challenge.
    pub fn build_challenge(&self, request: PowRequest) -> Challenge {
<<<<<<< HEAD
        let timestamp = SystemTime::now()
=======
        let current_time = SystemTime::now()
>>>>>>> 82577345
            .duration_since(UNIX_EPOCH)
            .expect("current timestamp should be greater than unix epoch")
            .as_secs();
        let difficulty = self.get_difficulty(&request.api_key);

<<<<<<< HEAD
        Challenge::new(
            self.initial_target_shift,
            difficulty,
            timestamp,
            request.account_id,
            request.api_key,
            self.secret,
        )
=======
        Challenge::new(difficulty, current_time, request.account_id, request.api_key, self.secret)
>>>>>>> 82577345
    }

    /// Returns the difficulty for the given API key.
    ///
<<<<<<< HEAD
    /// The difficulty is adjusted based on the number of active requests per API key.
=======
    /// The difficulty is adjusted based on the number of active requests per API key. The
    /// difficulty is increased by 1 for every `ACTIVE_REQUESTS_TO_INCREASE_DIFFICULTY` active
    /// requests, and it is clamped between 1 and `MAX_DIFFICULTY`.
>>>>>>> 82577345
    fn get_difficulty(&self, api_key: &ApiKey) -> usize {
        let num_challenges = self
            .challenge_cache
            .lock()
            .expect("challenge cache lock should not be poisoned")
            .num_challenges_for_api_key(api_key);
<<<<<<< HEAD
        num_challenges / self.requests_per_difficulty_level
=======
        (num_challenges / ACTIVE_REQUESTS_TO_INCREASE_DIFFICULTY).clamp(1, MAX_DIFFICULTY)
>>>>>>> 82577345
    }

    /// Submits a challenge.
    ///
    /// The challenge is validated and added to the cache.
    ///
    /// # Errors
    /// Returns an error if:
    /// * The challenge is expired.
    /// * The challenge is invalid.
    /// * The challenge was already used.
<<<<<<< HEAD
    /// * The account has already submitted a challenge recently (within the last
    ///   [`CHALLENGE_LIFETIME_SECONDS`] seconds).
=======
    /// * The account has already submitted a challenge recently and it's not expired yet.
>>>>>>> 82577345
    ///
    /// # Panics
    /// Panics if the challenge cache lock is poisoned.
    pub(crate) fn submit_challenge(
        &self,
        account_id: AccountId,
        api_key: &ApiKey,
        challenge: &str,
        nonce: u64,
        current_time: u64,
    ) -> Result<(), MintRequestError> {
        let challenge = Challenge::decode(challenge, self.secret)?;

        // Check timestamp validity
<<<<<<< HEAD
        if challenge.is_expired(current_time) {
=======
        if challenge.is_expired(current_time, self.challenge_lifetime) {
>>>>>>> 82577345
            return Err(MintRequestError::ExpiredServerTimestamp(
                challenge.timestamp,
                current_time,
            ));
        }

        // Validate the challenge
        let valid_account_id = account_id == challenge.account_id;
        let valid_api_key = *api_key == challenge.api_key;
        let valid_nonce = challenge.validate_pow(nonce);
        if !(valid_nonce && valid_account_id && valid_api_key) {
            return Err(MintRequestError::InvalidPoW);
        }

        let mut challenge_cache = self
            .challenge_cache
            .lock()
            .expect("challenge cache lock should not be poisoned");

        // Check if account has recently submitted a challenge.
        if challenge_cache.has_challenge_for_account(account_id) {
            return Err(MintRequestError::RateLimited);
        }

        // Check if the cache already contains the challenge. If not, it is inserted.
        if !challenge_cache.insert_challenge(&challenge) {
            return Err(MintRequestError::ChallengeAlreadyUsed);
        }

        Ok(())
    }
}

// CHALLENGE CACHE
// ================================================================================================

/// A cache that keeps track of the submitted challenges.
<<<<<<< HEAD
///
/// The cache is used to check if a challenge has already been submitted for a given account and API
/// key. It also keeps track of the number of challenges submitted for each API key.
///
=======
///
/// The cache is used to check if a challenge has already been submitted for a given account and API
/// key. It also keeps track of the number of challenges submitted for each API key.
///
>>>>>>> 82577345
/// The cache is cleaned up periodically, removing expired challenges.
#[derive(Clone, Default)]
struct ChallengeCache {
    /// Maps challenge timestamp to a tuple of `AccountId` and `ApiKey`.
    challenges: BTreeMap<u64, Vec<(AccountId, ApiKey)>>,
    /// Maps API key to the number of submitted challenges.
    challenges_per_key: HashMap<ApiKey, usize>,
    /// Maps account id to the number of submitted challenges.
    account_ids: BTreeMap<AccountId, usize>,
}

impl ChallengeCache {
    /// Inserts a challenge into the cache, updating the number of challenges submitted for the
    /// account and the API key.
    ///
    /// Returns whether the value was newly inserted. That is:
    /// * If the cache did not previously contain this challenge, `true` is returned.
    /// * If the cache already contained this challenge, `false` is returned, and the cache is not
    ///   modified.
    pub fn insert_challenge(&mut self, challenge: &Challenge) -> bool {
        let account_id = challenge.account_id;
        let api_key = challenge.api_key.clone();

        // check if (timestamp, account_id, api_key) is already in the cache
        let issuers = self.challenges.entry(challenge.timestamp).or_default();
        if issuers.iter().any(|(id, key)| id == &account_id && key == &api_key) {
            return false;
        }

        issuers.push((account_id, api_key.clone()));
        self.challenges_per_key
            .entry(api_key)
            .and_modify(|c| *c = c.saturating_add(1))
            .or_insert(1);
        self.account_ids
            .entry(account_id)
            .and_modify(|c| *c = c.saturating_add(1))
            .or_insert(1);
        true
    }

    /// Checks if a challenge has been submitted for the given account
    pub fn has_challenge_for_account(&self, account_id: AccountId) -> bool {
        self.account_ids.contains_key(&account_id)
    }

    /// Returns the number of challenges submitted for the given API key.
    pub fn num_challenges_for_api_key(&self, key: &ApiKey) -> usize {
        self.challenges_per_key.get(key).copied().unwrap_or(0)
    }

    /// Cleanup expired challenges and update the number of challenges submitted per API key and
    /// account id.
    ///
<<<<<<< HEAD
    /// Challenges are expired if they are older than [`CHALLENGE_LIFETIME_SECONDS`] seconds.
    ///
    /// # Arguments
    /// * `current_time` - The current timestamp in seconds since the UNIX epoch.
    ///
    /// # Panics
    /// Panics if any expired challenge has no corresponding entries on the account or API key maps.
    fn cleanup_expired_challenges(&mut self, current_time: u64) {
        let limit_timestamp = current_time - CHALLENGE_LIFETIME_SECONDS;
=======
    /// # Arguments
    /// * `current_time` - The current timestamp in seconds since the UNIX epoch.
    /// * `challenge_lifetime` - The duration during which a challenge is valid.
    ///
    /// # Panics
    /// Panics if any expired challenge has no corresponding entries on the account or API key maps.
    fn cleanup_expired_challenges(&mut self, current_time: u64, challenge_lifetime: Duration) {
        // Challenges older than this are expired.
        let limit_timestamp = current_time - challenge_lifetime.as_secs();
>>>>>>> 82577345

        let valid_challenges = self.challenges.split_off(&limit_timestamp);
        let expired_challenges = std::mem::replace(&mut self.challenges, valid_challenges);

        for issuers in expired_challenges.into_values() {
            for (account_id, api_key) in issuers {
                let remove_api_key = self
                    .challenges_per_key
                    .get_mut(&api_key)
                    .map(|c| {
                        *c = c.saturating_sub(1);
                        *c == 0
                    })
                    .expect("challenge should have had a key entry");
                if remove_api_key {
                    self.challenges_per_key.remove(&api_key);
                }

                let remove_account_id = self
                    .account_ids
                    .get_mut(&account_id)
                    .map(|c| {
                        *c = c.saturating_sub(1);
                        *c == 0
                    })
                    .expect("challenge should have had an account entry");
                if remove_account_id {
                    self.account_ids.remove(&account_id);
                }
            }
        }
    }

    /// Run the cleanup task.
    ///
    /// The cleanup task is responsible for removing expired challenges from the cache.
    /// It runs every minute and removes challenges that are no longer valid because of their
    /// timestamp.
<<<<<<< HEAD
    pub async fn run_cleanup(cache: Arc<Mutex<Self>>) {
=======
    pub async fn run_cleanup(cache: Arc<Mutex<Self>>, challenge_lifetime: Duration) {
>>>>>>> 82577345
        let mut interval = interval(Duration::from_secs(CLEANUP_INTERVAL_SECONDS));

        loop {
            interval.tick().await;
            let current_time = SystemTime::now()
                .duration_since(UNIX_EPOCH)
                .expect("current timestamp should be greater than unix epoch")
                .as_secs();
            cache
                .lock()
                .expect("challenge cache lock should not be poisoned")
<<<<<<< HEAD
                .cleanup_expired_challenges(current_time);
=======
                .cleanup_expired_challenges(current_time, challenge_lifetime);
>>>>>>> 82577345
        }
    }
}

// TESTS
// ================================================================================================

#[cfg(test)]
mod tests {
<<<<<<< HEAD
    use num_bigint::BigUint;
=======
>>>>>>> 82577345
    use rand::SeedableRng;
    use rand_chacha::ChaCha20Rng;

    use super::*;

    fn create_test_secret() -> [u8; 32] {
        let mut secret = [0u8; 32];
        secret[..12].copy_from_slice(b"miden-faucet");
        secret
    }

    fn find_pow_solution(challenge: &Challenge, max_iterations: u64) -> Option<u64> {
        (0..max_iterations).find(|&nonce| challenge.validate_pow(nonce))
    }

<<<<<<< HEAD
    #[tokio::test]
    async fn test_pow_validation() {
        let secret = create_test_secret();
        let pow = PoW::new(secret, NonZeroUsize::new(1).unwrap(), 0);
        let mut rng = ChaCha20Rng::from_seed(rand::random());
        let api_key = ApiKey::generate(&mut rng);
        let current_time = SystemTime::now().duration_since(UNIX_EPOCH).unwrap().as_secs();

        let account_id = 0_u128.try_into().unwrap();
        let challenge = pow.build_challenge(PowRequest { account_id, api_key: api_key.clone() });
        let nonce = find_pow_solution(&challenge, 10000).expect("Should find solution");

        // Submit challenge with correct nonce - should succeed
        let result =
            pow.submit_challenge(account_id, &api_key, &challenge.encode(), nonce, current_time);
        assert!(result.is_ok());

        // Try to use the same challenge again with another account - should fail
        let account_id = 1_u128.try_into().unwrap();
        let result =
            pow.submit_challenge(account_id, &api_key, &challenge.encode(), nonce, current_time);
        assert!(result.is_err());
    }

=======
>>>>>>> 82577345
    #[tokio::test]
    async fn test_timestamp_validation() {
        let secret = create_test_secret();
<<<<<<< HEAD
        let pow = PoW::new(secret, NonZeroUsize::new(1).unwrap(), 0);
        let mut rng = ChaCha20Rng::from_seed(rand::random());
        let api_key = ApiKey::generate(&mut rng);
        let account_id = [0u8; AccountId::SERIALIZED_SIZE].try_into().unwrap();
        let current_time = SystemTime::now().duration_since(UNIX_EPOCH).unwrap().as_secs();

        let challenge = pow.build_challenge(PowRequest { account_id, api_key: api_key.clone() });
        let nonce = find_pow_solution(&challenge, 10000).expect("Should find solution");

        // Submit challenge with expired timestamp - should fail
=======
        let pow = PoW::new(secret, Duration::from_secs(30));
        let mut rng = ChaCha20Rng::from_seed(rand::random());
        let api_key = ApiKey::generate(&mut rng);
        let current_time = SystemTime::now().duration_since(UNIX_EPOCH).unwrap().as_secs();

        let account_id = 0_u128.try_into().unwrap();
        let challenge = pow.build_challenge(PowRequest { account_id, api_key: api_key.clone() });
        let nonce = find_pow_solution(&challenge, 10000).expect("Should find solution");

        // Submit challenge with wrong nonce - should fail
>>>>>>> 82577345
        let result = pow.submit_challenge(
            account_id,
            &api_key,
            &challenge.encode(),
<<<<<<< HEAD
            nonce,
            current_time + CHALLENGE_LIFETIME_SECONDS + 1,
        );
=======
            nonce + 1,
            current_time,
        );
        assert!(result.is_err());

        // Submit challenge with correct nonce - should succeed
        let result =
            pow.submit_challenge(account_id, &api_key, &challenge.encode(), nonce, current_time);
        assert!(result.is_ok());

        // Try to use the same challenge again with another account - should fail
        let account_id = 1_u128.try_into().unwrap();
        let result =
            pow.submit_challenge(account_id, &api_key, &challenge.encode(), nonce, current_time);
>>>>>>> 82577345
        assert!(result.is_err());

        // Submit challenge with correct timestamp - should succeed
        let result =
            pow.submit_challenge(account_id, &api_key, &challenge.encode(), nonce, current_time);
        assert!(result.is_ok());
    }

<<<<<<< HEAD
    #[tokio::test]
    async fn account_id_is_rate_limited() {
        let secret = create_test_secret();
        let pow = PoW::new(secret, NonZeroUsize::new(1).unwrap(), 0);
        let mut rng = ChaCha20Rng::from_seed(rand::random());
        let api_key = ApiKey::generate(&mut rng);
        let account_id = [0u8; AccountId::SERIALIZED_SIZE].try_into().unwrap();

        // Solve first challenge
        let challenge = pow.build_challenge(PowRequest { account_id, api_key: api_key.clone() });
        let nonce = find_pow_solution(&challenge, 10000).expect("Should find solution");

        let current_time = SystemTime::now().duration_since(UNIX_EPOCH).unwrap().as_secs();
        let result =
            pow.submit_challenge(account_id, &api_key, &challenge.encode(), nonce, current_time);
        assert!(result.is_ok());

        // Try to submit second challenge - should fail because of rate limiting
        tokio::time::sleep(Duration::from_secs(CLEANUP_INTERVAL_SECONDS)).await;
        let challenge = pow.build_challenge(PowRequest { account_id, api_key: api_key.clone() });
        let nonce = find_pow_solution(&challenge, 10000).expect("Should find solution");

        let current_time = SystemTime::now().duration_since(UNIX_EPOCH).unwrap().as_secs();
        let result =
            pow.submit_challenge(account_id, &api_key, &challenge.encode(), nonce, current_time);
        assert!(result.is_err());
        assert!(matches!(result.err(), Some(MintRequestError::RateLimited)));
    }

    #[tokio::test]
    async fn submit_challenge_and_check_difficulty() {
        let secret = create_test_secret();
        let pow = PoW::new(secret, NonZeroUsize::new(1).unwrap(), 0);
=======
    #[test]
    fn test_adjust_difficulty_constants_validation() {
        assert_eq!(MAX_DIFFICULTY, 24);
        assert_eq!(ACTIVE_REQUESTS_TO_INCREASE_DIFFICULTY, REQUESTS_QUEUE_SIZE / MAX_DIFFICULTY);

        // With current values: REQUESTS_QUEUE_SIZE = 1000, MAX_DIFFICULTY = 24
        // ACTIVE_REQUESTS_TO_INCREASE_DIFFICULTY should be 41 (1000 / 24 = 41.666... truncated to
        // 41)
        assert_eq!(ACTIVE_REQUESTS_TO_INCREASE_DIFFICULTY, 41);
    }

    #[tokio::test]
    async fn test_timestamp_validation() {
        let secret = create_test_secret();
        let challenge_lifetime = Duration::from_secs(30);
        let pow = PoW::new(secret, challenge_lifetime);
>>>>>>> 82577345
        let mut rng = ChaCha20Rng::from_seed(rand::random());
        let api_key = ApiKey::generate(&mut rng);
        let account_id = [0u8; AccountId::SERIALIZED_SIZE].try_into().unwrap();
        let current_time = SystemTime::now().duration_since(UNIX_EPOCH).unwrap().as_secs();

<<<<<<< HEAD
        assert_eq!(pow.get_difficulty(&api_key), 0);

        let challenge = pow.build_challenge(PowRequest { account_id, api_key: api_key.clone() });
        let nonce = find_pow_solution(&challenge, 10000).expect("Should find solution");

        pow.submit_challenge(account_id, &api_key, &challenge.encode(), nonce, current_time)
            .unwrap();

        assert_eq!(pow.challenge_cache.lock().unwrap().num_challenges_for_api_key(&api_key), 1);
        assert_eq!(pow.get_difficulty(&api_key), 1);
    }

    #[tokio::test]
    async fn test_cleanup_expired_challenges() {
        let secret = create_test_secret();
        let pow = PoW::new(secret, NonZeroUsize::new(1).unwrap(), 0);
        let mut rng = ChaCha20Rng::from_seed(rand::random());
        let api_key = ApiKey::generate(&mut rng);
        let account_id = [0u8; AccountId::SERIALIZED_SIZE].try_into().unwrap();
        let current_time = SystemTime::now().duration_since(UNIX_EPOCH).unwrap().as_secs();

        // build challenge manually with past timestamp to ensure that expires in 1 second
        let challenge = Challenge::from_parts(
            BigUint::from_bytes_be(&[0xff; 32]),
            current_time - CHALLENGE_LIFETIME_SECONDS,
            account_id,
            api_key.clone(),
            Challenge::compute_signature(
                secret,
                &BigUint::from_bytes_be(&[0xff; 32]),
                current_time - CHALLENGE_LIFETIME_SECONDS,
                account_id,
                &api_key.inner(),
            ),
        );
        let nonce = find_pow_solution(&challenge, 10000).expect("Should find solution");

        pow.submit_challenge(account_id, &api_key, &challenge.encode(), nonce, current_time)
            .unwrap();

        // wait for cleanup
        tokio::time::sleep(Duration::from_secs(CLEANUP_INTERVAL_SECONDS + 1)).await;

        // check that the challenge is removed from the cache
        assert!(!pow.challenge_cache.lock().unwrap().has_challenge_for_account(account_id));
        assert_eq!(pow.challenge_cache.lock().unwrap().num_challenges_for_api_key(&api_key), 0);

        // submit second challenge - should succeed
        let challenge = pow.build_challenge(PowRequest { account_id, api_key: api_key.clone() });
        let nonce = find_pow_solution(&challenge, 10000).expect("Should find solution");

        let current_time = SystemTime::now().duration_since(UNIX_EPOCH).unwrap().as_secs();
        pow.submit_challenge(account_id, &api_key, &challenge.encode(), nonce, current_time)
            .unwrap();

        assert!(pow.challenge_cache.lock().unwrap().has_challenge_for_account(account_id));
        assert_eq!(pow.challenge_cache.lock().unwrap().num_challenges_for_api_key(&api_key), 1);
    }

    #[tokio::test]
    async fn difficulty_is_increased_with_load() {
        let secret = create_test_secret();
        let pow = PoW::new(secret, NonZeroUsize::new(1).unwrap(), 0);
        let mut rng = ChaCha20Rng::from_seed(rand::random());
        let api_key = ApiKey::generate(&mut rng);

        assert_eq!(pow.get_difficulty(&api_key), 0);

        let account_id = 0_u128.try_into().unwrap();
        let challenge = pow.build_challenge(PowRequest { account_id, api_key: api_key.clone() });
        let nonce = find_pow_solution(&challenge, 10000).expect("Should find solution");

=======
        let challenge = pow.build_challenge(PowRequest { account_id, api_key: api_key.clone() });
        let nonce = find_pow_solution(&challenge, 10000).expect("Should find solution");

        // Submit challenge with expired timestamp - should fail
        let result = pow.submit_challenge(
            account_id,
            &api_key,
            &challenge.encode(),
            nonce,
            current_time + challenge_lifetime.as_secs() + 1,
        );
        assert!(result.is_err());

        // Submit challenge with correct timestamp - should succeed
        let result =
            pow.submit_challenge(account_id, &api_key, &challenge.encode(), nonce, current_time);
        assert!(result.is_ok());
    }

    #[tokio::test]
    async fn account_id_is_rate_limited() {
        let secret = create_test_secret();
        let challenge_lifetime = Duration::from_secs(30);
        let pow = PoW::new(secret, challenge_lifetime);
        let mut rng = ChaCha20Rng::from_seed(rand::random());
        let api_key = ApiKey::generate(&mut rng);
        let account_id = [0u8; AccountId::SERIALIZED_SIZE].try_into().unwrap();

        // Solve first challenge
        let challenge = pow.build_challenge(PowRequest { account_id, api_key: api_key.clone() });
        let nonce = find_pow_solution(&challenge, 10000).expect("Should find solution");

        let current_time = SystemTime::now().duration_since(UNIX_EPOCH).unwrap().as_secs();
        let result =
            pow.submit_challenge(account_id, &api_key, &challenge.encode(), nonce, current_time);
        assert!(result.is_ok());

        // Try to submit second challenge - should fail because of rate limiting
        tokio::time::sleep(Duration::from_secs(CLEANUP_INTERVAL_SECONDS)).await;
        let challenge = pow.build_challenge(PowRequest { account_id, api_key: api_key.clone() });
        let nonce = find_pow_solution(&challenge, 10000).expect("Should find solution");

        let current_time = SystemTime::now().duration_since(UNIX_EPOCH).unwrap().as_secs();
        let result =
            pow.submit_challenge(account_id, &api_key, &challenge.encode(), nonce, current_time);
        assert!(result.is_err());
        assert!(matches!(result.err(), Some(MintRequestError::RateLimited)));
    }

    #[tokio::test]
    async fn submit_challenge_and_check_difficulty() {
        let secret = create_test_secret();
        let challenge_lifetime = Duration::from_secs(30);
        let pow = PoW::new(secret, challenge_lifetime);
        let mut rng = ChaCha20Rng::from_seed(rand::random());
        let api_key = ApiKey::generate(&mut rng);
        let account_id = [0u8; AccountId::SERIALIZED_SIZE].try_into().unwrap();
        let current_time = SystemTime::now().duration_since(UNIX_EPOCH).unwrap().as_secs();

        let challenge = pow.build_challenge(PowRequest { account_id, api_key: api_key.clone() });
        let nonce = find_pow_solution(&challenge, 10000).expect("Should find solution");
        pow.submit_challenge(account_id, &api_key, &challenge.encode(), nonce, current_time)
            .unwrap();

        assert_eq!(pow.challenge_cache.lock().unwrap().num_challenges_for_api_key(&api_key), 1);
        assert_eq!(pow.get_difficulty(&api_key), 1);
    }

    #[tokio::test]
    async fn test_cleanup_expired_challenges() {
        let secret = create_test_secret();
        let challenge_lifetime = Duration::from_secs(30);
        let pow = PoW::new(secret, challenge_lifetime);
        let mut rng = ChaCha20Rng::from_seed(rand::random());
        let api_key = ApiKey::generate(&mut rng);
        let account_id = [0u8; AccountId::SERIALIZED_SIZE].try_into().unwrap();
        let current_time = SystemTime::now().duration_since(UNIX_EPOCH).unwrap().as_secs();

        // build challenge manually with past timestamp to ensure that expires in 1 second
        let challenge = Challenge::from_parts(
            1,
            current_time - challenge_lifetime.as_secs(),
            account_id,
            api_key.clone(),
            Challenge::compute_signature(
                secret,
                1,
                current_time - challenge_lifetime.as_secs(),
                account_id,
                &api_key.inner(),
            ),
        );
        let nonce = find_pow_solution(&challenge, 10000).expect("Should find solution");

        pow.submit_challenge(account_id, &api_key, &challenge.encode(), nonce, current_time)
            .unwrap();

        // wait for cleanup
        tokio::time::sleep(Duration::from_secs(CLEANUP_INTERVAL_SECONDS + 1)).await;

        // check that the challenge is removed from the cache
        assert!(!pow.challenge_cache.lock().unwrap().has_challenge_for_account(account_id));
        assert_eq!(pow.challenge_cache.lock().unwrap().num_challenges_for_api_key(&api_key), 0);

        // submit second challenge - should succeed
        let challenge = pow.build_challenge(PowRequest { account_id, api_key: api_key.clone() });
        let nonce = find_pow_solution(&challenge, 10000).expect("Should find solution");
>>>>>>> 82577345
        let current_time = SystemTime::now().duration_since(UNIX_EPOCH).unwrap().as_secs();
        pow.submit_challenge(account_id, &api_key, &challenge.encode(), nonce, current_time)
            .unwrap();

<<<<<<< HEAD
        assert_eq!(pow.get_difficulty(&api_key), 1);
=======
        assert!(pow.challenge_cache.lock().unwrap().has_challenge_for_account(account_id));
        assert_eq!(pow.challenge_cache.lock().unwrap().num_challenges_for_api_key(&api_key), 1);
>>>>>>> 82577345
    }
}<|MERGE_RESOLUTION|>--- conflicted
+++ resolved
@@ -1,9 +1,6 @@
 use std::{
     collections::{BTreeMap, HashMap},
-<<<<<<< HEAD
     num::NonZeroUsize,
-=======
->>>>>>> 82577345
     sync::{Arc, Mutex},
     time::{SystemTime, UNIX_EPOCH},
 };
@@ -11,19 +8,8 @@
 use miden_objects::account::AccountId;
 use tokio::time::{Duration, interval};
 
-<<<<<<< HEAD
-use super::challenge::{CHALLENGE_LIFETIME_SECONDS, Challenge};
+use super::challenge::Challenge;
 use crate::server::{ApiKey, get_pow::PowRequest, get_tokens::MintRequestError};
-=======
-use super::challenge::Challenge;
-use crate::{
-    REQUESTS_QUEUE_SIZE,
-    server::{ApiKey, get_pow::PowRequest, get_tokens::MintRequestError},
-};
->>>>>>> 82577345
-
-/// The interval at which the challenge cache is cleaned up.
-const CLEANUP_INTERVAL_SECONDS: u64 = 2;
 
 /// The interval at which the challenge cache is cleaned up.
 const CLEANUP_INTERVAL_SECONDS: u64 = 2;
@@ -35,95 +21,64 @@
 pub(crate) struct PoW {
     secret: [u8; 32],
     challenge_cache: Arc<Mutex<ChallengeCache>>,
-<<<<<<< HEAD
+    challenge_lifetime: Duration,
     requests_per_difficulty_level: NonZeroUsize,
     initial_target_shift: u8,
-=======
-    challenge_lifetime: Duration,
->>>>>>> 82577345
 }
 
 impl PoW {
     /// Creates a new `PoW` instance.
-<<<<<<< HEAD
     pub fn new(
         secret: [u8; 32],
+        challenge_lifetime: Duration,
         requests_per_difficulty_level: NonZeroUsize,
         initial_target_shift: u8,
     ) -> Self {
-=======
-    pub fn new(secret: [u8; 32], challenge_lifetime: Duration) -> Self {
->>>>>>> 82577345
         let challenge_cache = Arc::new(Mutex::new(ChallengeCache::default()));
 
         // Start the cleanup task
         let cleanup_state = challenge_cache.clone();
         tokio::spawn(async move {
-<<<<<<< HEAD
-            ChallengeCache::run_cleanup(cleanup_state).await;
-=======
             ChallengeCache::run_cleanup(cleanup_state, challenge_lifetime).await;
->>>>>>> 82577345
         });
 
         Self {
             secret,
             challenge_cache,
-<<<<<<< HEAD
+            challenge_lifetime,
             requests_per_difficulty_level,
             initial_target_shift,
-=======
-            challenge_lifetime,
->>>>>>> 82577345
         }
     }
 
     /// Generates a new challenge.
     pub fn build_challenge(&self, request: PowRequest) -> Challenge {
-<<<<<<< HEAD
-        let timestamp = SystemTime::now()
-=======
         let current_time = SystemTime::now()
->>>>>>> 82577345
             .duration_since(UNIX_EPOCH)
             .expect("current timestamp should be greater than unix epoch")
             .as_secs();
         let difficulty = self.get_difficulty(&request.api_key);
 
-<<<<<<< HEAD
         Challenge::new(
             self.initial_target_shift,
             difficulty,
-            timestamp,
+            current_time,
             request.account_id,
             request.api_key,
             self.secret,
         )
-=======
-        Challenge::new(difficulty, current_time, request.account_id, request.api_key, self.secret)
->>>>>>> 82577345
     }
 
     /// Returns the difficulty for the given API key.
     ///
-<<<<<<< HEAD
     /// The difficulty is adjusted based on the number of active requests per API key.
-=======
-    /// The difficulty is adjusted based on the number of active requests per API key. The
-    /// difficulty is increased by 1 for every `ACTIVE_REQUESTS_TO_INCREASE_DIFFICULTY` active
-    /// requests, and it is clamped between 1 and `MAX_DIFFICULTY`.
->>>>>>> 82577345
     fn get_difficulty(&self, api_key: &ApiKey) -> usize {
         let num_challenges = self
             .challenge_cache
             .lock()
             .expect("challenge cache lock should not be poisoned")
             .num_challenges_for_api_key(api_key);
-<<<<<<< HEAD
         num_challenges / self.requests_per_difficulty_level
-=======
-        (num_challenges / ACTIVE_REQUESTS_TO_INCREASE_DIFFICULTY).clamp(1, MAX_DIFFICULTY)
->>>>>>> 82577345
     }
 
     /// Submits a challenge.
@@ -135,12 +90,7 @@
     /// * The challenge is expired.
     /// * The challenge is invalid.
     /// * The challenge was already used.
-<<<<<<< HEAD
-    /// * The account has already submitted a challenge recently (within the last
-    ///   [`CHALLENGE_LIFETIME_SECONDS`] seconds).
-=======
     /// * The account has already submitted a challenge recently and it's not expired yet.
->>>>>>> 82577345
     ///
     /// # Panics
     /// Panics if the challenge cache lock is poisoned.
@@ -155,11 +105,7 @@
         let challenge = Challenge::decode(challenge, self.secret)?;
 
         // Check timestamp validity
-<<<<<<< HEAD
-        if challenge.is_expired(current_time) {
-=======
         if challenge.is_expired(current_time, self.challenge_lifetime) {
->>>>>>> 82577345
             return Err(MintRequestError::ExpiredServerTimestamp(
                 challenge.timestamp,
                 current_time,
@@ -197,17 +143,10 @@
 // ================================================================================================
 
 /// A cache that keeps track of the submitted challenges.
-<<<<<<< HEAD
 ///
 /// The cache is used to check if a challenge has already been submitted for a given account and API
 /// key. It also keeps track of the number of challenges submitted for each API key.
 ///
-=======
-///
-/// The cache is used to check if a challenge has already been submitted for a given account and API
-/// key. It also keeps track of the number of challenges submitted for each API key.
-///
->>>>>>> 82577345
 /// The cache is cleaned up periodically, removing expired challenges.
 #[derive(Clone, Default)]
 struct ChallengeCache {
@@ -262,17 +201,6 @@
     /// Cleanup expired challenges and update the number of challenges submitted per API key and
     /// account id.
     ///
-<<<<<<< HEAD
-    /// Challenges are expired if they are older than [`CHALLENGE_LIFETIME_SECONDS`] seconds.
-    ///
-    /// # Arguments
-    /// * `current_time` - The current timestamp in seconds since the UNIX epoch.
-    ///
-    /// # Panics
-    /// Panics if any expired challenge has no corresponding entries on the account or API key maps.
-    fn cleanup_expired_challenges(&mut self, current_time: u64) {
-        let limit_timestamp = current_time - CHALLENGE_LIFETIME_SECONDS;
-=======
     /// # Arguments
     /// * `current_time` - The current timestamp in seconds since the UNIX epoch.
     /// * `challenge_lifetime` - The duration during which a challenge is valid.
@@ -282,7 +210,6 @@
     fn cleanup_expired_challenges(&mut self, current_time: u64, challenge_lifetime: Duration) {
         // Challenges older than this are expired.
         let limit_timestamp = current_time - challenge_lifetime.as_secs();
->>>>>>> 82577345
 
         let valid_challenges = self.challenges.split_off(&limit_timestamp);
         let expired_challenges = std::mem::replace(&mut self.challenges, valid_challenges);
@@ -321,11 +248,7 @@
     /// The cleanup task is responsible for removing expired challenges from the cache.
     /// It runs every minute and removes challenges that are no longer valid because of their
     /// timestamp.
-<<<<<<< HEAD
-    pub async fn run_cleanup(cache: Arc<Mutex<Self>>) {
-=======
     pub async fn run_cleanup(cache: Arc<Mutex<Self>>, challenge_lifetime: Duration) {
->>>>>>> 82577345
         let mut interval = interval(Duration::from_secs(CLEANUP_INTERVAL_SECONDS));
 
         loop {
@@ -337,11 +260,7 @@
             cache
                 .lock()
                 .expect("challenge cache lock should not be poisoned")
-<<<<<<< HEAD
-                .cleanup_expired_challenges(current_time);
-=======
                 .cleanup_expired_challenges(current_time, challenge_lifetime);
->>>>>>> 82577345
         }
     }
 }
@@ -351,10 +270,7 @@
 
 #[cfg(test)]
 mod tests {
-<<<<<<< HEAD
     use num_bigint::BigUint;
-=======
->>>>>>> 82577345
     use rand::SeedableRng;
     use rand_chacha::ChaCha20Rng;
 
@@ -370,11 +286,10 @@
         (0..max_iterations).find(|&nonce| challenge.validate_pow(nonce))
     }
 
-<<<<<<< HEAD
     #[tokio::test]
     async fn test_pow_validation() {
         let secret = create_test_secret();
-        let pow = PoW::new(secret, NonZeroUsize::new(1).unwrap(), 0);
+        let pow = PoW::new(secret, Duration::from_secs(30), NonZeroUsize::new(1).unwrap(), 0);
         let mut rng = ChaCha20Rng::from_seed(rand::random());
         let api_key = ApiKey::generate(&mut rng);
         let current_time = SystemTime::now().duration_since(UNIX_EPOCH).unwrap().as_secs();
@@ -395,197 +310,15 @@
         assert!(result.is_err());
     }
 
-=======
->>>>>>> 82577345
     #[tokio::test]
     async fn test_timestamp_validation() {
         let secret = create_test_secret();
-<<<<<<< HEAD
-        let pow = PoW::new(secret, NonZeroUsize::new(1).unwrap(), 0);
+        let pow = PoW::new(secret, Duration::from_secs(30), NonZeroUsize::new(1).unwrap(), 0);
         let mut rng = ChaCha20Rng::from_seed(rand::random());
         let api_key = ApiKey::generate(&mut rng);
         let account_id = [0u8; AccountId::SERIALIZED_SIZE].try_into().unwrap();
         let current_time = SystemTime::now().duration_since(UNIX_EPOCH).unwrap().as_secs();
 
-        let challenge = pow.build_challenge(PowRequest { account_id, api_key: api_key.clone() });
-        let nonce = find_pow_solution(&challenge, 10000).expect("Should find solution");
-
-        // Submit challenge with expired timestamp - should fail
-=======
-        let pow = PoW::new(secret, Duration::from_secs(30));
-        let mut rng = ChaCha20Rng::from_seed(rand::random());
-        let api_key = ApiKey::generate(&mut rng);
-        let current_time = SystemTime::now().duration_since(UNIX_EPOCH).unwrap().as_secs();
-
-        let account_id = 0_u128.try_into().unwrap();
-        let challenge = pow.build_challenge(PowRequest { account_id, api_key: api_key.clone() });
-        let nonce = find_pow_solution(&challenge, 10000).expect("Should find solution");
-
-        // Submit challenge with wrong nonce - should fail
->>>>>>> 82577345
-        let result = pow.submit_challenge(
-            account_id,
-            &api_key,
-            &challenge.encode(),
-<<<<<<< HEAD
-            nonce,
-            current_time + CHALLENGE_LIFETIME_SECONDS + 1,
-        );
-=======
-            nonce + 1,
-            current_time,
-        );
-        assert!(result.is_err());
-
-        // Submit challenge with correct nonce - should succeed
-        let result =
-            pow.submit_challenge(account_id, &api_key, &challenge.encode(), nonce, current_time);
-        assert!(result.is_ok());
-
-        // Try to use the same challenge again with another account - should fail
-        let account_id = 1_u128.try_into().unwrap();
-        let result =
-            pow.submit_challenge(account_id, &api_key, &challenge.encode(), nonce, current_time);
->>>>>>> 82577345
-        assert!(result.is_err());
-
-        // Submit challenge with correct timestamp - should succeed
-        let result =
-            pow.submit_challenge(account_id, &api_key, &challenge.encode(), nonce, current_time);
-        assert!(result.is_ok());
-    }
-
-<<<<<<< HEAD
-    #[tokio::test]
-    async fn account_id_is_rate_limited() {
-        let secret = create_test_secret();
-        let pow = PoW::new(secret, NonZeroUsize::new(1).unwrap(), 0);
-        let mut rng = ChaCha20Rng::from_seed(rand::random());
-        let api_key = ApiKey::generate(&mut rng);
-        let account_id = [0u8; AccountId::SERIALIZED_SIZE].try_into().unwrap();
-
-        // Solve first challenge
-        let challenge = pow.build_challenge(PowRequest { account_id, api_key: api_key.clone() });
-        let nonce = find_pow_solution(&challenge, 10000).expect("Should find solution");
-
-        let current_time = SystemTime::now().duration_since(UNIX_EPOCH).unwrap().as_secs();
-        let result =
-            pow.submit_challenge(account_id, &api_key, &challenge.encode(), nonce, current_time);
-        assert!(result.is_ok());
-
-        // Try to submit second challenge - should fail because of rate limiting
-        tokio::time::sleep(Duration::from_secs(CLEANUP_INTERVAL_SECONDS)).await;
-        let challenge = pow.build_challenge(PowRequest { account_id, api_key: api_key.clone() });
-        let nonce = find_pow_solution(&challenge, 10000).expect("Should find solution");
-
-        let current_time = SystemTime::now().duration_since(UNIX_EPOCH).unwrap().as_secs();
-        let result =
-            pow.submit_challenge(account_id, &api_key, &challenge.encode(), nonce, current_time);
-        assert!(result.is_err());
-        assert!(matches!(result.err(), Some(MintRequestError::RateLimited)));
-    }
-
-    #[tokio::test]
-    async fn submit_challenge_and_check_difficulty() {
-        let secret = create_test_secret();
-        let pow = PoW::new(secret, NonZeroUsize::new(1).unwrap(), 0);
-=======
-    #[test]
-    fn test_adjust_difficulty_constants_validation() {
-        assert_eq!(MAX_DIFFICULTY, 24);
-        assert_eq!(ACTIVE_REQUESTS_TO_INCREASE_DIFFICULTY, REQUESTS_QUEUE_SIZE / MAX_DIFFICULTY);
-
-        // With current values: REQUESTS_QUEUE_SIZE = 1000, MAX_DIFFICULTY = 24
-        // ACTIVE_REQUESTS_TO_INCREASE_DIFFICULTY should be 41 (1000 / 24 = 41.666... truncated to
-        // 41)
-        assert_eq!(ACTIVE_REQUESTS_TO_INCREASE_DIFFICULTY, 41);
-    }
-
-    #[tokio::test]
-    async fn test_timestamp_validation() {
-        let secret = create_test_secret();
-        let challenge_lifetime = Duration::from_secs(30);
-        let pow = PoW::new(secret, challenge_lifetime);
->>>>>>> 82577345
-        let mut rng = ChaCha20Rng::from_seed(rand::random());
-        let api_key = ApiKey::generate(&mut rng);
-        let account_id = [0u8; AccountId::SERIALIZED_SIZE].try_into().unwrap();
-        let current_time = SystemTime::now().duration_since(UNIX_EPOCH).unwrap().as_secs();
-
-<<<<<<< HEAD
-        assert_eq!(pow.get_difficulty(&api_key), 0);
-
-        let challenge = pow.build_challenge(PowRequest { account_id, api_key: api_key.clone() });
-        let nonce = find_pow_solution(&challenge, 10000).expect("Should find solution");
-
-        pow.submit_challenge(account_id, &api_key, &challenge.encode(), nonce, current_time)
-            .unwrap();
-
-        assert_eq!(pow.challenge_cache.lock().unwrap().num_challenges_for_api_key(&api_key), 1);
-        assert_eq!(pow.get_difficulty(&api_key), 1);
-    }
-
-    #[tokio::test]
-    async fn test_cleanup_expired_challenges() {
-        let secret = create_test_secret();
-        let pow = PoW::new(secret, NonZeroUsize::new(1).unwrap(), 0);
-        let mut rng = ChaCha20Rng::from_seed(rand::random());
-        let api_key = ApiKey::generate(&mut rng);
-        let account_id = [0u8; AccountId::SERIALIZED_SIZE].try_into().unwrap();
-        let current_time = SystemTime::now().duration_since(UNIX_EPOCH).unwrap().as_secs();
-
-        // build challenge manually with past timestamp to ensure that expires in 1 second
-        let challenge = Challenge::from_parts(
-            BigUint::from_bytes_be(&[0xff; 32]),
-            current_time - CHALLENGE_LIFETIME_SECONDS,
-            account_id,
-            api_key.clone(),
-            Challenge::compute_signature(
-                secret,
-                &BigUint::from_bytes_be(&[0xff; 32]),
-                current_time - CHALLENGE_LIFETIME_SECONDS,
-                account_id,
-                &api_key.inner(),
-            ),
-        );
-        let nonce = find_pow_solution(&challenge, 10000).expect("Should find solution");
-
-        pow.submit_challenge(account_id, &api_key, &challenge.encode(), nonce, current_time)
-            .unwrap();
-
-        // wait for cleanup
-        tokio::time::sleep(Duration::from_secs(CLEANUP_INTERVAL_SECONDS + 1)).await;
-
-        // check that the challenge is removed from the cache
-        assert!(!pow.challenge_cache.lock().unwrap().has_challenge_for_account(account_id));
-        assert_eq!(pow.challenge_cache.lock().unwrap().num_challenges_for_api_key(&api_key), 0);
-
-        // submit second challenge - should succeed
-        let challenge = pow.build_challenge(PowRequest { account_id, api_key: api_key.clone() });
-        let nonce = find_pow_solution(&challenge, 10000).expect("Should find solution");
-
-        let current_time = SystemTime::now().duration_since(UNIX_EPOCH).unwrap().as_secs();
-        pow.submit_challenge(account_id, &api_key, &challenge.encode(), nonce, current_time)
-            .unwrap();
-
-        assert!(pow.challenge_cache.lock().unwrap().has_challenge_for_account(account_id));
-        assert_eq!(pow.challenge_cache.lock().unwrap().num_challenges_for_api_key(&api_key), 1);
-    }
-
-    #[tokio::test]
-    async fn difficulty_is_increased_with_load() {
-        let secret = create_test_secret();
-        let pow = PoW::new(secret, NonZeroUsize::new(1).unwrap(), 0);
-        let mut rng = ChaCha20Rng::from_seed(rand::random());
-        let api_key = ApiKey::generate(&mut rng);
-
-        assert_eq!(pow.get_difficulty(&api_key), 0);
-
-        let account_id = 0_u128.try_into().unwrap();
-        let challenge = pow.build_challenge(PowRequest { account_id, api_key: api_key.clone() });
-        let nonce = find_pow_solution(&challenge, 10000).expect("Should find solution");
-
-=======
         let challenge = pow.build_challenge(PowRequest { account_id, api_key: api_key.clone() });
         let nonce = find_pow_solution(&challenge, 10000).expect("Should find solution");
 
@@ -595,7 +328,7 @@
             &api_key,
             &challenge.encode(),
             nonce,
-            current_time + challenge_lifetime.as_secs() + 1,
+            current_time + pow.challenge_lifetime.as_secs() + 1,
         );
         assert!(result.is_err());
 
@@ -608,8 +341,7 @@
     #[tokio::test]
     async fn account_id_is_rate_limited() {
         let secret = create_test_secret();
-        let challenge_lifetime = Duration::from_secs(30);
-        let pow = PoW::new(secret, challenge_lifetime);
+        let pow = PoW::new(secret, Duration::from_secs(30), NonZeroUsize::new(1).unwrap(), 0);
         let mut rng = ChaCha20Rng::from_seed(rand::random());
         let api_key = ApiKey::generate(&mut rng);
         let account_id = [0u8; AccountId::SERIALIZED_SIZE].try_into().unwrap();
@@ -638,15 +370,17 @@
     #[tokio::test]
     async fn submit_challenge_and_check_difficulty() {
         let secret = create_test_secret();
-        let challenge_lifetime = Duration::from_secs(30);
-        let pow = PoW::new(secret, challenge_lifetime);
+        let pow = PoW::new(secret, Duration::from_secs(30), NonZeroUsize::new(1).unwrap(), 0);
         let mut rng = ChaCha20Rng::from_seed(rand::random());
         let api_key = ApiKey::generate(&mut rng);
         let account_id = [0u8; AccountId::SERIALIZED_SIZE].try_into().unwrap();
         let current_time = SystemTime::now().duration_since(UNIX_EPOCH).unwrap().as_secs();
 
-        let challenge = pow.build_challenge(PowRequest { account_id, api_key: api_key.clone() });
-        let nonce = find_pow_solution(&challenge, 10000).expect("Should find solution");
+        assert_eq!(pow.get_difficulty(&api_key), 0);
+
+        let challenge = pow.build_challenge(PowRequest { account_id, api_key: api_key.clone() });
+        let nonce = find_pow_solution(&challenge, 10000).expect("Should find solution");
+
         pow.submit_challenge(account_id, &api_key, &challenge.encode(), nonce, current_time)
             .unwrap();
 
@@ -657,8 +391,7 @@
     #[tokio::test]
     async fn test_cleanup_expired_challenges() {
         let secret = create_test_secret();
-        let challenge_lifetime = Duration::from_secs(30);
-        let pow = PoW::new(secret, challenge_lifetime);
+        let pow = PoW::new(secret, Duration::from_secs(30), NonZeroUsize::new(1).unwrap(), 0);
         let mut rng = ChaCha20Rng::from_seed(rand::random());
         let api_key = ApiKey::generate(&mut rng);
         let account_id = [0u8; AccountId::SERIALIZED_SIZE].try_into().unwrap();
@@ -666,14 +399,14 @@
 
         // build challenge manually with past timestamp to ensure that expires in 1 second
         let challenge = Challenge::from_parts(
-            1,
-            current_time - challenge_lifetime.as_secs(),
+            BigUint::from_bytes_be(&[0xff; 32]),
+            current_time - pow.challenge_lifetime.as_secs(),
             account_id,
             api_key.clone(),
             Challenge::compute_signature(
                 secret,
-                1,
-                current_time - challenge_lifetime.as_secs(),
+                &BigUint::from_bytes_be(&[0xff; 32]),
+                current_time - pow.challenge_lifetime.as_secs(),
                 account_id,
                 &api_key.inner(),
             ),
@@ -693,16 +426,33 @@
         // submit second challenge - should succeed
         let challenge = pow.build_challenge(PowRequest { account_id, api_key: api_key.clone() });
         let nonce = find_pow_solution(&challenge, 10000).expect("Should find solution");
->>>>>>> 82577345
+
         let current_time = SystemTime::now().duration_since(UNIX_EPOCH).unwrap().as_secs();
         pow.submit_challenge(account_id, &api_key, &challenge.encode(), nonce, current_time)
             .unwrap();
 
-<<<<<<< HEAD
-        assert_eq!(pow.get_difficulty(&api_key), 1);
-=======
         assert!(pow.challenge_cache.lock().unwrap().has_challenge_for_account(account_id));
         assert_eq!(pow.challenge_cache.lock().unwrap().num_challenges_for_api_key(&api_key), 1);
->>>>>>> 82577345
+    }
+
+    #[tokio::test]
+    async fn difficulty_is_increased_with_load() {
+        let secret = create_test_secret();
+        let challenge_lifetime = Duration::from_secs(30);
+        let pow = PoW::new(secret, challenge_lifetime, NonZeroUsize::new(1).unwrap(), 0);
+        let mut rng = ChaCha20Rng::from_seed(rand::random());
+        let api_key = ApiKey::generate(&mut rng);
+
+        assert_eq!(pow.get_difficulty(&api_key), 0);
+
+        let account_id = 0_u128.try_into().unwrap();
+        let challenge = pow.build_challenge(PowRequest { account_id, api_key: api_key.clone() });
+        let nonce = find_pow_solution(&challenge, 10000).expect("Should find solution");
+
+        let current_time = SystemTime::now().duration_since(UNIX_EPOCH).unwrap().as_secs();
+        pow.submit_challenge(account_id, &api_key, &challenge.encode(), nonce, current_time)
+            .unwrap();
+
+        assert_eq!(pow.get_difficulty(&api_key), 1);
     }
 }