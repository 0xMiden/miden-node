//! Describe a subset of the genesis manifest in easily human readable format

use std::cmp::Ordering;
use std::str::FromStr;

use indexmap::IndexMap;
use miden_lib::AuthScheme;
use miden_lib::account::auth::AuthRpoFalcon512;
use miden_lib::account::faucets::BasicFungibleFaucet;
use miden_lib::account::wallets::create_basic_wallet;
use miden_lib::transaction::memory;
use miden_node_utils::crypto::get_rpo_random_coin;
use miden_objects::account::{
    Account,
    AccountBuilder,
    AccountDelta,
    AccountFile,
    AccountId,
    AccountStorageDelta,
    AccountStorageMode,
    AccountType,
    AccountVaultDelta,
    AuthSecretKey,
    FungibleAssetDelta,
    NonFungibleAssetDelta,
};
use miden_objects::asset::{FungibleAsset, TokenSymbol};
use miden_objects::block::FeeParameters;
use miden_objects::crypto::dsa::rpo_falcon512::SecretKey;
use miden_objects::{Felt, FieldElement, ONE, TokenSymbolError, ZERO};
use rand::distr::weighted::Weight;
use rand::{Rng, SeedableRng};
use rand_chacha::ChaCha20Rng;
use serde::{Deserialize, Serialize};

use crate::GenesisState;

mod errors;
use self::errors::GenesisConfigError;

#[cfg(test)]
mod tests;

// GENESIS CONFIG
// ================================================================================================

/// Specify a set of faucets and wallets with assets for easier test deployments.
///
/// Notice: Any faucet must be declared _before_ it's use in a wallet/regular account.
#[derive(Debug, Clone, serde::Serialize, serde::Deserialize)]
pub struct GenesisConfig {
    version: u32,
    timestamp: u32,
    native_faucet: NativeFaucet,
    fee_parameters: FeeParameterConfig,
    wallet: Vec<WalletConfig>,
    fungible_faucet: Vec<FungibleFaucetConfig>,
}

impl Default for GenesisConfig {
    fn default() -> Self {
        let miden = TokenSymbolStr::from_str("MIDEN").unwrap();
        Self {
            version: 1_u32,
            timestamp: u32::try_from(
                std::time::SystemTime::now()
                    .duration_since(std::time::UNIX_EPOCH)
                    .expect("Time does not go backwards")
                    .as_secs(),
            )
            .expect("Timestamp should fit into u32"),
            wallet: vec![],
            native_faucet: NativeFaucet {
                max_supply: 100_000_000_000_000_000u64,
                decimals: 6u8,
                symbol: miden.clone(),
            },
            fee_parameters: FeeParameterConfig { verification_base_fee: 0 },
            fungible_faucet: vec![],
        }
    }
}

impl GenesisConfig {
    /// Read the genesis accounts from a toml formatted string
    ///
    /// Notice: It will generate the specified case during [`fn into_state`].
    pub fn read_toml(toml_str: &str) -> Result<Self, GenesisConfigError> {
        let me = toml::from_str::<Self>(toml_str)?;
        Ok(me)
    }

    /// Convert the in memory representation into the new genesis state
    ///
    /// Also returns the set of secrets for the generated accounts.
    #[allow(clippy::too_many_lines)]
    pub fn into_state(self) -> Result<(GenesisState, AccountSecrets), GenesisConfigError> {
        let GenesisConfig {
            version,
            timestamp,
            native_faucet,
            fee_parameters,
            fungible_faucet: fungible_faucet_configs,
            wallet: wallet_configs,
        } = self;

        let symbol = native_faucet.symbol.clone();

        let mut wallet_accounts = Vec::<Account>::new();
        // Every asset sitting in a wallet, has to reference a faucet for that asset
        let mut faucet_accounts = IndexMap::<TokenSymbolStr, Account>::new();

        // Collect the generated secret keys for the test, so one can interact with those
        // accounts/sign transactions
        let mut secrets = Vec::new();

        // First setup all the faucets
        for fungible_faucet_config in std::iter::once(native_faucet.to_faucet_config())
            .chain(fungible_faucet_configs.into_iter())
        {
            let symbol = fungible_faucet_config.symbol.clone();
            let (faucet_account, secret_key) = fungible_faucet_config.build_account()?;

            if faucet_accounts.insert(symbol.clone(), faucet_account.clone()).is_some() {
                return Err(GenesisConfigError::DuplicateFaucetDefinition { symbol });
            }

            secrets.push((
                format!("faucet_{symbol}.mac", symbol = symbol.to_string().to_lowercase()),
                faucet_account.id(),
                secret_key,
            ));
            // Do _not_ collect the account, only after we know all wallet assets
            // we know the remaining supply in the faucets.
        }

        let native_faucet_account_id = faucet_accounts
            .get(&symbol)
            .expect("Parsing guarantees the existence of a native faucet.")
            .id();

        let fee_parameters =
            FeeParameters::new(native_faucet_account_id, fee_parameters.verification_base_fee)?;

        // Track all adjustments, one per faucet account id
        let mut faucet_issuance = IndexMap::<AccountId, u64>::new();

        let zero_padding_width = usize::ilog10(std::cmp::max(10, wallet_configs.len())) as usize;

        // Setup all wallet accounts, which reference the faucet's for their provided assets.
        for (index, WalletConfig { has_updatable_code, storage_mode, assets }) in
            wallet_configs.into_iter().enumerate()
        {
            tracing::debug!("Adding wallet account {index} with {assets:?}");

            let mut rng = ChaCha20Rng::from_seed(rand::random());
            let secret_key = SecretKey::with_rng(&mut get_rpo_random_coin(&mut rng));
            let auth = AuthScheme::RpoFalcon512 { pub_key: secret_key.public_key() };
            let init_seed: [u8; 32] = rng.random();

            let account_type = if has_updatable_code {
                AccountType::RegularAccountUpdatableCode
            } else {
                AccountType::RegularAccountImmutableCode
            };
            let account_storage_mode = storage_mode.into();
            let mut wallet_account =
                create_basic_wallet(init_seed, auth, account_type, account_storage_mode)?;

            // Add fungible assets and track the faucet adjustments per faucet/asset.
            let wallet_fungible_asset_update =
                prepare_fungible_asset_update(assets, &faucet_accounts, &mut faucet_issuance)?;

            // Force the account nonce to 1.
            //
            // By convention, a nonce of zero indicates a freshly generated local account that has
            // yet to be deployed. An account is deployed onchain along with its first
            // transaction which results in a non-zero nonce onchain.
            //
            // The genesis block is special in that accounts are "deployed" without transactions and
            // therefore we need bump the nonce manually to uphold this invariant.
            let wallet_delta = AccountDelta::new(
                wallet_account.id(),
                AccountStorageDelta::default(),
                AccountVaultDelta::new(
                    wallet_fungible_asset_update,
                    NonFungibleAssetDelta::default(),
                ),
                ONE,
            )?;

            wallet_account.apply_delta(&wallet_delta)?;

            debug_assert_eq!(wallet_account.nonce(), ONE);

            secrets.push((
                format!("wallet_{index:0zero_padding_width$}.mac"),
                wallet_account.id(),
                secret_key,
            ));

            wallet_accounts.push(wallet_account);
        }

        let mut all_accounts = Vec::<Account>::new();
        // Apply all fungible faucet adjustments to the respective faucet
        for (symbol, mut faucet_account) in faucet_accounts {
            let faucet_id = faucet_account.id();
            // If there is no account using the asset, we use an empty delta to set the
            // nonce to `ONE`.
            let total_issuance = faucet_issuance.get(&faucet_id).copied().unwrap_or_default();

            let mut storage_delta = AccountStorageDelta::default();

            if total_issuance != 0 {
                // slot 0
                storage_delta.set_item(
                    memory::FAUCET_STORAGE_DATA_SLOT,
                    [ZERO, ZERO, ZERO, Felt::new(total_issuance)].into(),
                );
                tracing::debug!(
                    "Reducing faucet account {faucet} for {symbol} by {amount}",
                    faucet = faucet_id.to_hex(),
                    symbol = symbol,
                    amount = total_issuance
                );
            } else {
                tracing::debug!(
                    "No wallet is referencing {faucet} for {symbol}",
                    faucet = faucet_id.to_hex(),
                    symbol = symbol,
                );
            }

            faucet_account.apply_delta(&AccountDelta::new(
                faucet_id,
                storage_delta,
                AccountVaultDelta::default(),
                ONE,
            )?)?;

            debug_assert_eq!(faucet_account.nonce(), ONE);

            // sanity check the total issuance against
            let basic = BasicFungibleFaucet::try_from(&faucet_account)?;
            let max_supply = basic.max_supply().inner();
            if max_supply < total_issuance {
                return Err(GenesisConfigError::MaxIssuanceExceeded {
                    max_supply,
                    symbol,
                    total_issuance,
                });
            }

            all_accounts.push(faucet_account);
        }
        // Ensure the faucets always precede the wallets referencing them
        all_accounts.extend(wallet_accounts);

        Ok((
            GenesisState {
                fee_parameters,
                accounts: all_accounts,
                version,
                timestamp,
            },
            AccountSecrets { secrets },
        ))
    }
}

// NATIVE FAUCET
// ================================================================================================

/// Declare the native fungible asset
#[derive(Debug, Clone, serde::Serialize, serde::Deserialize)]
#[serde(deny_unknown_fields)]
pub struct NativeFaucet {
    /// Token symbol to use for fees.
    symbol: TokenSymbolStr,

    decimals: u8,
    /// Max supply in full token units
    ///
    /// It will be converted internally to the smallest representable unit,
    /// using based `10.powi(decimals)` as a multiplier.
    max_supply: u64,
}

impl NativeFaucet {
    fn to_faucet_config(&self) -> FungibleFaucetConfig {
        let NativeFaucet { symbol, decimals, max_supply, .. } = self;
        FungibleFaucetConfig {
            symbol: symbol.clone(),
            decimals: *decimals,
            max_supply: *max_supply,
            storage_mode: StorageMode::Public,
        }
    }
}

// FEE PARAMETER CONFIG
// ================================================================================================

/// Represents a the fee parameters using the given asset
///
/// A faucet providing the `symbol` token moste exist.
#[derive(Debug, Clone, serde::Serialize, serde::Deserialize)]
#[serde(deny_unknown_fields)]
pub struct FeeParameterConfig {
    /// Verification base fee, in units of smallest denomination.
    verification_base_fee: u32,
}

// FUNGIBLE FAUCET CONFIG
// ================================================================================================

/// Represents a faucet with asset specific properties
#[derive(Debug, Clone, serde::Serialize, serde::Deserialize)]
#[serde(deny_unknown_fields)]
pub struct FungibleFaucetConfig {
    symbol: TokenSymbolStr,
    decimals: u8,
    /// Max supply in full token units
    ///
    /// It will be converted internally to the smallest representable unit,
    /// using based `10.powi(decimals)` as a multiplier.
    max_supply: u64,
    #[serde(default)]
    storage_mode: StorageMode,
}

impl FungibleFaucetConfig {
    /// Create a fungible faucet from a config entry
    fn build_account(self) -> Result<(Account, SecretKey), GenesisConfigError> {
        let FungibleFaucetConfig {
            symbol,
            decimals,
            max_supply,
            storage_mode,
        } = self;
        let mut rng = ChaCha20Rng::from_seed(rand::random());
        let secret_key = SecretKey::with_rng(&mut get_rpo_random_coin(&mut rng));
        let auth = AuthRpoFalcon512::new(secret_key.public_key());
        let init_seed: [u8; 32] = rng.random();

        let max_supply = Felt::try_from(max_supply)
            .expect("The `Felt::MODULUS` is _always_ larger than the `max_supply`");

        let component = BasicFungibleFaucet::new(*symbol.as_ref(), decimals, max_supply)?;

        // It's similar to `fn create_basic_fungible_faucet`, but we need to cover more cases.
        let faucet_account = AccountBuilder::new(init_seed)
            .account_type(AccountType::FungibleFaucet)
            .storage_mode(storage_mode.into())
            .with_auth_component(auth)
            .with_component(component)
            .build()?;

        debug_assert_eq!(faucet_account.nonce(), Felt::ZERO);

        Ok((faucet_account, secret_key))
    }
}

// WALLET CONFIG
// ================================================================================================

/// Represents a wallet, containing a set of assets
#[derive(Debug, Clone, serde::Serialize, serde::Deserialize)]
#[serde(deny_unknown_fields)]
pub struct WalletConfig {
    #[serde(default)]
    has_updatable_code: bool,
    #[serde(default)]
    storage_mode: StorageMode,
    assets: Vec<AssetEntry>,
}

#[derive(Debug, Clone, serde::Serialize, serde::Deserialize)]
struct AssetEntry {
    symbol: TokenSymbolStr,
    /// The amount of full token units the given asset is populated with
    amount: u64,
}

// STORAGE MODE
// ================================================================================================

/// See the [full description](https://0xmiden.github.io/miden-base/account.html?highlight=Accoun#account-storage-mode)
/// for details
#[derive(Debug, Clone, Copy, serde::Serialize, serde::Deserialize, Default)]
pub enum StorageMode {
    /// Monitor for `Notes` related to the account, in addition to being `Public`.
    #[serde(alias = "network")]
    #[default]
    Network,
    /// A publicly stored account, lives on-chain.
    #[serde(alias = "public")]
    Public,
    /// A private account, which must be known by interactors.
    #[serde(alias = "private")]
    Private,
}

impl From<StorageMode> for AccountStorageMode {
    fn from(mode: StorageMode) -> AccountStorageMode {
        match mode {
            StorageMode::Network => AccountStorageMode::Network,
            StorageMode::Private => AccountStorageMode::Private,
            StorageMode::Public => AccountStorageMode::Public,
        }
    }
}

// ACCOUNTS
// ================================================================================================

#[derive(Debug, Clone)]
pub struct AccountFileWithName {
    pub name: String,
    pub account_file: AccountFile,
}

/// Secrets generated during the state generation
#[derive(Debug, Clone)]
pub struct AccountSecrets {
    // name, account, private key, account seed
    pub secrets: Vec<(String, AccountId, SecretKey)>,
}

impl AccountSecrets {
    /// Convert the internal tuple into an `AccountFile`
    ///
    /// If no name is present, a new one is generated based on the current time
    /// and the index in
    pub fn as_account_files(
        &self,
        genesis_state: &GenesisState,
    ) -> impl Iterator<Item = Result<AccountFileWithName, GenesisConfigError>> + use<'_> {
        let account_lut = IndexMap::<AccountId, Account>::from_iter(
            genesis_state.accounts.iter().map(|account| (account.id(), account.clone())),
        );
<<<<<<< HEAD
        self.secrets
            .iter()
            .cloned()
            .map(move |(name, account_id, secret_key, account_seed)| {
                let account = account_lut
                    .get(&account_id)
                    .ok_or(GenesisConfigError::MissingGenesisAccount { account_id })?;
                let account_file = AccountFile::new(
                    account.clone(),
                    Some(account_seed),
                    vec![AuthSecretKey::RpoFalcon512(secret_key.clone())],
                );
                Ok(AccountFileWithName { name, account_file })
            })
=======
        self.secrets.iter().map(move |(name, account_id, secret_key)| {
            let account = account_lut
                .get(account_id)
                .ok_or(GenesisConfigError::MissingGenesisAccount { account_id: *account_id })?;
            let account_file = AccountFile::new(
                account.clone(),
                vec![AuthSecretKey::RpoFalcon512(secret_key.clone())],
            );
            let name = name.to_string();
            Ok(AccountFileWithName { name, account_file })
        })
>>>>>>> 56d311a5
    }
}

// HELPERS
// ================================================================================================

/// Process wallet assets and return them as a fungible asset delta.
/// Track the negative adjustments for the respective faucets.
fn prepare_fungible_asset_update(
    assets: impl IntoIterator<Item = AssetEntry>,
    faucets: &IndexMap<TokenSymbolStr, Account>,
    faucet_issuance: &mut IndexMap<AccountId, u64>,
) -> Result<FungibleAssetDelta, GenesisConfigError> {
    let assets =
        Result::<Vec<_>, _>::from_iter(assets.into_iter().map(|AssetEntry { amount, symbol }| {
            let faucet_account = faucets.get(&symbol).ok_or_else(|| {
                GenesisConfigError::MissingFaucetDefinition { symbol: symbol.clone() }
            })?;

            Ok::<_, GenesisConfigError>(FungibleAsset::new(faucet_account.id(), amount)?)
        }))?;

    let mut wallet_asset_delta = FungibleAssetDelta::default();
    assets
        .into_iter()
        .try_for_each(|fungible_asset| wallet_asset_delta.add(fungible_asset))?;

    wallet_asset_delta.iter().try_for_each(|(faucet_id, amount)| {
        let issuance: &mut u64 = faucet_issuance.entry(*faucet_id).or_default();
        tracing::debug!(
            "Updating faucet issuance {faucet} with {issuance} += {amount}",
            faucet = faucet_id.to_hex()
        );

        // check against total supply is deferred
        issuance
            .checked_add_assign(
                &u64::try_from(*amount)
                    .expect("Issuance must always be positive in the scope of genesis config"),
            )
            .map_err(|_| GenesisConfigError::IssuanceOverflow)?;

        Ok::<_, GenesisConfigError>(())
    })?;

    Ok(wallet_asset_delta)
}

/// Wrapper type used for configuration representation.
///
/// Required since `Felt` does not implement `Hash` or `Eq`, but both are useful and necessary for a
/// coherent model construction.
#[derive(Debug, Clone, PartialEq)]
pub struct TokenSymbolStr {
    /// The raw representation, used for `Hash` and `Eq`.
    raw: String,
    /// Maintain the duality with the actual implementation.
    encoded: TokenSymbol,
}

impl AsRef<TokenSymbol> for TokenSymbolStr {
    fn as_ref(&self) -> &TokenSymbol {
        &self.encoded
    }
}

impl std::fmt::Display for TokenSymbolStr {
    fn fmt(&self, f: &mut std::fmt::Formatter<'_>) -> std::fmt::Result {
        f.write_str(&self.raw)
    }
}

impl FromStr for TokenSymbolStr {
    // note: we re-use the error type
    type Err = TokenSymbolError;
    fn from_str(s: &str) -> Result<Self, Self::Err> {
        Ok(Self {
            encoded: TokenSymbol::new(s)?,
            raw: s.to_string(),
        })
    }
}

impl Eq for TokenSymbolStr {}

impl From<TokenSymbolStr> for TokenSymbol {
    fn from(value: TokenSymbolStr) -> Self {
        value.encoded
    }
}

impl Ord for TokenSymbolStr {
    fn cmp(&self, other: &Self) -> Ordering {
        self.raw.cmp(&other.raw)
    }
}

impl PartialOrd for TokenSymbolStr {
    fn partial_cmp(&self, other: &Self) -> Option<Ordering> {
        Some(self.cmp(other))
    }
}

impl std::hash::Hash for TokenSymbolStr {
    fn hash<H: std::hash::Hasher>(&self, state: &mut H) {
        self.raw.hash::<H>(state);
    }
}

impl Serialize for TokenSymbolStr {
    fn serialize<S>(&self, serializer: S) -> Result<S::Ok, S::Error>
    where
        S: serde::Serializer,
    {
        serializer.serialize_str(&self.raw)
    }
}

impl<'de> Deserialize<'de> for TokenSymbolStr {
    fn deserialize<D>(deserializer: D) -> Result<Self, D::Error>
    where
        D: serde::Deserializer<'de>,
    {
        deserializer.deserialize_str(TokenSymbolVisitor)
    }
}

use serde::de::Visitor;

struct TokenSymbolVisitor;

impl Visitor<'_> for TokenSymbolVisitor {
    type Value = TokenSymbolStr;

    fn expecting(&self, formatter: &mut std::fmt::Formatter) -> std::fmt::Result {
        formatter.write_str("1 to 6 uppercase ascii letters")
    }

    fn visit_str<E>(self, v: &str) -> Result<Self::Value, E>
    where
        E: serde::de::Error,
    {
        let encoded = TokenSymbol::new(v).map_err(|e| E::custom(format!("{e}")))?;
        let raw = v.to_string();
        Ok(TokenSymbolStr { raw, encoded })
    }
}<|MERGE_RESOLUTION|>--- conflicted
+++ resolved
@@ -441,34 +441,14 @@
         let account_lut = IndexMap::<AccountId, Account>::from_iter(
             genesis_state.accounts.iter().map(|account| (account.id(), account.clone())),
         );
-<<<<<<< HEAD
-        self.secrets
-            .iter()
-            .cloned()
-            .map(move |(name, account_id, secret_key, account_seed)| {
-                let account = account_lut
-                    .get(&account_id)
-                    .ok_or(GenesisConfigError::MissingGenesisAccount { account_id })?;
-                let account_file = AccountFile::new(
-                    account.clone(),
-                    Some(account_seed),
-                    vec![AuthSecretKey::RpoFalcon512(secret_key.clone())],
-                );
-                Ok(AccountFileWithName { name, account_file })
-            })
-=======
-        self.secrets.iter().map(move |(name, account_id, secret_key)| {
+        self.secrets.iter().cloned().map(move |(name, account_id, secret_key)| {
             let account = account_lut
-                .get(account_id)
-                .ok_or(GenesisConfigError::MissingGenesisAccount { account_id: *account_id })?;
-            let account_file = AccountFile::new(
-                account.clone(),
-                vec![AuthSecretKey::RpoFalcon512(secret_key.clone())],
-            );
-            let name = name.to_string();
+                .get(&account_id)
+                .ok_or(GenesisConfigError::MissingGenesisAccount { account_id })?;
+            let account_file =
+                AccountFile::new(account.clone(), vec![AuthSecretKey::RpoFalcon512(secret_key)]);
             Ok(AccountFileWithName { name, account_file })
         })
->>>>>>> 56d311a5
     }
 }
 
