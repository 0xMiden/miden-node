use miden_objects::{
    Digest, Felt,
    note::{
        Note, NoteDetails, NoteExecutionHint, NoteId, NoteInclusionProof, NoteMetadata, NoteTag,
        NoteType, Nullifier,
    },
    utils::{Deserializable, Serializable},
};
use thiserror::Error;

use crate::{
    errors::{ConversionError, MissingFieldHelper},
    generated::note as proto,
};

impl TryFrom<proto::NoteMetadata> for NoteMetadata {
    type Error = ConversionError;

    fn try_from(value: proto::NoteMetadata) -> Result<Self, Self::Error> {
        let sender = value
            .sender
            .ok_or_else(|| proto::NoteMetadata::missing_field(stringify!(sender)))?
            .try_into()?;
        let note_type = NoteType::try_from(u64::from(value.note_type))?;
        let tag = NoteTag::from(value.tag);

        let execution_hint = NoteExecutionHint::try_from(value.execution_hint)?;

        let aux = Felt::try_from(value.aux).map_err(|_| ConversionError::NotAValidFelt)?;

        Ok(NoteMetadata::new(sender, note_type, tag, execution_hint, aux)?)
    }
}

impl From<Note> for proto::NetworkNote {
    fn from(note: Note) -> Self {
        Self {
            metadata: Some(proto::NoteMetadata::from(*note.metadata())),
            details: NoteDetails::from(note).to_bytes(),
        }
    }
}

<<<<<<< HEAD
impl From<Note> for proto::Note {
    fn from(note: Note) -> Self {
        Self {
            metadata: Some(proto::NoteMetadata::from(*note.metadata())),
            details: Some(NoteDetails::from(note).to_bytes()),
=======
impl From<NetworkNote> for proto::NetworkNote {
    fn from(note: NetworkNote) -> Self {
        let note = Note::from(note);
        Self {
            metadata: Some(proto::NoteMetadata::from(*note.metadata())),
            details: NoteDetails::from(note).to_bytes(),
>>>>>>> c39e9d4a
        }
    }
}

impl From<NoteMetadata> for proto::NoteMetadata {
    fn from(val: NoteMetadata) -> Self {
        let sender = Some(val.sender().into());
        let note_type = val.note_type() as u32;
        let tag = val.tag().into();
        let execution_hint: u64 = val.execution_hint().into();
        let aux = val.aux().into();

        proto::NoteMetadata {
            sender,
            note_type,
            tag,
            execution_hint,
            aux,
        }
    }
}

impl From<(&NoteId, &NoteInclusionProof)> for proto::NoteInclusionInBlockProof {
    fn from((note_id, proof): (&NoteId, &NoteInclusionProof)) -> Self {
        Self {
            note_id: Some(note_id.into()),
            block_num: proof.location().block_num().as_u32(),
            note_index_in_block: proof.location().node_index_in_block().into(),
            merkle_path: Some(Into::into(proof.note_path())),
        }
    }
}

impl TryFrom<&proto::NoteInclusionInBlockProof> for (NoteId, NoteInclusionProof) {
    type Error = ConversionError;

    fn try_from(
        proof: &proto::NoteInclusionInBlockProof,
    ) -> Result<(NoteId, NoteInclusionProof), Self::Error> {
        Ok((
            Digest::try_from(
                proof
                    .note_id
                    .as_ref()
                    .ok_or(proto::NoteInclusionInBlockProof::missing_field(stringify!(note_id)))?,
            )?
            .into(),
            NoteInclusionProof::new(
                proof.block_num.into(),
                proof.note_index_in_block.try_into()?,
                proof
                    .merkle_path
                    .as_ref()
                    .ok_or(proto::NoteInclusionInBlockProof::missing_field(stringify!(
                        merkle_path
                    )))?
                    .try_into()?,
            )?,
        ))
    }
}

impl TryFrom<proto::Note> for Note {
    type Error = ConversionError;

    fn try_from(proto_note: proto::Note) -> Result<Self, Self::Error> {
        let metadata: NoteMetadata = proto_note
            .metadata
            .ok_or(proto::Note::missing_field(stringify!(metadata)))?
            .try_into()?;

        let details = proto_note.details.ok_or(proto::Note::missing_field(stringify!(details)))?;

        let note_details = NoteDetails::read_from_bytes(&details)
            .map_err(|err| ConversionError::deserialization_error("NoteDetails", err))?;

        let (assets, recipient) = note_details.into_parts();
        Ok(Note::new(assets, metadata, recipient))
    }
}

// NETWORK NOTE
// ================================================================================================

/// A newtype that wraps around notes targeting a single account to be used in a network mode.
#[derive(Clone, Debug, PartialEq, Eq)]
pub struct NetworkNote(Note);

impl NetworkNote {
    pub fn inner(&self) -> &Note {
        &self.0
    }

    pub fn metadata(&self) -> &NoteMetadata {
        self.inner().metadata()
    }

    pub fn nullifier(&self) -> Nullifier {
        self.inner().nullifier()
    }

    pub fn id(&self) -> NoteId {
        self.inner().id()
    }
}

impl From<NetworkNote> for Note {
    fn from(value: NetworkNote) -> Self {
        value.0
    }
}

impl TryFrom<Note> for NetworkNote {
    type Error = NetworkNoteError;

    fn try_from(note: Note) -> Result<Self, Self::Error> {
        if !note.is_network_note() {
            return Err(NetworkNoteError::InvalidExecutionMode(note.metadata().tag()));
        }
        Ok(NetworkNote(note))
    }
}

#[derive(Debug, Error)]
pub enum NetworkNoteError {
    #[error("note tag {0} is not a valid network note tag")]
    InvalidExecutionMode(NoteTag),
}

impl TryFrom<proto::NetworkNote> for NetworkNote {
    type Error = ConversionError;

    fn try_from(proto_note: proto::NetworkNote) -> Result<Self, Self::Error> {
        let details = NoteDetails::read_from_bytes(&proto_note.details)
            .map_err(|err| ConversionError::deserialization_error("NoteDetails", err))?;
        let (assets, recipient) = details.into_parts();
        let metadata: NoteMetadata = proto_note
            .metadata
            .ok_or_else(|| proto::NetworkNote::missing_field(stringify!(metadata)))?
            .try_into()?;
        let note = Note::new(assets, metadata, recipient);

        NetworkNote::try_from(note).map_err(Into::into)
    }
}<|MERGE_RESOLUTION|>--- conflicted
+++ resolved
@@ -41,20 +41,21 @@
     }
 }
 
-<<<<<<< HEAD
 impl From<Note> for proto::Note {
     fn from(note: Note) -> Self {
         Self {
             metadata: Some(proto::NoteMetadata::from(*note.metadata())),
             details: Some(NoteDetails::from(note).to_bytes()),
-=======
+        }
+    }
+}
+
 impl From<NetworkNote> for proto::NetworkNote {
     fn from(note: NetworkNote) -> Self {
         let note = Note::from(note);
         Self {
             metadata: Some(proto::NoteMetadata::from(*note.metadata())),
             details: NoteDetails::from(note).to_bytes(),
->>>>>>> c39e9d4a
         }
     }
 }
