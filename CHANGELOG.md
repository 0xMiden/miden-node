--- conflicted
+++ resolved
@@ -14,11 +14,8 @@
 - [BREAKING] Added support for new two `Felt` account ID (#591).
 - [BREAKING] Inverted `TransactionInputs.missing_unauthenticated_notes` to `found_missing_notes` (#509).
 - [BREAKING] Remove store's `ListXXX` endpoints which were intended for test purposes (#608).
-<<<<<<< HEAD
+- [BREAKING] Added support for storage maps on `GetAccountProofs` endpoint (#598).
 - [BREAKING] Removed the `testing` feature (#619).
-=======
-- [BREAKING] Added support for storage maps on `GetAccountProofs` endpoint (#598).
->>>>>>> f9da75e6
 
 ## v0.6.0 (2024-11-05)
 
