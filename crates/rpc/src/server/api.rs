--- conflicted
+++ resolved
@@ -5,27 +5,8 @@
     clients::{BlockProducer, BlockProducerApiClient, Builder, StoreRpc, StoreRpcClient},
     errors::ConversionError,
     generated::{
-<<<<<<< HEAD
-        requests::{
-            CheckNullifiersByPrefixRequest, CheckNullifiersRequest, GetAccountDetailsRequest,
-            GetAccountProofsRequest, GetAccountStateDeltaRequest, GetBlockByNumberRequest,
-            GetBlockHeaderByNumberRequest, GetNotesByIdRequest, SubmitProvenTransactionRequest,
-            SyncNoteRequest, SyncStateRequest,
-        },
-        responses::{
-            BlockProducerStatusResponse, CheckNullifiersByPrefixResponse, CheckNullifiersResponse,
-            GetAccountDetailsResponse, GetAccountProofsResponse, GetAccountStateDeltaResponse,
-            GetBlockByNumberResponse, GetBlockHeaderByNumberResponse, GetNotesByIdResponse,
-            RpcStatusResponse, StoreStatusResponse, SubmitProvenTransactionResponse,
-            SyncNoteResponse, SyncStateResponse,
-        },
-        rpc::api_server,
-=======
         self as proto,
-        block_producer::api_client as block_producer_client,
         rpc::api_server::{self, Api},
-        rpc_store::rpc_client as store_client,
->>>>>>> e9afc2f8
     },
     try_convert,
 };
@@ -44,14 +25,7 @@
     utils::serde::Deserializable,
 };
 use miden_tx::TransactionVerifier;
-<<<<<<< HEAD
-use tonic::{Request, Response, Status};
-=======
-use tonic::{
-    IntoRequest, Request, Response, Status, service::interceptor::InterceptedService,
-    transport::Channel,
-};
->>>>>>> e9afc2f8
+use tonic::{IntoRequest, Request, Response, Status};
 use tracing::{debug, info, instrument};
 
 use crate::COMPONENT;
