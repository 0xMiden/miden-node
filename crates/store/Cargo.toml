--- conflicted
+++ resolved
@@ -15,24 +15,6 @@
 workspace = true
 
 [dependencies]
-<<<<<<< HEAD
-anyhow             = { workspace = true }
-deadpool           = { default-features = false, features = ["managed", "rt_tokio_1"], version = "0.12" }
-deadpool-sync      = { version = "0.1" }
-hex                = { version = "0.4" }
-miden-lib          = { workspace = true }
-miden-node-proto   = { workspace = true }
-miden-node-utils   = { workspace = true }
-miden-objects      = { workspace = true }
-rusqlite           = { features = ["array", "buildtime_bindgen", "bundled"], version = "0.36" }
-rusqlite_migration = { version = "2.2" }
-thiserror          = { workspace = true }
-tokio              = { features = ["fs", "macros", "net", "rt-multi-thread"], workspace = true }
-tokio-stream       = { features = ["net"], workspace = true }
-tonic              = { workspace = true }
-tower-http         = { features = ["util"], workspace = true }
-tracing            = { workspace = true }
-=======
 anyhow                 = { workspace = true }
 deadpool               = { default-features = false, features = ["managed", "rt_tokio_1"], version = "0.12" }
 deadpool-sync          = { version = "0.1" }
@@ -42,8 +24,8 @@
 miden-node-proto-build = { features = ["internal"], workspace = true }
 miden-node-utils       = { workspace = true }
 miden-objects          = { workspace = true }
-rusqlite               = { features = ["array", "buildtime_bindgen", "bundled"], version = "0.35" }
-rusqlite_migration     = { version = "2.1" }
+rusqlite               = { features = ["array", "buildtime_bindgen", "bundled"], version = "0.36" }
+rusqlite_migration     = { version = "2.2" }
 thiserror              = { workspace = true }
 tokio                  = { features = ["fs", "macros", "net", "rt-multi-thread"], workspace = true }
 tokio-stream           = { features = ["net"], workspace = true }
@@ -51,7 +33,6 @@
 tonic-reflection       = { workspace = true }
 tower-http             = { features = ["util"], workspace = true }
 tracing                = { workspace = true }
->>>>>>> 61832bf0
 
 [dev-dependencies]
 assert_matches        = { workspace = true }
