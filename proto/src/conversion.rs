--- conflicted
+++ resolved
@@ -241,7 +241,6 @@
     }
 }
 
-<<<<<<< HEAD
 impl TryFrom<account_id::AccountId> for AccountId {
     type Error = error::ParseError;
 
@@ -250,10 +249,10 @@
     }
 }
 
-impl TryFrom<responses::AccountInputRecord> for AccountInputRecord {
-    type Error = error::ParseError;
-
-    fn try_from(account_input_record: responses::AccountInputRecord) -> Result<Self, Self::Error> {
+impl TryFrom<responses::AccountBlockInputRecord> for AccountInputRecord {
+    type Error = error::ParseError;
+
+    fn try_from(account_input_record: responses::AccountBlockInputRecord) -> Result<Self, Self::Error> {
         Ok(Self {
             account_id: account_input_record
                 .account_id
@@ -271,11 +270,11 @@
     }
 }
 
-impl TryFrom<responses::NullifierInputRecord> for NullifierInputRecord {
+impl TryFrom<responses::NullifierBlockInputRecord> for NullifierInputRecord {
     type Error = error::ParseError;
 
     fn try_from(
-        nullifier_input_record: responses::NullifierInputRecord
+        nullifier_input_record: responses::NullifierBlockInputRecord
     ) -> Result<Self, Self::Error> {
         Ok(Self {
             nullifier: nullifier_input_record
@@ -327,7 +326,8 @@
                 .collect::<Result<_, error::ParseError>>()?,
         })
     }
-=======
+}
+
 // UTILITIES
 // ================================================================================================
 
@@ -353,5 +353,4 @@
 /// of a value.
 pub fn nullifier_value_to_blocknum(value: Word) -> u32 {
     value[3].as_int().try_into().expect("invalid block number found in store")
->>>>>>> 81547375
 }