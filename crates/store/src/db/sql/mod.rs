--- conflicted
+++ resolved
@@ -689,42 +689,7 @@
 
     let mut notes = vec![];
     while let Some(row) = rows.next()? {
-<<<<<<< HEAD
-        let batch_idx = row.get(1)?;
-        let note_idx_in_batch = row.get(2)?;
-        // SAFETY: We can assume the batch and note indices stored in the DB are valid so this
-        // should never panic.
-        let note_index = BlockNoteIndex::new(batch_idx, note_idx_in_batch);
-        let note_id_data = row.get_ref(3)?.as_blob()?;
-        let note_id = RpoDigest::read_from_bytes(note_id_data)?;
-
-        let merkle_path_data = row.get_ref(9)?.as_blob()?;
-        let merkle_path = MerklePath::read_from_bytes(merkle_path_data)?;
-
-        let details_data = row.get_ref(10)?.as_blob_or_null()?;
-        let details = details_data.map(<Vec<u8>>::read_from_bytes).transpose()?;
-
-        let note_type = row.get::<_, u8>(4)?.try_into()?;
-        let sender = AccountId::read_from_bytes(row.get_ref(5)?.as_blob()?)?;
-        let tag: u32 = row.get(6)?;
-        let aux: u64 = row.get(7)?;
-        let aux = aux.try_into().map_err(DatabaseError::InvalidFelt)?;
-        let execution_hint = column_value_as_u64(row, 8)?;
-
-        let metadata =
-            NoteMetadata::new(sender, note_type, tag.into(), execution_hint.try_into()?, aux)?;
-
-        notes.push(NoteRecord {
-            block_num: read_block_number(row, 0)?,
-            note_index,
-            note_id,
-            metadata,
-            details,
-            merkle_path,
-        });
-=======
         notes.push(NoteRecord::from_row(row)?);
->>>>>>> bea31381
     }
     Ok(notes)
 }
@@ -869,41 +834,7 @@
 
     let mut notes = Vec::new();
     while let Some(row) = rows.next()? {
-<<<<<<< HEAD
-        let batch_idx = row.get(1)?;
-        let note_idx_in_batch = row.get(2)?;
-        // SAFETY: We can assume the batch and note indices stored in the DB are valid so this
-        // should never panic.
-        let note_index = BlockNoteIndex::new(batch_idx, note_idx_in_batch);
-        let note_id_data = row.get_ref(3)?.as_blob()?;
-        let note_id = NoteId::read_from_bytes(note_id_data)?;
-
-        let merkle_path = read_from_blob_column(row, 9)?;
-
-        let details_data = row.get_ref(10)?.as_blob_or_null()?;
-        let details = details_data.map(<Vec<u8>>::read_from_bytes).transpose()?;
-
-        let note_type = row.get::<_, u8>(4)?.try_into()?;
-        let sender = read_from_blob_column(row, 5)?;
-        let tag: u32 = row.get(6)?;
-        let aux: u64 = row.get(7)?;
-        let aux = aux.try_into().map_err(DatabaseError::InvalidFelt)?;
-        let execution_hint = column_value_as_u64(row, 8)?;
-
-        let metadata =
-            NoteMetadata::new(sender, note_type, tag.into(), execution_hint.try_into()?, aux)?;
-
-        notes.push(NoteRecord {
-            block_num: read_block_number(row, 0)?,
-            note_index,
-            details,
-            note_id: note_id.into(),
-            metadata,
-            merkle_path,
-        });
-=======
         notes.push(NoteRecord::from_row(row)?);
->>>>>>> bea31381
     }
 
     Ok(notes)
