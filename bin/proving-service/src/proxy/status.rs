<<<<<<< HEAD
use std::sync::Arc;

use miden_proving_service::{COMPONENT, api::ProofType};
use pingora::{
    apps::HttpServerApp,
    http::ResponseHeader,
    prelude::*,
    protocols::{Stream, http::ServerSession},
    server::ShutdownWatch,
};
use serde::Serialize;
use tonic::async_trait;
use tracing::{error, instrument};

use super::worker::WorkerHealthStatus;
use crate::proxy::LoadBalancerState;
=======
use std::{sync::Arc, time::Duration};

use async_trait::async_trait;
use pingora::{server::ListenFds, services::Service};
use tokio::{net::TcpListener, sync::watch, time::interval};
use tokio_stream::wrappers::TcpListenerStream;
use tonic::{Request, Response, Status, transport::Server};
use tracing::{error, info, instrument};
>>>>>>> a025ba7b

use super::worker::WorkerHealthStatus;
use crate::{
    COMPONENT,
    commands::PROXY_HOST,
    generated::{
        proving_service::ProofType,
        proxy_status::{
            ProxyStatusRequest, ProxyStatusResponse,
            WorkerHealthStatus as GeneratedWorkerHealthStatus, WorkerStatus,
            proxy_status_api_server::{ProxyStatusApi, ProxyStatusApiServer},
        },
    },
    proxy::LoadBalancerState,
};

<<<<<<< HEAD
/// Status of the proxy
#[derive(Debug, Serialize)]
pub struct ProxyStatus {
    version: String,
    proof_type: ProofType,
    workers: Vec<WorkerStatus>,
}
=======
// PROXY STATUS SERVICE
// ================================================================================================
>>>>>>> a025ba7b

/// The gRPC service that implements Pingora's Service trait and the gRPC API.
///
/// The service is responsible for serving the gRPC status API for the proxy.
///
/// Implements the [`Service`] trait and the [`ProxyStatusApi`] gRPC API.
#[derive(Clone, Debug)]
pub struct ProxyStatusPingoraService {
    /// The load balancer state.
    ///
    /// This is used to generate the status response.
    load_balancer: Arc<LoadBalancerState>,
    /// The port to serve the gRPC status API on.
    port: u16,
    /// The status receiver.
    ///
    /// This is used to receive the status updates from the updater.
    status_rx: watch::Receiver<ProxyStatusResponse>,
    /// The status transmitter.
    ///
    /// This is used to send the status updates to the receiver.
    status_tx: watch::Sender<ProxyStatusResponse>,
    /// The status update interval.
    status_update_interval: Duration,
}

impl ProxyStatusPingoraService {
    /// Creates a new [`ProxyStatusPingoraService`].
    pub async fn new(
        load_balancer: Arc<LoadBalancerState>,
        port: u16,
        status_update_interval: Duration,
    ) -> Self {
        let version = env!("CARGO_PKG_VERSION").to_string();
        let supported_proof_type: ProofType = load_balancer.supported_prover_type.into();
        let supported_proof_type: i32 = supported_proof_type.into();

<<<<<<< HEAD
    #[instrument(target = COMPONENT, name = "proxy.handle_request", skip(session))]
    async fn handle_request(&self, session: &mut ServerSession) -> Result<()> {
        let workers = self.load_balancer.workers.read().await;
        let worker_statuses: Vec<WorkerStatus> = workers
            .iter()
            .map(|w| WorkerStatus {
                address: w.address(),
                version: w.version().to_string(),
                status: w.health_status().clone(),
            })
            .collect();

        let status = ProxyStatus {
            version: env!("CARGO_PKG_VERSION").to_string(),
            proof_type: self.load_balancer.supported_proof_type,
            workers: worker_statuses,
=======
        let initial_status = {
            // Build initial status inline in a scope to release the borrow
            let workers = load_balancer.workers.read().await;
            let worker_statuses: Vec<WorkerStatus> =
                workers.iter().map(WorkerStatus::from).collect();
            ProxyStatusResponse {
                version: version.clone(),
                supported_proof_type,
                workers: worker_statuses,
            }
>>>>>>> a025ba7b
        };

        let (status_tx, status_rx) = watch::channel(initial_status);

        Self {
            load_balancer,
            port,
            status_rx,
            status_tx,
            status_update_interval,
        }
    }
}

#[async_trait]
impl ProxyStatusApi for ProxyStatusPingoraService {
    /// Returns the current status of the proxy.
    #[instrument(target = COMPONENT, name = "proxy.status", skip(_request))]
    async fn status(
        &self,
        _request: Request<ProxyStatusRequest>,
    ) -> Result<Response<ProxyStatusResponse>, Status> {
        // Get the latest status, or wait for it if it hasn't been set yet
        let status = self.status_rx.borrow().clone();
        Ok(Response::new(status))
    }
}

/// The [`Service`] trait implementation for the proxy status service.
///
/// This is used to start the service and handle the shutdown signal.
#[async_trait]
impl Service for ProxyStatusPingoraService {
    async fn start_service(
        &mut self,
        #[cfg(unix)] _fds: Option<ListenFds>,
        shutdown: watch::Receiver<bool>,
        _listeners_per_fd: usize,
    ) {
        info!("Starting gRPC status service on port {}", self.port);

        // Create a new listener
        let addr = format!("{}:{}", PROXY_HOST, self.port);
        let listener = match TcpListener::bind(&addr).await {
            Ok(listener) => {
                info!("gRPC status service bound to {}", addr);
                listener
            },
            Err(e) => {
                error!("Failed to bind gRPC status service to {}: {}", addr, e);
                return;
            },
        };

        // Start the status updater task
        let updater = ProxyStatusUpdater::new(
            self.load_balancer.clone(),
            self.status_tx.clone(),
            self.status_update_interval,
        );
        let cache_updater_shutdown = shutdown.clone();
        let updater_task = async move {
            updater.start(cache_updater_shutdown).await;
        };

        // Build the tonic server with self as the gRPC API implementation
        let status_server = ProxyStatusApiServer::new(self.clone());
        let mut server_shutdown = shutdown.clone();
        let server = Server::builder().add_service(status_server).serve_with_incoming_shutdown(
            TcpListenerStream::new(listener),
            async move {
                let _ = server_shutdown.changed().await;
                info!("gRPC status service received shutdown signal");
            },
        );

        // Run both the server and updater concurrently, if either fails, the whole service stops
        tokio::select! {
            result = server => {
                if let Err(e) = result {
                    error!(err=?e, "gRPC status service failed");
                } else {
                    info!("gRPC status service stopped gracefully");
                }
            }
            _ = updater_task => {
                error!("Status updater task ended unexpectedly");
            }
        }
    }

    fn name(&self) -> &'static str {
        "grpc-status"
    }

    fn threads(&self) -> Option<usize> {
        Some(1) // Single thread is sufficient for the status service
    }
}

// PROXY STATUS UPDATER
// ================================================================================================

/// The updater for the proxy status.
///
/// This is responsible for periodically updating the status of the proxy.
pub struct ProxyStatusUpdater {
    /// The load balancer state.
    ///
    /// This is used to generate the status response.
    load_balancer: Arc<LoadBalancerState>,
    /// The status transmitter.
    ///
    /// This is used to send the status updates to the proxy status service.
    status_tx: watch::Sender<ProxyStatusResponse>,
    /// The interval at which to update the status.
    update_interval: Duration,
    /// The version of the proxy service.
    version: String,
    /// The supported proof type.
    supported_proof_type: i32,
}

impl ProxyStatusUpdater {
    /// Creates a new [`ProxyStatusUpdater`].
    pub fn new(
        load_balancer: Arc<LoadBalancerState>,
        status_tx: watch::Sender<ProxyStatusResponse>,
        update_interval: Duration,
    ) -> Self {
        let version = env!("CARGO_PKG_VERSION").to_string();
        let supported_proof_type: ProofType = load_balancer.supported_prover_type.into();
        let supported_proof_type: i32 = supported_proof_type.into();

        Self {
            load_balancer,
            status_tx,
            update_interval,
            version,
            supported_proof_type,
        }
    }

    /// Starts the status updater.
    ///
    /// This is responsible for periodically updating the status of the proxy.
    pub async fn start(&self, mut shutdown: watch::Receiver<bool>) {
        let mut update_timer = interval(self.update_interval);
        loop {
            tokio::select! {
                _ = update_timer.tick() => {
                    let new_status = self.build_status().await;
                    let _ = self.status_tx.send(new_status);
                }
                _ = shutdown.changed() => {
                    info!("Status updater received shutdown signal");
                    break;
                }
            }
        }
    }

    /// Build a new status from the load balancer and returns it as a [`ProxyStatusResponse`].
    async fn build_status(&self) -> ProxyStatusResponse {
        let workers = self.load_balancer.workers.read().await;
        let worker_statuses: Vec<WorkerStatus> = workers.iter().map(WorkerStatus::from).collect();

        ProxyStatusResponse {
            version: self.version.clone(),
            supported_proof_type: self.supported_proof_type,
            workers: worker_statuses,
        }
    }
}

// UTILS
// ================================================================================================

impl From<&WorkerHealthStatus> for GeneratedWorkerHealthStatus {
    fn from(status: &WorkerHealthStatus) -> Self {
        match status {
            WorkerHealthStatus::Healthy => GeneratedWorkerHealthStatus::Healthy,
            WorkerHealthStatus::Unhealthy { .. } => GeneratedWorkerHealthStatus::Unhealthy,
            WorkerHealthStatus::Unknown => GeneratedWorkerHealthStatus::Unknown,
        }
    }
}<|MERGE_RESOLUTION|>--- conflicted
+++ resolved
@@ -1,58 +1,28 @@
-<<<<<<< HEAD
-use std::sync::Arc;
-
-use miden_proving_service::{COMPONENT, api::ProofType};
-use pingora::{
-    apps::HttpServerApp,
-    http::ResponseHeader,
-    prelude::*,
-    protocols::{Stream, http::ServerSession},
-    server::ShutdownWatch,
+use std::{sync::Arc, time::Duration};
+
+use async_trait::async_trait;
+use miden_proving_service::{
+    api::ProofType,
+    generated::proxy_status::{
+        self as proto, ProxyStatusRequest, ProxyStatusResponse, WorkerStatus,
+        proxy_status_api_server::{ProxyStatusApi, ProxyStatusApiServer},
+    },
 };
-use serde::Serialize;
-use tonic::async_trait;
-use tracing::{error, instrument};
-
-use super::worker::WorkerHealthStatus;
-use crate::proxy::LoadBalancerState;
-=======
-use std::{sync::Arc, time::Duration};
-
-use async_trait::async_trait;
 use pingora::{server::ListenFds, services::Service};
 use tokio::{net::TcpListener, sync::watch, time::interval};
 use tokio_stream::wrappers::TcpListenerStream;
 use tonic::{Request, Response, Status, transport::Server};
 use tracing::{error, info, instrument};
->>>>>>> a025ba7b
 
 use super::worker::WorkerHealthStatus;
 use crate::{
     COMPONENT,
     commands::PROXY_HOST,
-    generated::{
-        proving_service::ProofType,
-        proxy_status::{
-            ProxyStatusRequest, ProxyStatusResponse,
-            WorkerHealthStatus as GeneratedWorkerHealthStatus, WorkerStatus,
-            proxy_status_api_server::{ProxyStatusApi, ProxyStatusApiServer},
-        },
-    },
-    proxy::LoadBalancerState,
+    proxy::{LoadBalancerState, worker::Worker},
 };
 
-<<<<<<< HEAD
-/// Status of the proxy
-#[derive(Debug, Serialize)]
-pub struct ProxyStatus {
-    version: String,
-    proof_type: ProofType,
-    workers: Vec<WorkerStatus>,
-}
-=======
 // PROXY STATUS SERVICE
 // ================================================================================================
->>>>>>> a025ba7b
 
 /// The gRPC service that implements Pingora's Service trait and the gRPC API.
 ///
@@ -87,27 +57,9 @@
         status_update_interval: Duration,
     ) -> Self {
         let version = env!("CARGO_PKG_VERSION").to_string();
-        let supported_proof_type: ProofType = load_balancer.supported_prover_type.into();
+        let supported_proof_type: ProofType = load_balancer.supported_proof_type;
         let supported_proof_type: i32 = supported_proof_type.into();
 
-<<<<<<< HEAD
-    #[instrument(target = COMPONENT, name = "proxy.handle_request", skip(session))]
-    async fn handle_request(&self, session: &mut ServerSession) -> Result<()> {
-        let workers = self.load_balancer.workers.read().await;
-        let worker_statuses: Vec<WorkerStatus> = workers
-            .iter()
-            .map(|w| WorkerStatus {
-                address: w.address(),
-                version: w.version().to_string(),
-                status: w.health_status().clone(),
-            })
-            .collect();
-
-        let status = ProxyStatus {
-            version: env!("CARGO_PKG_VERSION").to_string(),
-            proof_type: self.load_balancer.supported_proof_type,
-            workers: worker_statuses,
-=======
         let initial_status = {
             // Build initial status inline in a scope to release the borrow
             let workers = load_balancer.workers.read().await;
@@ -118,7 +70,6 @@
                 supported_proof_type,
                 workers: worker_statuses,
             }
->>>>>>> a025ba7b
         };
 
         let (status_tx, status_rx) = watch::channel(initial_status);
@@ -250,7 +201,7 @@
         update_interval: Duration,
     ) -> Self {
         let version = env!("CARGO_PKG_VERSION").to_string();
-        let supported_proof_type: ProofType = load_balancer.supported_prover_type.into();
+        let supported_proof_type: ProofType = load_balancer.supported_proof_type;
         let supported_proof_type: i32 = supported_proof_type.into();
 
         Self {
@@ -297,12 +248,22 @@
 // UTILS
 // ================================================================================================
 
-impl From<&WorkerHealthStatus> for GeneratedWorkerHealthStatus {
+impl From<&WorkerHealthStatus> for proto::WorkerHealthStatus {
     fn from(status: &WorkerHealthStatus) -> Self {
         match status {
-            WorkerHealthStatus::Healthy => GeneratedWorkerHealthStatus::Healthy,
-            WorkerHealthStatus::Unhealthy { .. } => GeneratedWorkerHealthStatus::Unhealthy,
-            WorkerHealthStatus::Unknown => GeneratedWorkerHealthStatus::Unknown,
+            WorkerHealthStatus::Healthy => proto::WorkerHealthStatus::Healthy,
+            WorkerHealthStatus::Unhealthy { .. } => proto::WorkerHealthStatus::Unhealthy,
+            WorkerHealthStatus::Unknown => proto::WorkerHealthStatus::Unknown,
+        }
+    }
+}
+
+impl From<&Worker> for WorkerStatus {
+    fn from(worker: &Worker) -> Self {
+        Self {
+            address: worker.address(),
+            version: worker.version().to_string(),
+            status: proto::WorkerHealthStatus::from(worker.health_status()).into(),
         }
     }
 }