# Changelog

## v0.11.0 (TBD)

- [BREAKING] Updated MSRV to 1.88.
- Added environment variable support for batch and block size CLI arguments ([#1081](https://github.com/0xMiden/miden-node/pull/1081)).
<<<<<<< HEAD
- [BREAKING] Integrated proxy status endpoint into main proxy service, removing separate status port.
=======
- A transaction's account delta is now checked against its commitments in `SubmitProvenTransaction` endpoint ([#1093](https://github.com/0xMiden/miden-node/pull/1093)).
>>>>>>> 531451a8

## v0.10.1 (2025-07-14)

### Fixes

- Network accounts are disabled after one transaction ([#1086](https://github.com/0xMiden/miden-node/pull/1086)).

## v0.10.0 (2025-07-10)

### Enhancements

- Added `miden-proving-service` and `miden-proving-service-client` crates (#926).
- Added support for gRPC server side reflection to all components (#949).
- Added support for TLS to `miden-proving-service-client` (#968).
- Added support for TLS to faucet's connection to node RPC (#976).
- Replaced integer-based duration args with human-readable duration strings (#998 & #1014).
- [BREAKING] Refactor the `miden-proving-service` proxy status service to use gRPC instead of HTTP (#953).
- Genesis state is now configurable during bootstrapping (#1000)
- Added configurable network id for the faucet (#1016).
- Network transaction builder now tracks inflight txs instead of only committed ones (#1051).
- Add open-telemetry trace layers to `miden-remote-prover` and `miden-remote-prover-proxy` (#1061).
- Add open-telemetry stats for the mempool (#1073).
- Add open-telemetry stats for the network transaction builder state (#1073).

### Changes

- Faucet `PoW` difficulty is now configurable (#924).
- Separated the store API into three separate services (#932).
- Added a faucet Dockerfile (#933).
- Exposed `miden-proving-service` as a library (#956).
- [BREAKING] Update `RemoteProverError::ConnectionFailed` variant to contain `Error` instead of `String` (#968).
- [BREAKING] Replace faucet TOML configuration file with flags and env vars (#976).
- [BREAKING] Replace faucet Init command with CreateApiKeys command (#976).
- [BREAKING] Consolidate default account filepath for bundled bootstrap and faucet start commands to `account.mac` (#976).
- [BREAKING] Remove default value account filepath for faucet commands and rename --output-path to --output (#976).
- [BREAKING] Enforce `PoW` on all faucet API key-authenticated requests (#974).
- Compressed faucet background image (#985).
- Remove faucet rate limiter by IP and API Key, this has been superseded by PoW (#1011).
- Transaction limit per batch is now configurable (default 8) (#1015).
- Batch limit per block is now configurable (default 8) (#1015).
- Faucet challenge expiration time is now configurable (#1017).
- Removed system monitor from node binary (#1019).
- [BREAKING] Renamed `open_telemetry` to `enable_otel` in all node's commands (#1019).
- [BREAKING] Rename `miden-proving-service` to `miden-remote-prover` (#1004).
- [BREAKING] Rename `miden-proving-service-client` to `miden-remote-prover-client` (#1004).
- [BREAKING] Rename `RemoteProverError` to `RemoteProverClientError` (#1004).
- [BREAKING] Rename `ProvingServiceError` to `RemoteProverError` (#1004).
- [BREAKING] Renamed `Note` to `CommittedNote`, and `NetworkNote` to `Note` in the proto messages (#1022).
- [BREAKING] Limits of store queries per query parameter enforced (#1028).
- Support gRPC server reflection `v1alpha` (#1036).

### Fixes

- Faucet considers decimals when minting token amounts (#962).

## v0.9.2 (2025-06-12)

- Refresh Cargo.lock file.

## v0.9.1 (2025-06-10)

- Refresh Cargo.lock file (#944).

## v0.9.0 (2025-05-30)

### Enhancements

- Enabled running RPC component in `read-only` mode (#802).
- Added gRPC `/status` endpoint on all components (#817).
- Block producer now emits network note information (#833).
- Introduced Network Transaction Builder (#840).
- Added way of executing and proving network transactions (#841).
- [BREAKING] Add HTTP ACCEPT header layer to RPC server to enforce semver requirements against client connections (#844).

### Changes

- [BREAKING] Simplified node bootstrapping (#776).
  - Database is now created during bootstrap process instead of on first startup.
  - Data directory is no longer created but is instead expected to exist.
  - The genesis block can no longer be configured which also removes the `store dump-genesis` command.
- [BREAKING] Use `AccountTree` and update account witness proto definitions (#783).
- [BREAKING] Update name of `ChainMmr` to `PartialBlockchain` (#807).
- Added `--enable-otel` and `MIDEN_FAUCET_ENABLE_OTEL` flag to faucet (#834).
- Faucet now supports the usage of a remote transaction prover (#830).
- Added a required Proof-of-Work in the faucet to request tokens (#831).
- Added an optional API key request parameter to skip PoW in faucet (#839).
- Proof-of-Work difficulty is now adjusted based on the number of concurrent requests (#865).
- Added options for configuring NTB in `bundled` command (#884).
- [BREAKING] Updated MSRV to 1.87.

### Fixes

- Prevents duplicated note IDs (#842).

## v0.8.2 (2025-05-04)

### Enhancements

- gRPC error messages now include more context (#819).
- Faucet now detects and recovers from state desync (#819).
- Faucet implementation is now more robust (#819).
- Faucet now supports TLS connection to the node RPC (#819).

### Fixes

- Faucet times out during high load (#819).

## v0.8.0 (2025-03-26)

### Enhancements

- Implemented database optimization routine (#721).

### Fixes

- Faucet webpage is missing `background.png` and `favicon.ico` (#672).

### Enhancements

- Add an optional open-telemetry trace exporter (#659, #690).
- Support tracing across gRPC boundaries using remote tracing context (#669).
- Instrument the block-producer's block building process (#676).
- Use `LocalBlockProver` for block building (#709).
- Initial developer and operator guides covering monitoring (#699).
- Instrument the block-producer's batch building process (#738).
- Optimized database by adding missing indexes (#728).
- Added support for `Content-type` header in `get_tokens` endpoint of the faucet (#754).
- Block frequency is now configurable (#750).

### Changes

- [BREAKING] `Endpoint` configuration simplified to a single string (#654).
- Added stress test binary with seed-store command (#657).
- [BREAKING] `CheckNullifiersByPrefix` now takes a starting block number (#707).
- [BREAKING] Removed nullifiers from `SyncState` endpoint (#708).
- [BREAKING] Update `GetBlockInputs` RPC (#709).
- [BREAKING] Added `batch_prover_url` to block producer configuration (#701).
- [BREAKING] Added `block_prover_url` to block producer configuration (#719).
- [BREAKING] Removed `miden-rpc-proto` and introduced `miden-node-proto-build` (#723).
- [BREAKING] Updated to Rust Edition 2024 (#727).
- [BREAKING] MSRV bumped to 1.85 (#727).
- [BREAKING] Replaced `toml` configuration with CLI (#732).
- [BREAKING] Renamed multiple `xxx_hash` to `xxx_commitment` in RPC API (#757).

### Enhancements

- Prove transaction batches using Rust batch prover reference implementation (#659).

## v0.7.2 (2025-01-29)

### Fixes

- Faucet webpage rejects valid account IDs (#655).

## v0.7.1 (2025-01-28)

### Fixes

- Faucet webpage fails to load styling (index.css) and script (index.js) (#647).

### Changes

- [BREAKING] Default faucet endpoint is now public instead of localhost (#647).

## v0.7.0 (2025-01-23)

### Enhancements

- Support Https in endpoint configuration (#556).
- Upgrade `block-producer` from FIFO queue to mempool dependency graph (#562).
- Support transaction expiration (#582).
- Improved RPC endpoints doc comments (#620).

### Changes

- Standardized protobuf type aliases (#609).
- [BREAKING] Added support for new two `Felt` account ID (#591).
- [BREAKING] Inverted `TransactionInputs.missing_unauthenticated_notes` to `found_missing_notes` (#509).
- [BREAKING] Remove store's `ListXXX` endpoints which were intended for test purposes (#608).
- [BREAKING] Added support for storage maps on `GetAccountProofs` endpoint (#598).
- [BREAKING] Removed the `testing` feature (#619).
- [BREAKING] Renamed modules to singular (#636).

## v0.6.0 (2024-11-05)

### Enhancements

- Added `GetAccountProofs` endpoint (#506).

### Changes

- [BREAKING] Added `kernel_root` to block header's protobuf message definitions (#496).
- [BREAKING] Renamed `off-chain` and `on-chain` to `private` and `public` respectively for the account storage modes (#489).
- Optimized state synchronizations by removing unnecessary fetching and parsing of note details (#462).
- [BREAKING] Changed `GetAccountDetailsResponse` field to `details` (#481).
- Improve `--version` by adding build metadata (#495).
- [BREAKING] Introduced additional limits for note/account number (#503).
- [BREAKING] Removed support for basic wallets in genesis creation (#510).
- Migrated faucet from actix-web to axum (#511).
- Changed the `BlockWitness` to pass the inputs to the VM using only advice provider (#516).
- [BREAKING] Improved store API errors (return "not found" instead of "internal error" status if requested account(s) not found) (#518).
- Added `AccountCode` as part of `GetAccountProofs` endpoint response (#521).
- [BREAKING] Migrated to v0.11 version of Miden VM (#528).
- Reduce cloning in the store's `apply_block` (#532).
- [BREAKING] Changed faucet storage type in the genesis to public. Using faucet from the genesis for faucet web app. Added support for faucet restarting without blockchain restarting (#517).
- [BREAKING] Improved `ApplyBlockError` in the store (#535).
- [BREAKING] Updated minimum Rust version to 1.82.

## 0.5.1 (2024-09-12)

### Enhancements

- Node component server startup is now coherent instead of requiring an arbitrary sleep amount (#488).

## 0.5.0 (2024-08-27)

### Enhancements

- [BREAKING] Configuration files with unknown properties are now rejected (#401).
- [BREAKING] Removed redundant node configuration properties (#401).
- Support multiple inflight transactions on the same account (#407).
- Now accounts for genesis are optional. Accounts directory will be overwritten, if `--force` flag is set (#420).
- Added `GetAccountStateDelta` endpoint (#418).
- Added `CheckNullifiersByPrefix` endpoint (#419).
- Added `GetNoteAuthenticationInfo` endpoint (#421).
- Added `SyncNotes` endpoint (#424).
- Added `execution_hint` field to the `Notes` table (#441).

### Changes

- Improve type safety of the transaction inputs nullifier mapping (#406).
- Embed the faucet's static website resources (#411).
- CI check for proto file consistency (#412).
- Added warning on CI for `CHANGELOG.md` (#413).
- Implemented caching of SQL statements (#427).
- Updates to `miden-vm` dependency to v0.10 and `winterfell` dependency to v0.9 (#457).
- [BREAKING] Updated minimum Rust version to 1.80 (#457).

### Fixes

- `miden-node-proto`'s build script always triggers (#412).

## 0.4.0 (2024-07-04)

### Features

- Changed sync endpoint to return a list of committed transactions (#377).
- Added `aux` column to notes table (#384).
- Changed state sync endpoint to return a list of `TransactionSummary` objects instead of just transaction IDs (#386).
- Added support for unauthenticated transaction notes (#390).

### Enhancements

- Standardized CI and Makefile across Miden repositories (#367)
- Removed client dependency from faucet (#368).
- Fixed faucet note script so that it uses the `aux` input (#387).
- Added crate to distribute node RPC protobuf files (#391).
- Add `init` command for node and faucet (#392).

## 0.3.0 (2024-05-15)

- Added option to mint public notes in the faucet (#339).
- Renamed `note_hash` into `note_id` in the database (#336)
- Changed `version` and `timestamp` fields in `Block` message to `u32` (#337).
- [BREAKING] Implemented `NoteMetadata` protobuf message (#338).
- Added `GetBlockByNumber` endpoint (#340).
- Added block authentication data to the `GetBlockHeaderByNumber` RPC (#345).
- Enabled support for HTTP/1.1 requests for the RPC component (#352).

## 0.2.1 (2024-04-27)

- Combined node components into a single binary (#323).

## 0.2.0 (2024-04-11)

- Implemented Docker-based node deployment (#257).
- Improved build process (#267, #272, #278).
- Implemented Nullifier tree wrapper (#275).
- [BREAKING] Added support for public accounts (#287, #293, #294).
- [BREAKING] Added support for public notes (#300, #310).
- Added `GetNotesById` endpoint (#298).
- Implemented amd64 debian packager (#312).

## 0.1.0 (2024-03-11)

- Initial release.<|MERGE_RESOLUTION|>--- conflicted
+++ resolved
@@ -4,11 +4,8 @@
 
 - [BREAKING] Updated MSRV to 1.88.
 - Added environment variable support for batch and block size CLI arguments ([#1081](https://github.com/0xMiden/miden-node/pull/1081)).
-<<<<<<< HEAD
+- A transaction's account delta is now checked against its commitments in `SubmitProvenTransaction` endpoint ([#1093](https://github.com/0xMiden/miden-node/pull/1093)).
 - [BREAKING] Integrated proxy status endpoint into main proxy service, removing separate status port.
-=======
-- A transaction's account delta is now checked against its commitments in `SubmitProvenTransaction` endpoint ([#1093](https://github.com/0xMiden/miden-node/pull/1093)).
->>>>>>> 531451a8
 
 ## v0.10.1 (2025-07-14)
 
