--- conflicted
+++ resolved
@@ -17,28 +17,12 @@
     config: StoreConfig,
     db: Db,
 ) -> Result<()> {
-<<<<<<< HEAD
     info!(target: COMPONENT, %config, "Initializing server");
-
-    let endpoint = (config.endpoint.host.as_ref(), config.endpoint.port);
-    let addrs: Vec<_> = endpoint.to_socket_addrs()?.collect();
 
     let state = Arc::new(State::load(db).await?);
     let store = api_server::ApiServer::new(api::StoreApi { state });
 
     info!(target: COMPONENT, "Server initialized");
-
-    Server::builder().add_service(store).serve(addrs[0]).await?;
-=======
-    let state = Arc::new(State::load(db).await?);
-    let store = api_server::ApiServer::new(api::StoreApi { state });
-
-    info!(
-        host = config.endpoint.host,
-        port = config.endpoint.port,
-        COMPONENT,
-        "Server initialized",
-    );
 
     let addr = config
         .endpoint
@@ -46,7 +30,6 @@
         .next()
         .ok_or(anyhow!("Couldn't resolve server address"))?;
     Server::builder().add_service(store).serve(addr).await?;
->>>>>>> a8f02ac5
 
     Ok(())
 }