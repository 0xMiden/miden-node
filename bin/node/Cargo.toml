--- conflicted
+++ resolved
@@ -27,11 +27,7 @@
 miden-node-utils          = { workspace = true }
 miden-objects             = { workspace = true }
 rand                      = { workspace = true }
-<<<<<<< HEAD
-rand_chacha               = "0.9"
-=======
-rand_chacha               = { version = "0.3" }
->>>>>>> 62c3b73c
+rand_chacha               = { version = "0.9" }
 serde                     = { version = "1.0", features = ["derive"] }
 tokio                     = { workspace = true, features = ["macros", "net", "rt-multi-thread"] }
 toml                      = { version = "0.8" }
