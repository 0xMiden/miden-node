--- conflicted
+++ resolved
@@ -1,20 +1,13 @@
 use std::{net::SocketAddr, time::Duration};
 
-<<<<<<< HEAD
-use miden_node_proto::{
-    clients::{Builder, RpcApiClient},
-    generated::{
-        requests::{GetBlockHeaderByNumberRequest, SubmitProvenTransactionRequest},
-        responses::GetBlockHeaderByNumberResponse,
-        rpc::api_client::ApiClient as ProtoClient,
-    },
-=======
 use http::{
     HeaderMap, HeaderValue,
     header::{ACCEPT, CONTENT_TYPE},
->>>>>>> e9afc2f8
 };
-use miden_node_proto::generated::{self as proto, rpc::api_client::ApiClient as ProtoClient};
+use miden_node_proto::{
+    clients::{Builder, RpcApiClient},
+    generated::{self as proto, rpc::api_client::ApiClient as ProtoClient},
+};
 use miden_node_store::{GenesisState, Store};
 use miden_objects::{
     Felt, Word,
@@ -263,16 +256,10 @@
 
 /// Sends an arbitrary / irrelevant request to the RPC.
 async fn send_request(
-<<<<<<< HEAD
     rpc_client: &mut RpcApiClient,
-) -> std::result::Result<tonic::Response<GetBlockHeaderByNumberResponse>, tonic::Status> {
-    let request = GetBlockHeaderByNumberRequest {
-=======
-    rpc_client: &mut ApiClient,
 ) -> std::result::Result<tonic::Response<proto::shared::BlockHeaderByNumberResponse>, tonic::Status>
 {
     let request = proto::shared::BlockHeaderByNumberRequest {
->>>>>>> e9afc2f8
         block_num: Some(0),
         include_mmr_proof: None,
     };
