--- conflicted
+++ resolved
@@ -4,23 +4,20 @@
 
 ### Enhancements
 
-- RPC accept header now supports specifying the genesis commitment in addition to the RPC version. This lets clients ensure they are talking on the right network (#1084).
+- RPC accept header now supports specifying the genesis commitment in addition to the RPC version. This lets clients ensure they are on the right network (#1084).
 
 ### Changes
 
 - [BREAKING] Updated MSRV to 1.88.
-<<<<<<< HEAD
+- Added environment variable support for batch and block size CLI arguments ([#1081](https://github.com/0xMiden/miden-node/pull/1081)).
 - [BREAKING] RPC accept header format changed from `application/miden.vnd+grpc.<version>` to `application/vnd.miden; version=<version>` (#1084).
 - RPC clients can now specify a range of valid versions in the accept header (#1084).
-=======
-- Added environment variable support for batch and block size CLI arguments ([#1081](https://github.com/0xMiden/miden-node/pull/1081)).
 
 ## v0.10.1 (2025-07-14)
 
 ### Fixes
 
 - Network accounts are disabled after one transaction ([#1086](https://github.com/0xMiden/miden-node/pull/1086)).
->>>>>>> de41f9c3
 
 ## v0.10.0 (2025-07-10)
 
