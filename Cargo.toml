[workspace]
members = [
<<<<<<< HEAD
    "block-producer",
    "node",
    "proto",
    "rpc",
    "store",
    "utils",
    "test-macro",
=======
  "block-producer",
  "node",
  "proto",
  "rpc",
  "store",
  "utils",
  "test-macro",
  "faucet"
>>>>>>> d8edb09f
]

resolver = "2"

[workspace.package]
edition = "2021"
rust-version = "1.75"
license = "MIT"
authors = ["Miden contributors"]
readme = "README.md"
homepage = "https://polygon.technology/polygon-miden"
repository = "https://github.com/0xPolygonMiden/miden-node"
exclude = [".github/"]

[workspace.dependencies]
miden-air = { version = "0.8", default-features = false }
miden-lib = { git = "https://github.com/0xPolygonMiden/miden-base.git", branch = "next" }
miden-objects = { git = "https://github.com/0xPolygonMiden/miden-base.git", branch = "next" }
miden-processor = { version = "0.8" }
miden-stdlib = { version = "0.8", default-features = false }
miden-tx = { git = "https://github.com/0xPolygonMiden/miden-base.git", branch = "next" }
thiserror = { version = "1.0" }
tracing = { version = "0.1" }
tracing-subscriber = { version = "0.3", features = [
    "fmt",
    "json",
    "env-filter",
] }<|MERGE_RESOLUTION|>--- conflicted
+++ resolved
@@ -1,14 +1,5 @@
 [workspace]
 members = [
-<<<<<<< HEAD
-    "block-producer",
-    "node",
-    "proto",
-    "rpc",
-    "store",
-    "utils",
-    "test-macro",
-=======
   "block-producer",
   "node",
   "proto",
@@ -17,7 +8,6 @@
   "utils",
   "test-macro",
   "faucet"
->>>>>>> d8edb09f
 ]
 
 resolver = "2"
