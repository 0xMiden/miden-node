--- conflicted
+++ resolved
@@ -50,17 +50,10 @@
                 Digest::default(),
             )
             .unwrap(),
-<<<<<<< HEAD
-            if new_account.not() {
-                Hasher::hash(&init_seed)
-            } else {
-                Digest::default()
-=======
             if new_account {
                 Digest::default()
             } else {
                 Hasher::hash(&init_seed)
->>>>>>> 6620d56a
             },
         )
     }
