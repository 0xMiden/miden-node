--- conflicted
+++ resolved
@@ -47,10 +47,6 @@
 tracing = { version = "0.1" }
 tracing-subscriber = { version = "0.3", features = ["fmt",  "json",  "env-filter"] }
 
-<<<<<<< HEAD
-[patch.crates-io]
-miden-crypto = { git = "https://github.com/0xPolygonMiden/crypto.git", branch = "polydez-mutations-revert" }
-=======
 # Lints are set to warn for development, which are promoted to errors in CI.
 [workspace.lints.clippy]
 # Pedantic lints are set to a lower priority which allows lints in the group to be selectively enabled.
@@ -64,4 +60,6 @@
 must_use_candidate =          "allow" # This marks many fn's which isn't helpful.
 should_panic_without_expect = "allow" # We don't care about the specific panic message.
 # End of pedantic lints.
->>>>>>> 8437e82f
+
+[patch.crates-io]
+miden-crypto = { git = "https://github.com/0xPolygonMiden/crypto.git", branch = "polydez-mutations-revert" }