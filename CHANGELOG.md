# Changelog

## v0.10.0 (TBD)

<<<<<<< HEAD
### Changes

- Separated the store API into three separate services (#932).
=======
### Enhancements

- Added support for gRPC server side reflection to all components (#949).

### Changes

- Added a faucet Dockerfile (#933).
>>>>>>> 61832bf0

## v0.9.0 (2025-05-30)

### Enhancements

- Enabled running RPC component in `read-only` mode (#802).
- Added gRPC `/status` endpoint on all components (#817).
- Block producer now emits network note information (#833).
- Introduced Network Transaction Builder (#840).
- Added way of executing and proving network transactions (#841).
- [BREAKING] Add HTTP ACCEPT header layer to RPC server to enforce semver requirements against client connections (#844).
- Add miden-proving-service and miden-proving-service-client crates (#926).

### Changes

- [BREAKING] Simplified node bootstrapping (#776).
  - Database is now created during bootstrap process instead of on first startup.
  - Data directory is no longer created but is instead expected to exist.
  - The genesis block can no longer be configured which also removes the `store dump-genesis` command.
- [BREAKING] Use `AccountTree` and update account witness proto definitions (#783).
- [BREAKING] Update name of `ChainMmr` to `PartialBlockchain` (#807).
- Added `--enable-otel` and `MIDEN_FAUCET_ENABLE_OTEL` flag to faucet (#834).
- Faucet now supports the usage of a remote transaction prover (#830).
- Added a required Proof-of-Work in the faucet to request tokens (#831).
- Added an optional API key request parameter to skip PoW in faucet (#839).
- Proof-of-Work difficulty is now adjusted based on the number of concurrent requests (#865).
- Added options for configuring NTB in `bundled` command (#884).
- [BREAKING] Updated MSRV to 1.87

### Fixes

- Prevents duplicated note IDs (#842).

## v0.8.2 (2025-05-04)

### Enhancements

- gRPC error messages now include more context (#819).
- Faucet now detects and recovers from state desync (#819).
- Faucet implementation is now more robust (#819).
- Faucet now supports TLS connection to the node RPC (#819).

### Fixes

- Faucet times out during high load (#819).

## v0.8.0 (2025-03-26)

### Enhancements

- Implemented database optimization routine (#721).

### Fixes

- Faucet webpage is missing `background.png` and `favicon.ico` (#672).

### Enhancements

- Add an optional open-telemetry trace exporter (#659, #690).
- Support tracing across gRPC boundaries using remote tracing context (#669).
- Instrument the block-producer's block building process (#676).
- Use `LocalBlockProver` for block building (#709).
- Initial developer and operator guides covering monitoring (#699).
- Instrument the block-producer's batch building process (#738).
- Optimized database by adding missing indexes (#728).
- Added support for `Content-type` header in `get_tokens` endpoint of the faucet (#754).
- Block frequency is now configurable (#750).

### Changes

- [BREAKING] `Endpoint` configuration simplified to a single string (#654).
- Added stress test binary with seed-store command (#657).
- [BREAKING] `CheckNullifiersByPrefix` now takes a starting block number (#707).
- [BREAKING] Removed nullifiers from `SyncState` endpoint (#708).
- [BREAKING] Update `GetBlockInputs` RPC (#709).
- [BREAKING] Added `batch_prover_url` to block producer configuration (#701).
- [BREAKING] Added `block_prover_url` to block producer configuration (#719).
- [BREAKING] Removed `miden-rpc-proto` and introduced `miden-node-proto-build` (#723).
- [BREAKING] Updated to Rust Edition 2024 (#727).
- [BREAKING] MSRV bumped to 1.85 (#727).
- [BREAKING] Replaced `toml` configuration with CLI (#732).
- [BREAKING] Renamed multiple `xxx_hash` to `xxx_commitment` in RPC API (#757).

### Enhancements

- Prove transaction batches using Rust batch prover reference implementation (#659).

## v0.7.2 (2025-01-29)

### Fixes

- Faucet webpage rejects valid account IDs (#655).

## v0.7.1 (2025-01-28)

### Fixes

- Faucet webpage fails to load styling (index.css) and script (index.js) (#647).

### Changes

- [BREAKING] Default faucet endpoint is now public instead of localhost (#647).

## v0.7.0 (2025-01-23)

### Enhancements

- Support Https in endpoint configuration (#556).
- Upgrade `block-producer` from FIFO queue to mempool dependency graph (#562).
- Support transaction expiration (#582).
- Improved RPC endpoints doc comments (#620).

### Changes

- Standardized protobuf type aliases (#609).
- [BREAKING] Added support for new two `Felt` account ID (#591).
- [BREAKING] Inverted `TransactionInputs.missing_unauthenticated_notes` to `found_missing_notes` (#509).
- [BREAKING] Remove store's `ListXXX` endpoints which were intended for test purposes (#608).
- [BREAKING] Added support for storage maps on `GetAccountProofs` endpoint (#598).
- [BREAKING] Removed the `testing` feature (#619).
- [BREAKING] Renamed modules to singular (#636).

## v0.6.0 (2024-11-05)

### Enhancements

- Added `GetAccountProofs` endpoint (#506).

### Changes

- [BREAKING] Added `kernel_root` to block header's protobuf message definitions (#496).
- [BREAKING] Renamed `off-chain` and `on-chain` to `private` and `public` respectively for the account storage modes (#489).
- Optimized state synchronizations by removing unnecessary fetching and parsing of note details (#462).
- [BREAKING] Changed `GetAccountDetailsResponse` field to `details` (#481).
- Improve `--version` by adding build metadata (#495).
- [BREAKING] Introduced additional limits for note/account number (#503).
- [BREAKING] Removed support for basic wallets in genesis creation (#510).
- Migrated faucet from actix-web to axum (#511).
- Changed the `BlockWitness` to pass the inputs to the VM using only advice provider (#516).
- [BREAKING] Improved store API errors (return "not found" instead of "internal error" status if requested account(s) not found) (#518).
- Added `AccountCode` as part of `GetAccountProofs` endpoint response (#521).
- [BREAKING] Migrated to v0.11 version of Miden VM (#528).
- Reduce cloning in the store's `apply_block` (#532).
- [BREAKING] Changed faucet storage type in the genesis to public. Using faucet from the genesis for faucet web app. Added support for faucet restarting without blockchain restarting (#517).
- [BREAKING] Improved `ApplyBlockError` in the store (#535).
- [BREAKING] Updated minimum Rust version to 1.82.

## 0.5.1 (2024-09-12)

### Enhancements

- Node component server startup is now coherent instead of requiring an arbitrary sleep amount (#488).

## 0.5.0 (2024-08-27)

### Enhancements

- [BREAKING] Configuration files with unknown properties are now rejected (#401).
- [BREAKING] Removed redundant node configuration properties (#401).
- Support multiple inflight transactions on the same account (#407).
- Now accounts for genesis are optional. Accounts directory will be overwritten, if `--force` flag is set (#420).
- Added `GetAccountStateDelta` endpoint (#418).
- Added `CheckNullifiersByPrefix` endpoint (#419).
- Added `GetNoteAuthenticationInfo` endpoint (#421).
- Added `SyncNotes` endpoint (#424).
- Added `execution_hint` field to the `Notes` table (#441).

### Changes

- Improve type safety of the transaction inputs nullifier mapping (#406).
- Embed the faucet's static website resources (#411).
- CI check for proto file consistency (#412).
- Added warning on CI for `CHANGELOG.md` (#413).
- Implemented caching of SQL statements (#427).
- Updates to `miden-vm` dependency to v0.10 and `winterfell` dependency to v0.9 (#457).
- [BREAKING] Updated minimum Rust version to 1.80 (#457).

### Fixes

- `miden-node-proto`'s build script always triggers (#412).

## 0.4.0 (2024-07-04)

### Features

- Changed sync endpoint to return a list of committed transactions (#377).
- Added `aux` column to notes table (#384).
- Changed state sync endpoint to return a list of `TransactionSummary` objects instead of just transaction IDs (#386).
- Added support for unauthenticated transaction notes (#390).

### Enhancements

- Standardized CI and Makefile across Miden repositories (#367)
- Removed client dependency from faucet (#368).
- Fixed faucet note script so that it uses the `aux` input (#387).
- Added crate to distribute node RPC protobuf files (#391).
- Add `init` command for node and faucet (#392).

## 0.3.0 (2024-05-15)

- Added option to mint pulic notes in the faucet (#339).
- Renamed `note_hash` into `note_id` in the database (#336)
- Changed `version` and `timestamp` fields in `Block` message to `u32` (#337).
- [BREAKING] Implemented `NoteMetadata` protobuf message (#338).
- Added `GetBlockByNumber` endpoint (#340).
- Added block authentication data to the `GetBlockHeaderByNumber` RPC (#345).
- Enabled support for HTTP/1.1 requests for the RPC component (#352).

## 0.2.1 (2024-04-27)

- Combined node components into a single binary (#323).

## 0.2.0 (2024-04-11)

- Implemented Docker-based node deployment (#257).
- Improved build process (#267, #272, #278).
- Implemented Nullifier tree wrapper (#275).
- [BREAKING] Added support for public accounts (#287, #293, #294).
- [BREAKING] Added support for public notes (#300, #310).
- Added `GetNotesById` endpoint (#298).
- Implemented amd64 debian packager (#312).

## 0.1.0 (2024-03-11)

- Initial release.<|MERGE_RESOLUTION|>--- conflicted
+++ resolved
@@ -2,19 +2,14 @@
 
 ## v0.10.0 (TBD)
 
-<<<<<<< HEAD
+### Enhancements
+
+- Added support for gRPC server side reflection to all components (#949).
+
 ### Changes
 
 - Separated the store API into three separate services (#932).
-=======
-### Enhancements
-
-- Added support for gRPC server side reflection to all components (#949).
-
-### Changes
-
 - Added a faucet Dockerfile (#933).
->>>>>>> 61832bf0
 
 ## v0.9.0 (2025-05-30)
 
