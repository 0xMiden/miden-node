# Changelog

## v0.9.0 (TBD)

### Changes

- [BREAKING] Simplified node bootstrapping (#776).
  - Database is now created during bootstrap process instead of on first startup.
  - Data directory is no longer created but is instead expected to exist.
  - The genesis block can no longer be configured which also removes the `store dump-genesis` command.
- [BREAKING] Use `AccountTree` and update account witness proto definitions (#783).
- Enabled running RPC component in `read-only` mode (#802).
- [BREAKING] Update name of `ChainMmr` to `PartialBlockchain` (#807).
- Added gRPC `/status` endpoint on all components (#817).
- Added `--enable-otel` and `MIDEN_FAUCET_ENABLE_OTEL` flag to faucet (#834).
- [BREAKING] Add HTTP ACCEPT header layer to RPC server to enforce semver requirements against client connections (#844).
- Faucet now supports the usage of a remote transaction prover (#830).
- [BUGFIX] Prevents duplicated note IDs (#842).
- Added a required Proof-of-Work in the faucet to request tokens (#831).
- Added an optional API key request parameter to skip PoW in faucet (#839).
- Block producer now emits network note information (#833).
- Introduced Network Transaction Builder (#840).
- Added way of executing and proving network transactions (#841).
<<<<<<< HEAD
- Proof-of-Work difficulty is now adjusted based on the number of concurrent requests (#865).
=======
- Added options for configuring NTB in `bundled` command (#884).
>>>>>>> 62abe62a

## v0.8.2 (2025-05-04)

### Enhancements

- gRPC error messages now include more context (#819).
- Faucet now detects and recovers from state desync (#819).
- Faucet implementation is now more robust (#819).
- Faucet now supports TLS connection to the node RPC (#819).

### Fixes

- Faucet times out during high load (#819).

## v0.8.0 (2025-03-26)

### Enhancements

- Implemented database optimization routine (#721).

### Fixes

- Faucet webpage is missing `background.png` and `favicon.ico` (#672).

### Enhancements

- Add an optional open-telemetry trace exporter (#659, #690).
- Support tracing across gRPC boundaries using remote tracing context (#669).
- Instrument the block-producer's block building process (#676).
- Use `LocalBlockProver` for block building (#709).
- Initial developer and operator guides covering monitoring (#699).
- Instrument the block-producer's batch building process (#738).
- Optimized database by adding missing indexes (#728).
- Added support for `Content-type` header in `get_tokens` endpoint of the faucet (#754).
- Block frequency is now configurable (#750).

### Changes

- [BREAKING] `Endpoint` configuration simplified to a single string (#654).
- Added stress test binary with seed-store command (#657).
- [BREAKING] `CheckNullifiersByPrefix` now takes a starting block number (#707).
- [BREAKING] Removed nullifiers from `SyncState` endpoint (#708).
- [BREAKING] Update `GetBlockInputs` RPC (#709).
- [BREAKING] Added `batch_prover_url` to block producer configuration (#701).
- [BREAKING] Added `block_prover_url` to block producer configuration (#719).
- [BREAKING] Removed `miden-rpc-proto` and introduced `miden-node-proto-build` (#723).
- [BREAKING] Updated to Rust Edition 2024 (#727).
- [BREAKING] MSRV bumped to 1.85 (#727).
- [BREAKING] Replaced `toml` configuration with CLI (#732).
- [BREAKING] Renamed multiple `xxx_hash` to `xxx_commitment` in RPC API (#757).

### Enhancements

- Prove transaction batches using Rust batch prover reference implementation (#659).

## v0.7.2 (2025-01-29)

### Fixes

- Faucet webpage rejects valid account IDs (#655).

## v0.7.1 (2025-01-28)

### Fixes

- Faucet webpage fails to load styling (index.css) and script (index.js) (#647).

### Changes

- [BREAKING] Default faucet endpoint is now public instead of localhost (#647).

## v0.7.0 (2025-01-23)

### Enhancements

- Support Https in endpoint configuration (#556).
- Upgrade `block-producer` from FIFO queue to mempool dependency graph (#562).
- Support transaction expiration (#582).
- Improved RPC endpoints doc comments (#620).

### Changes

- Standardized protobuf type aliases (#609).
- [BREAKING] Added support for new two `Felt` account ID (#591).
- [BREAKING] Inverted `TransactionInputs.missing_unauthenticated_notes` to `found_missing_notes` (#509).
- [BREAKING] Remove store's `ListXXX` endpoints which were intended for test purposes (#608).
- [BREAKING] Added support for storage maps on `GetAccountProofs` endpoint (#598).
- [BREAKING] Removed the `testing` feature (#619).
- [BREAKING] Renamed modules to singular (#636).

## v0.6.0 (2024-11-05)

### Enhancements

- Added `GetAccountProofs` endpoint (#506).

### Changes

- [BREAKING] Added `kernel_root` to block header's protobuf message definitions (#496).
- [BREAKING] Renamed `off-chain` and `on-chain` to `private` and `public` respectively for the account storage modes (#489).
- Optimized state synchronizations by removing unnecessary fetching and parsing of note details (#462).
- [BREAKING] Changed `GetAccountDetailsResponse` field to `details` (#481).
- Improve `--version` by adding build metadata (#495).
- [BREAKING] Introduced additional limits for note/account number (#503).
- [BREAKING] Removed support for basic wallets in genesis creation (#510).
- Migrated faucet from actix-web to axum (#511).
- Changed the `BlockWitness` to pass the inputs to the VM using only advice provider (#516).
- [BREAKING] Improved store API errors (return "not found" instead of "internal error" status if requested account(s) not found) (#518).
- Added `AccountCode` as part of `GetAccountProofs` endpoint response (#521).
- [BREAKING] Migrated to v0.11 version of Miden VM (#528).
- Reduce cloning in the store's `apply_block` (#532).
- [BREAKING] Changed faucet storage type in the genesis to public. Using faucet from the genesis for faucet web app. Added support for faucet restarting without blockchain restarting (#517).
- [BREAKING] Improved `ApplyBlockError` in the store (#535).
- [BREAKING] Updated minimum Rust version to 1.82.

## 0.5.1 (2024-09-12)

### Enhancements

- Node component server startup is now coherent instead of requiring an arbitrary sleep amount (#488).

## 0.5.0 (2024-08-27)

### Enhancements

- [BREAKING] Configuration files with unknown properties are now rejected (#401).
- [BREAKING] Removed redundant node configuration properties (#401).
- Support multiple inflight transactions on the same account (#407).
- Now accounts for genesis are optional. Accounts directory will be overwritten, if `--force` flag is set (#420).
- Added `GetAccountStateDelta` endpoint (#418).
- Added `CheckNullifiersByPrefix` endpoint (#419).
- Added `GetNoteAuthenticationInfo` endpoint (#421).
- Added `SyncNotes` endpoint (#424).
- Added `execution_hint` field to the `Notes` table (#441).

### Changes

- Improve type safety of the transaction inputs nullifier mapping (#406).
- Embed the faucet's static website resources (#411).
- CI check for proto file consistency (#412).
- Added warning on CI for `CHANGELOG.md` (#413).
- Implemented caching of SQL statements (#427).
- Updates to `miden-vm` dependency to v0.10 and `winterfell` dependency to v0.9 (#457).
- [BREAKING] Updated minimum Rust version to 1.80 (#457).

### Fixes

- `miden-node-proto`'s build script always triggers (#412).

## 0.4.0 (2024-07-04)

### Features

- Changed sync endpoint to return a list of committed transactions (#377).
- Added `aux` column to notes table (#384).
- Changed state sync endpoint to return a list of `TransactionSummary` objects instead of just transaction IDs (#386).
- Added support for unauthenticated transaction notes (#390).

### Enhancements

- Standardized CI and Makefile across Miden repositories (#367)
- Removed client dependency from faucet (#368).
- Fixed faucet note script so that it uses the `aux` input (#387).
- Added crate to distribute node RPC protobuf files (#391).
- Add `init` command for node and faucet (#392).

## 0.3.0 (2024-05-15)

- Added option to mint pulic notes in the faucet (#339).
- Renamed `note_hash` into `note_id` in the database (#336)
- Changed `version` and `timestamp` fields in `Block` message to `u32` (#337).
- [BREAKING] Implemented `NoteMetadata` protobuf message (#338).
- Added `GetBlockByNumber` endpoint (#340).
- Added block authentication data to the `GetBlockHeaderByNumber` RPC (#345).
- Enabled support for HTTP/1.1 requests for the RPC component (#352).

## 0.2.1 (2024-04-27)

- Combined node components into a single binary (#323).

## 0.2.0 (2024-04-11)

- Implemented Docker-based node deployment (#257).
- Improved build process (#267, #272, #278).
- Implemented Nullifier tree wrapper (#275).
- [BREAKING] Added support for public accounts (#287, #293, #294).
- [BREAKING] Added support for public notes (#300, #310).
- Added `GetNotesById` endpoint (#298).
- Implemented amd64 debian packager (#312).

## 0.1.0 (2024-03-11)

- Initial release.<|MERGE_RESOLUTION|>--- conflicted
+++ resolved
@@ -21,11 +21,8 @@
 - Block producer now emits network note information (#833).
 - Introduced Network Transaction Builder (#840).
 - Added way of executing and proving network transactions (#841).
-<<<<<<< HEAD
+- Added options for configuring NTB in `bundled` command (#884).
 - Proof-of-Work difficulty is now adjusted based on the number of concurrent requests (#865).
-=======
-- Added options for configuring NTB in `bundled` command (#884).
->>>>>>> 62abe62a
 
 ## v0.8.2 (2025-05-04)
 
