--- conflicted
+++ resolved
@@ -17,14 +17,11 @@
 - [BREAKING] De-duplicate storage of code in DB (no-migration) ([#1083](https://github.com/0xMiden/miden-node/issue/#1083)).
 - [BREAKING] RPC accept header format changed from `application/miden.vnd+grpc.<version>` to `application/vnd.miden; version=<version>` ([#1084](https://github.com/0xMiden/miden-node/pull/1084)).
 - [BREAKING] Integrated `FeeParameters` into block headers. ([#1122](https://github.com/0xMiden/miden-node/pull/1122)).
-<<<<<<< HEAD
 - [BREAKING] Merged `miden-remote-prover` and `miden-remote-prover-client` into a single `miden-remote-prover` crate. ([#1163](https://github.com/0xMiden/miden-node/pull/1163)).
-=======
 - [BREAKING] Genesis configuration now supports fees ([#1157](https://github.com/0xMiden/miden-node/pull/1157)).
   - Configure `NativeFaucet`, which determines the native asset used to pay fees
   - Configure the base verification fee
   - Note: fees are not yet activated, and this has no impact beyond setting these values in the block headers
->>>>>>> 48e7fa54
 
 ### Fixes
 
