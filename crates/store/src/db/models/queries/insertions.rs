use std::borrow::Cow;

use diesel::prelude::{AsChangeset, Insertable};
use diesel::query_dsl::methods::SelectDsl;
use diesel::query_dsl::{QueryDsl, RunQueryDsl};
use diesel::{
    BoolExpressionMethods,
    ExpressionMethods,
    JoinOnDsl,
    NullableExpressionMethods,
    SelectableHelper,
    SqliteConnection,
};
use miden_lib::utils::Serializable;
use miden_node_proto as proto;
use miden_objects::Word;
use miden_objects::account::delta::AccountUpdateDetails;
use miden_objects::account::{Account, AccountDelta, AccountId};
use miden_objects::block::{BlockAccountUpdate, BlockHeader, BlockNumber};
use miden_objects::note::Nullifier;
use miden_objects::transaction::OrderedTransactionHeaders;

use super::accounts::{AccountRaw, AccountWithCodeRaw};
use super::{DatabaseError, NoteRecord};
use crate::db::models::conv::{
    SqlTypeConvert,
    aux_to_raw_sql,
    execution_hint_to_raw_sql,
    idx_to_raw_sql,
    nonce_to_raw_sql,
    note_type_to_raw_sql,
};
use crate::db::schema;

/// Insert a [`BlockHeader`] to the DB using the given [`SqliteConnection`].
///
/// # Returns
///
/// The number of affected rows.
///
/// # Note
///
/// The [`SqliteConnection`] object is not consumed. It's up to the caller to commit or rollback the
/// transaction
pub(crate) fn insert_block_header(
    conn: &mut SqliteConnection,
    block_header: &BlockHeader,
) -> Result<usize, DatabaseError> {
    let count = diesel::insert_into(schema::block_headers::table)
        .values(&[(
            schema::block_headers::block_num.eq(block_header.block_num().to_raw_sql()),
            schema::block_headers::block_header.eq(block_header.to_bytes()),
        )])
        .execute(conn)?;
    Ok(count)
}

/// Deserializes account and applies account delta.
pub(crate) fn apply_delta(
    mut account: Account,
    delta: &AccountDelta,
    final_state_commitment: &Word,
) -> crate::db::Result<Account, DatabaseError> {
    account.apply_delta(delta)?;

    let actual_commitment = account.commitment();
    if &actual_commitment != final_state_commitment {
        return Err(DatabaseError::AccountCommitmentsMismatch {
            calculated: actual_commitment,
            expected: *final_state_commitment,
        });
    }

    Ok(account)
}

<<<<<<< HEAD
#[allow(clippy::too_many_lines)]
pub(crate) fn insert_account_delta(
    conn: &mut SqliteConnection,
    account_id: AccountId,
    block_number: BlockNumber,
    delta: &AccountDelta,
) -> Result<(), DatabaseError> {
    fn insert_acc_delta_stmt(
        conn: &mut SqliteConnection,
        account_id: AccountId,
        block_num: BlockNumber,
        nonce: Felt,
    ) -> Result<usize, DatabaseError> {
        let count = diesel::insert_into(schema::account_deltas::table)
            .values(&[(
                schema::account_deltas::account_id.eq(account_id.to_bytes()),
                schema::account_deltas::block_num.eq(block_num.to_raw_sql()),
                schema::account_deltas::nonce.eq(nonce_to_raw_sql(nonce)),
            )])
            .execute(conn)?;
        Ok(count)
    }

    fn insert_slot_update_stmt(
        conn: &mut SqliteConnection,
        account_id: AccountId,
        block_num: BlockNumber,
        slot: u8,
        value: Vec<u8>,
    ) -> Result<usize, DatabaseError> {
        let count = diesel::insert_into(schema::account_storage_slot_updates::table)
            .values(&[(
                schema::account_storage_slot_updates::account_id.eq(account_id.to_bytes()),
                schema::account_storage_slot_updates::block_num.eq(block_num.to_raw_sql()),
                schema::account_storage_slot_updates::slot.eq(slot_to_raw_sql(slot)),
                schema::account_storage_slot_updates::value.eq(value),
            )])
            .execute(conn)?;
        Ok(count)
    }

    fn insert_storage_map_update_stmt(
        conn2: &mut SqliteConnection,
        account_id: AccountId,
        block_num: BlockNumber,
        slot: u8,
        key: Vec<u8>,
        value: Vec<u8>,
    ) -> Result<usize, DatabaseError> {
        let count = diesel::insert_into(schema::account_storage_map_updates::table)
            .values(&[(
                schema::account_storage_map_updates::account_id.eq(account_id.to_bytes()),
                schema::account_storage_map_updates::block_num.eq(block_num.to_raw_sql()),
                schema::account_storage_map_updates::slot.eq(slot_to_raw_sql(slot)),
                schema::account_storage_map_updates::key.eq(key),
                schema::account_storage_map_updates::value.eq(value),
            )])
            .execute(conn2)?;
        Ok(count)
    }

    fn insert_fungible_asset_delta_stmt(
        conn2: &mut SqliteConnection,
        account_id: AccountId,
        block_num: BlockNumber,
        faucet_id: Vec<u8>,
        delta: i64,
    ) -> Result<usize, DatabaseError> {
        let count = diesel::insert_into(schema::account_fungible_asset_deltas::table)
            .values(&[(
                schema::account_fungible_asset_deltas::account_id.eq(account_id.to_bytes()),
                schema::account_fungible_asset_deltas::block_num.eq(block_num.to_raw_sql()),
                schema::account_fungible_asset_deltas::faucet_id.eq(faucet_id),
                schema::account_fungible_asset_deltas::delta.eq(fungible_delta_to_raw_sql(delta)),
            )])
            .execute(conn2)?;
        Ok(count)
    }

    pub(crate) fn insert_non_fungible_asset_update_stmt(
        conn2: &mut SqliteConnection,
        account_id: AccountId,
        block_num: BlockNumber,
        vault_key: Vec<u8>,
        is_remove: bool,
    ) -> Result<usize, DatabaseError> {
        let count = diesel::insert_into(schema::account_non_fungible_asset_updates::table)
            .values(&[(
                schema::account_non_fungible_asset_updates::account_id.eq(account_id.to_bytes()),
                schema::account_non_fungible_asset_updates::block_num.eq(block_num.to_raw_sql()),
                schema::account_non_fungible_asset_updates::vault_key.eq(vault_key),
                schema::account_non_fungible_asset_updates::is_remove.eq(is_remove),
            )])
            .execute(conn2)?;
        Ok(count)
    }

    insert_acc_delta_stmt(conn, account_id, block_number, delta.nonce_delta())?;

    for (&slot, value) in delta.storage().values() {
        insert_slot_update_stmt(conn, account_id, block_number, slot, value.to_bytes())?;
    }

    for (&slot, map_delta) in delta.storage().maps() {
        for (key, value) in map_delta.entries() {
            insert_storage_map_update_stmt(
                conn,
                account_id,
                block_number,
                slot,
                key.to_bytes(),
                value.to_bytes(),
            )?;

            insert_account_storage_map_value(
                conn,
                account_id,
                block_number,
                slot,
                (*key).into(),
                *value,
            )?;
        }
    }

    for (&faucet_id, &delta) in delta.vault().fungible().iter() {
        insert_fungible_asset_delta_stmt(
            conn,
            account_id,
            block_number,
            faucet_id.to_bytes(),
            delta,
        )?;
    }

    for (&asset, action) in delta.vault().non_fungible().iter() {
        // TODO consider moving this out into a `TryFrom<u8/bool>` and `Into<u8/bool>`
        // respectively.
        let is_remove = match action {
            NonFungibleDeltaAction::Add => false,
            NonFungibleDeltaAction::Remove => true,
        };
        insert_non_fungible_asset_update_stmt(
            conn,
            account_id,
            block_number,
            asset.to_bytes(),
            is_remove,
        )?;
    }

    Ok(())
}

/// Builds an [`AccountDelta`] from the given [`Account`].
///
/// This function should only be used when inserting a new account into the DB.The returned delta
/// could be thought of as the difference between an "empty transaction" and the it's initial state.
fn build_insert_delta(account: &Account) -> Result<AccountDelta, DatabaseError> {
    // Build storage delta
    let mut values = BTreeMap::new();
    let mut maps = BTreeMap::new();
    for (slot_idx, slot) in account.storage().clone().into_iter().enumerate() {
        let slot_idx: u8 = slot_idx.try_into().expect("slot index must fit into `u8`");

        match slot {
            StorageSlot::Value(value) => {
                values.insert(slot_idx, value);
            },

            StorageSlot::Map(map) => {
                maps.insert(slot_idx, map.into());
            },
        }
    }
    let storage_delta = AccountStorageDelta::from_parts(values, maps)?;

    // Build vault delta
    let mut fungible = BTreeMap::new();
    let mut non_fungible = BTreeMap::new();
    for asset in account.vault().assets() {
        match asset {
            Asset::Fungible(asset) => {
                fungible.insert(
                    asset.faucet_id(),
                    asset
                        .amount()
                        .try_into()
                        .expect("asset amount should be at most i64::MAX by construction"),
                );
            },

            Asset::NonFungible(asset) => {
                non_fungible.insert(LexicographicWord::new(asset), NonFungibleDeltaAction::Add);
            },
        }
    }

    let vault_delta = AccountVaultDelta::new(
        FungibleAssetDelta::new(fungible)?,
        NonFungibleAssetDelta::new(non_fungible),
    );

    Ok(AccountDelta::new(account.id(), storage_delta, vault_delta, account.nonce())?)
}

/// Insert an account storage map value into the DB using the given [`SqliteConnection`].
///
/// This function will set `is_latest_update=true` for the new row and update any existing
/// row with the same `(account_id, slot, key)` tuple to `is_latest_update=false`.
///
/// # Returns
///
/// The number of affected rows.
pub(crate) fn insert_account_storage_map_value(
    conn: &mut SqliteConnection,
    account_id: AccountId,
    block_num: BlockNumber,
    slot: u8,
    key: Word,
    value: Word,
) -> Result<usize, DatabaseError> {
    let account_id = account_id.to_bytes();
    let key = key.to_bytes();
    let value = value.to_bytes();
    let slot_idx = slot_to_raw_sql(slot);
    let block_num = block_num.to_raw_sql();

    diesel::Connection::transaction(conn, |conn| {
        // First, update any existing rows with the same (account_id, slot, key) to set
        // is_latest_update=false
        let update_count = diesel::update(schema::account_storage_map_values::table)
            .filter(
                schema::account_storage_map_values::account_id
                    .eq(&account_id)
                    .and(schema::account_storage_map_values::slot.eq(slot_idx))
                    .and(schema::account_storage_map_values::key.eq(&key))
                    .and(schema::account_storage_map_values::is_latest_update.eq(true)),
            )
            .set(schema::account_storage_map_values::is_latest_update.eq(false))
            .execute(conn)?;

        let insert_count = diesel::insert_into(schema::account_storage_map_values::table)
            .values((
                schema::account_storage_map_values::account_id.eq(&account_id),
                schema::account_storage_map_values::block_num.eq(block_num),
                schema::account_storage_map_values::slot.eq(slot_idx),
                schema::account_storage_map_values::key.eq(&key),
                schema::account_storage_map_values::value.eq(&value),
                schema::account_storage_map_values::is_latest_update.eq(true),
            ))
            .execute(conn)?;

        Ok(update_count + insert_count)
    })
}

=======
>>>>>>> c70e1855
/// Attention: Assumes the account details are NOT null! The schema explicitly allows this though!
#[allow(clippy::too_many_lines)]
pub(crate) fn upsert_accounts(
    conn: &mut SqliteConnection,
    accounts: &[BlockAccountUpdate],
    block_num: BlockNumber,
) -> Result<usize, DatabaseError> {
    use proto::domain::account::NetworkAccountPrefix;

    fn select_details_stmt(
        conn: &mut SqliteConnection,
        account_id: AccountId,
    ) -> Result<Vec<Account>, DatabaseError> {
        let account_id = account_id.to_bytes();
        let accounts = SelectDsl::select(
            schema::accounts::table.left_join(
                schema::account_codes::table.on(schema::accounts::code_commitment
                    .eq(schema::account_codes::code_commitment.nullable())),
            ),
            (AccountRaw::as_select(), schema::account_codes::code.nullable()),
        )
        .filter(schema::accounts::account_id.eq(account_id))
        .get_results::<(AccountRaw, Option<Vec<u8>>)>(conn)?;

        // SELECT .. FROM accounts LEFT JOIN account_codes
        // ON accounts.code_commitment == account_codes.code_commitment

        let accounts = Result::from_iter(accounts.into_iter().filter_map(|x| {
            let account_with_code = AccountWithCodeRaw::from(x);
            account_with_code.try_into().transpose()
        }))?;
        Ok(accounts)
    }

    let mut count = 0;
    for update in accounts {
        let account_id = update.account_id();
        // Extract the 30-bit prefix to provide easy look ups for NTB
        // Do not store prefix for accounts that are not network
        let network_account_id_prefix = if account_id.is_network() {
            Some(NetworkAccountPrefix::try_from(account_id)?)
        } else {
            None
        };

        let full_account = match update.details() {
            AccountUpdateDetails::Private => None,
            AccountUpdateDetails::New(account) => {
                debug_assert_eq!(account_id, account.id());

                if account.commitment() != update.final_state_commitment() {
                    return Err(DatabaseError::AccountCommitmentsMismatch {
                        calculated: account.commitment(),
                        expected: update.final_state_commitment(),
                    });
                }

                Some(Cow::Borrowed(account))
            },
            AccountUpdateDetails::Delta(delta) => {
                let mut rows = select_details_stmt(conn, account_id)?.into_iter();
                let Some(account) = rows.next() else {
                    return Err(DatabaseError::AccountNotFoundInDb(account_id));
                };

                let account = apply_delta(account, delta, &update.final_state_commitment())?;

                Some(Cow::Owned(account))
            },
        };

        if let Some(code) = full_account.as_ref().map(|account| account.code()) {
            let code_value = AccountCodeRowInsert {
                code_commitment: code.commitment().to_bytes(),
                code: code.to_bytes(),
            };
            diesel::insert_into(schema::account_codes::table)
                .values(&code_value)
                .on_conflict(schema::account_codes::code_commitment)
                .do_nothing()
                .execute(conn)?;
        }

        let account_value = AccountRowInsert {
            account_id: account_id.to_bytes(),
            network_account_id_prefix: network_account_id_prefix
                .map(NetworkAccountPrefix::to_raw_sql),
            account_commitment: update.final_state_commitment().to_bytes(),
            block_num: block_num.to_raw_sql(),
            nonce: full_account.as_ref().map(|account| nonce_to_raw_sql(account.nonce())),
            storage: full_account.as_ref().map(|account| account.storage().to_bytes()),
            vault: full_account.as_ref().map(|account| account.vault().to_bytes()),
            code_commitment: full_account
                .as_ref()
                .map(|account| account.code().commitment().to_bytes()),
        };

        let v = account_value.clone();
        let inserted = diesel::insert_into(schema::accounts::table)
            .values(&v)
            .on_conflict(schema::accounts::account_id)
            .do_update()
            .set(account_value)
            .execute(conn)?;

        debug_assert_eq!(inserted, 1);

        count += inserted;
    }

    Ok(count)
}

/// Insert notes to the DB using the given [`SqliteConnection`]. Public notes should also have a
/// nullifier.
///
/// # Returns
///
/// The number of affected rows.
///
/// # Note
///
/// The [`SqliteConnection`] object is not consumed. It's up to the caller to commit or rollback the
/// transaction.
pub(crate) fn insert_notes(
    conn: &mut SqliteConnection,
    notes: &[(NoteRecord, Option<Nullifier>)],
) -> Result<usize, DatabaseError> {
    let count = diesel::insert_into(schema::notes::table)
        .values(Vec::from_iter(
            notes
                .iter()
                .map(|(note, nullifier)| NoteInsertRowRaw::from((note.clone(), *nullifier))),
        ))
        .execute(conn)?;
    Ok(count)
}

/// Insert scripts to the DB using the given [`SqliteConnection`]. It inserts the scripts held by
/// the notes passed as parameter. If the script root already exists in the DB, it will be ignored.
///
/// # Returns
///
/// The number of affected rows.
///
/// # Note
///
/// The [`SqliteConnection`] object is not consumed. It's up to the caller to commit or rollback the
/// transaction.
pub(crate) fn insert_scripts<'a>(
    conn: &mut SqliteConnection,
    notes: impl IntoIterator<Item = &'a NoteRecord>,
) -> Result<usize, DatabaseError> {
    let values = Vec::from_iter(notes.into_iter().filter_map(|note| {
        let note_details = note.details.as_ref()?;
        Some((
            schema::note_scripts::script_root.eq(note_details.script().root().to_bytes()),
            schema::note_scripts::script.eq(note_details.script().to_bytes()),
        ))
    }));
    let count = diesel::insert_or_ignore_into(schema::note_scripts::table)
        .values(values)
        .execute(conn)?;

    Ok(count)
}

/// Insert transactions to the DB using the given [`SqliteConnection`].
///
/// # Returns
///
/// The number of affected rows.
///
/// # Note
///
/// The [`SqliteConnection`] object is not consumed. It's up to the caller to commit or rollback the
/// transaction.
pub(crate) fn insert_transactions(
    conn: &mut SqliteConnection,
    block_num: BlockNumber,
    transactions: &OrderedTransactionHeaders,
) -> Result<usize, DatabaseError> {
    #[allow(clippy::into_iter_on_ref)] // false positive
    let count = diesel::insert_into(schema::transactions::table)
        .values(Vec::from_iter(transactions.as_slice().into_iter().map(|tx| {
            (
                schema::transactions::transaction_id.eq(tx.id().to_bytes()),
                schema::transactions::account_id.eq(tx.account_id().to_bytes()),
                schema::transactions::block_num.eq(block_num.to_raw_sql()),
            )
        })))
        .execute(conn)?;
    Ok(count)
}

#[derive(Debug, Clone, PartialEq, Insertable)]
#[diesel(table_name = schema::notes)]
pub struct NoteInsertRowRaw {
    pub committed_at: i64,

    pub batch_index: i32,
    pub note_index: i32, // index within batch

    pub note_id: Vec<u8>,

    pub note_type: i32,
    pub sender: Vec<u8>, // AccountId
    pub tag: i32,
    pub aux: i64,
    pub execution_hint: i64,

    pub consumed_at: Option<i64>,
    pub assets: Option<Vec<u8>>,
    pub inputs: Option<Vec<u8>>,
    pub serial_num: Option<Vec<u8>>,
    pub nullifier: Option<Vec<u8>>,
    pub script_root: Option<Vec<u8>>,
    pub execution_mode: i32,
    pub inclusion_path: Vec<u8>,
}

impl From<(NoteRecord, Option<Nullifier>)> for NoteInsertRowRaw {
    fn from((note, nullifier): (NoteRecord, Option<Nullifier>)) -> Self {
        Self {
            committed_at: note.block_num.to_raw_sql(),
            batch_index: idx_to_raw_sql(note.note_index.batch_idx()),
            note_index: idx_to_raw_sql(note.note_index.note_idx_in_batch()),
            note_id: note.note_id.to_bytes(),
            note_type: note_type_to_raw_sql(note.metadata.note_type() as u8),
            sender: note.metadata.sender().to_bytes(),
            tag: note.metadata.tag().to_raw_sql(),
            execution_mode: note.metadata.tag().execution_mode().to_raw_sql(),
            aux: aux_to_raw_sql(note.metadata.aux()),
            execution_hint: execution_hint_to_raw_sql(note.metadata.execution_hint().into()),
            inclusion_path: note.inclusion_path.to_bytes(),
            consumed_at: None::<i64>, // New notes are always unconsumed.
            nullifier: nullifier.as_ref().map(Nullifier::to_bytes), /* Beware: `Option<T>` also implements `to_bytes`, but this is not what you want. */
            assets: note.details.as_ref().map(|d| d.assets().to_bytes()),
            inputs: note.details.as_ref().map(|d| d.inputs().to_bytes()),
            script_root: note.details.as_ref().map(|d| d.script().root().to_bytes()),
            serial_num: note.details.as_ref().map(|d| d.serial_num().to_bytes()),
        }
    }
}

#[derive(Insertable, Debug, Clone)]
#[diesel(table_name = schema::account_codes)]
pub(crate) struct AccountCodeRowInsert {
    pub(crate) code_commitment: Vec<u8>,
    pub(crate) code: Vec<u8>,
}

#[derive(Insertable, AsChangeset, Debug, Clone)]
#[diesel(table_name = schema::accounts)]
pub(crate) struct AccountRowInsert {
    pub(crate) account_id: Vec<u8>,
    pub(crate) network_account_id_prefix: Option<i64>,
    pub(crate) block_num: i64,
    pub(crate) account_commitment: Vec<u8>,
    pub(crate) code_commitment: Option<Vec<u8>>,
    pub(crate) storage: Option<Vec<u8>>,
    pub(crate) vault: Option<Vec<u8>>,
    pub(crate) nonce: Option<i64>,
}<|MERGE_RESOLUTION|>--- conflicted
+++ resolved
@@ -74,213 +74,6 @@
     Ok(account)
 }
 
-<<<<<<< HEAD
-#[allow(clippy::too_many_lines)]
-pub(crate) fn insert_account_delta(
-    conn: &mut SqliteConnection,
-    account_id: AccountId,
-    block_number: BlockNumber,
-    delta: &AccountDelta,
-) -> Result<(), DatabaseError> {
-    fn insert_acc_delta_stmt(
-        conn: &mut SqliteConnection,
-        account_id: AccountId,
-        block_num: BlockNumber,
-        nonce: Felt,
-    ) -> Result<usize, DatabaseError> {
-        let count = diesel::insert_into(schema::account_deltas::table)
-            .values(&[(
-                schema::account_deltas::account_id.eq(account_id.to_bytes()),
-                schema::account_deltas::block_num.eq(block_num.to_raw_sql()),
-                schema::account_deltas::nonce.eq(nonce_to_raw_sql(nonce)),
-            )])
-            .execute(conn)?;
-        Ok(count)
-    }
-
-    fn insert_slot_update_stmt(
-        conn: &mut SqliteConnection,
-        account_id: AccountId,
-        block_num: BlockNumber,
-        slot: u8,
-        value: Vec<u8>,
-    ) -> Result<usize, DatabaseError> {
-        let count = diesel::insert_into(schema::account_storage_slot_updates::table)
-            .values(&[(
-                schema::account_storage_slot_updates::account_id.eq(account_id.to_bytes()),
-                schema::account_storage_slot_updates::block_num.eq(block_num.to_raw_sql()),
-                schema::account_storage_slot_updates::slot.eq(slot_to_raw_sql(slot)),
-                schema::account_storage_slot_updates::value.eq(value),
-            )])
-            .execute(conn)?;
-        Ok(count)
-    }
-
-    fn insert_storage_map_update_stmt(
-        conn2: &mut SqliteConnection,
-        account_id: AccountId,
-        block_num: BlockNumber,
-        slot: u8,
-        key: Vec<u8>,
-        value: Vec<u8>,
-    ) -> Result<usize, DatabaseError> {
-        let count = diesel::insert_into(schema::account_storage_map_updates::table)
-            .values(&[(
-                schema::account_storage_map_updates::account_id.eq(account_id.to_bytes()),
-                schema::account_storage_map_updates::block_num.eq(block_num.to_raw_sql()),
-                schema::account_storage_map_updates::slot.eq(slot_to_raw_sql(slot)),
-                schema::account_storage_map_updates::key.eq(key),
-                schema::account_storage_map_updates::value.eq(value),
-            )])
-            .execute(conn2)?;
-        Ok(count)
-    }
-
-    fn insert_fungible_asset_delta_stmt(
-        conn2: &mut SqliteConnection,
-        account_id: AccountId,
-        block_num: BlockNumber,
-        faucet_id: Vec<u8>,
-        delta: i64,
-    ) -> Result<usize, DatabaseError> {
-        let count = diesel::insert_into(schema::account_fungible_asset_deltas::table)
-            .values(&[(
-                schema::account_fungible_asset_deltas::account_id.eq(account_id.to_bytes()),
-                schema::account_fungible_asset_deltas::block_num.eq(block_num.to_raw_sql()),
-                schema::account_fungible_asset_deltas::faucet_id.eq(faucet_id),
-                schema::account_fungible_asset_deltas::delta.eq(fungible_delta_to_raw_sql(delta)),
-            )])
-            .execute(conn2)?;
-        Ok(count)
-    }
-
-    pub(crate) fn insert_non_fungible_asset_update_stmt(
-        conn2: &mut SqliteConnection,
-        account_id: AccountId,
-        block_num: BlockNumber,
-        vault_key: Vec<u8>,
-        is_remove: bool,
-    ) -> Result<usize, DatabaseError> {
-        let count = diesel::insert_into(schema::account_non_fungible_asset_updates::table)
-            .values(&[(
-                schema::account_non_fungible_asset_updates::account_id.eq(account_id.to_bytes()),
-                schema::account_non_fungible_asset_updates::block_num.eq(block_num.to_raw_sql()),
-                schema::account_non_fungible_asset_updates::vault_key.eq(vault_key),
-                schema::account_non_fungible_asset_updates::is_remove.eq(is_remove),
-            )])
-            .execute(conn2)?;
-        Ok(count)
-    }
-
-    insert_acc_delta_stmt(conn, account_id, block_number, delta.nonce_delta())?;
-
-    for (&slot, value) in delta.storage().values() {
-        insert_slot_update_stmt(conn, account_id, block_number, slot, value.to_bytes())?;
-    }
-
-    for (&slot, map_delta) in delta.storage().maps() {
-        for (key, value) in map_delta.entries() {
-            insert_storage_map_update_stmt(
-                conn,
-                account_id,
-                block_number,
-                slot,
-                key.to_bytes(),
-                value.to_bytes(),
-            )?;
-
-            insert_account_storage_map_value(
-                conn,
-                account_id,
-                block_number,
-                slot,
-                (*key).into(),
-                *value,
-            )?;
-        }
-    }
-
-    for (&faucet_id, &delta) in delta.vault().fungible().iter() {
-        insert_fungible_asset_delta_stmt(
-            conn,
-            account_id,
-            block_number,
-            faucet_id.to_bytes(),
-            delta,
-        )?;
-    }
-
-    for (&asset, action) in delta.vault().non_fungible().iter() {
-        // TODO consider moving this out into a `TryFrom<u8/bool>` and `Into<u8/bool>`
-        // respectively.
-        let is_remove = match action {
-            NonFungibleDeltaAction::Add => false,
-            NonFungibleDeltaAction::Remove => true,
-        };
-        insert_non_fungible_asset_update_stmt(
-            conn,
-            account_id,
-            block_number,
-            asset.to_bytes(),
-            is_remove,
-        )?;
-    }
-
-    Ok(())
-}
-
-/// Builds an [`AccountDelta`] from the given [`Account`].
-///
-/// This function should only be used when inserting a new account into the DB.The returned delta
-/// could be thought of as the difference between an "empty transaction" and the it's initial state.
-fn build_insert_delta(account: &Account) -> Result<AccountDelta, DatabaseError> {
-    // Build storage delta
-    let mut values = BTreeMap::new();
-    let mut maps = BTreeMap::new();
-    for (slot_idx, slot) in account.storage().clone().into_iter().enumerate() {
-        let slot_idx: u8 = slot_idx.try_into().expect("slot index must fit into `u8`");
-
-        match slot {
-            StorageSlot::Value(value) => {
-                values.insert(slot_idx, value);
-            },
-
-            StorageSlot::Map(map) => {
-                maps.insert(slot_idx, map.into());
-            },
-        }
-    }
-    let storage_delta = AccountStorageDelta::from_parts(values, maps)?;
-
-    // Build vault delta
-    let mut fungible = BTreeMap::new();
-    let mut non_fungible = BTreeMap::new();
-    for asset in account.vault().assets() {
-        match asset {
-            Asset::Fungible(asset) => {
-                fungible.insert(
-                    asset.faucet_id(),
-                    asset
-                        .amount()
-                        .try_into()
-                        .expect("asset amount should be at most i64::MAX by construction"),
-                );
-            },
-
-            Asset::NonFungible(asset) => {
-                non_fungible.insert(LexicographicWord::new(asset), NonFungibleDeltaAction::Add);
-            },
-        }
-    }
-
-    let vault_delta = AccountVaultDelta::new(
-        FungibleAssetDelta::new(fungible)?,
-        NonFungibleAssetDelta::new(non_fungible),
-    );
-
-    Ok(AccountDelta::new(account.id(), storage_delta, vault_delta, account.nonce())?)
-}
-
 /// Insert an account storage map value into the DB using the given [`SqliteConnection`].
 ///
 /// This function will set `is_latest_update=true` for the new row and update any existing
@@ -332,8 +125,6 @@
     })
 }
 
-=======
->>>>>>> c70e1855
 /// Attention: Assumes the account details are NOT null! The schema explicitly allows this though!
 #[allow(clippy::too_many_lines)]
 pub(crate) fn upsert_accounts(
