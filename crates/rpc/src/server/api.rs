use std::sync::Arc;
use std::time::Duration;

use anyhow::Context;
use miden_node_proto::clients::{BlockProducerClient, Builder, StoreRpcClient};
use miden_node_proto::errors::ConversionError;
use miden_node_proto::generated::rpc::MempoolStats;
use miden_node_proto::generated::rpc::api_server::{self, Api};
use miden_node_proto::generated::{self as proto};
use miden_node_proto::try_convert;
use miden_node_utils::ErrorReport;
use miden_node_utils::limiter::{
    QueryParamAccountIdLimit,
    QueryParamLimiter,
    QueryParamNoteIdLimit,
    QueryParamNoteTagLimit,
    QueryParamNullifierLimit,
};
use miden_objects::account::AccountId;
use miden_objects::batch::ProvenBatch;
use miden_objects::block::{BlockHeader, BlockNumber};
use miden_objects::note::{Note, NoteRecipient, NoteScript};
use miden_objects::transaction::{
    OutputNote,
    ProvenTransaction,
    ProvenTransactionBuilder,
    TransactionInputs,
};
use miden_objects::utils::serde::{Deserializable, Serializable};
use miden_objects::{MIN_PROOF_SECURITY_LEVEL, Word};
use miden_tx::TransactionVerifier;
use tonic::{IntoRequest, Request, Response, Status};
use tracing::{debug, info, instrument, warn};
use url::Url;

use crate::COMPONENT;
use crate::server::validator;

// RPC SERVICE
// ================================================================================================

pub struct RpcService {
    store: StoreRpcClient,
    block_producer: Option<BlockProducerClient>,
    genesis_commitment: Option<Word>,
}

impl RpcService {
    pub(super) fn new(store_url: Url, block_producer_url: Option<Url>) -> Self {
        let store = {
            info!(target: COMPONENT, store_endpoint = %store_url, "Initializing store client");
            Builder::new(store_url)
                .without_tls()
                .without_timeout()
                .without_metadata_version()
                .without_metadata_genesis()
                .with_otel_context_injection()
                .connect_lazy::<StoreRpcClient>()
        };

        let block_producer = block_producer_url.map(|block_producer_url| {
            info!(
                target: COMPONENT,
                block_producer_endpoint = %block_producer_url,
                "Initializing block producer client",
            );
            Builder::new(block_producer_url)
                .without_tls()
                .without_timeout()
                .without_metadata_version()
                .without_metadata_genesis()
                .with_otel_context_injection()
                .connect_lazy::<BlockProducerClient>()
        });

        Self {
            store,
            block_producer,
            genesis_commitment: None,
        }
    }

    /// Sets the genesis commitment, returning an error if it is already set.
    ///
    /// Required since `RpcService::new()` sets up the `store` which is used to fetch the
    /// `genesis_commitment`.
    pub fn set_genesis_commitment(&mut self, commitment: Word) -> anyhow::Result<()> {
        if self.genesis_commitment.is_some() {
            return Err(anyhow::anyhow!("genesis commitment already set"));
        }
        self.genesis_commitment = Some(commitment);
        Ok(())
    }

    /// Fetches the genesis block header from the store.
    ///
    /// Automatically retries until the store connection becomes available.
    pub async fn get_genesis_header_with_retry(&self) -> anyhow::Result<BlockHeader> {
        let mut retry_counter = 0;
        loop {
            let result = self
                .get_block_header_by_number(
                    proto::rpc::BlockHeaderByNumberRequest {
                        block_num: Some(BlockNumber::GENESIS.as_u32()),
                        include_mmr_proof: None,
                    }
                    .into_request(),
                )
                .await;

            match result {
                Ok(header) => {
                    let header = header
                        .into_inner()
                        .block_header
                        .context("response is missing the header")?;
                    let header =
                        BlockHeader::try_from(header).context("failed to parse response")?;

                    return Ok(header);
                },
                Err(err) if err.code() == tonic::Code::Unavailable => {
                    // exponential backoff with base 500ms and max 30s
                    let backoff = Duration::from_millis(500)
                        .saturating_mul(1 << retry_counter)
                        .min(Duration::from_secs(30));

                    tracing::warn!(
                        ?backoff,
                        %retry_counter,
                        %err,
                        "connection failed while subscribing to the mempool, retrying"
                    );

                    retry_counter += 1;
                    tokio::time::sleep(backoff).await;
                },
                Err(other) => return Err(other.into()),
            }
        }
    }
}

#[tonic::async_trait]
impl api_server::Api for RpcService {
    #[instrument(
        parent = None,
        target = COMPONENT,
        name = "rpc.server.check_nullifiers",
        skip_all,
        ret(level = "debug"),
        err
    )]
    async fn check_nullifiers(
        &self,
        request: Request<proto::rpc::NullifierList>,
    ) -> Result<Response<proto::rpc::CheckNullifiersResponse>, Status> {
        debug!(target: COMPONENT, request = ?request.get_ref());

        check::<QueryParamNullifierLimit>(request.get_ref().nullifiers.len())?;

        // validate all the nullifiers from the user request
        for nullifier in &request.get_ref().nullifiers {
            let _: Word = nullifier
                .try_into()
                .or(Err(Status::invalid_argument("Word field is not in the modulus range")))?;
        }

        self.store.clone().check_nullifiers(request).await
    }

    #[instrument(
        parent = None,
        target = COMPONENT,
        name = "rpc.server.sync_nullifiers",
        skip_all,
        ret(level = "debug"),
        err
    )]
    async fn sync_nullifiers(
        &self,
        request: Request<proto::rpc::SyncNullifiersRequest>,
    ) -> Result<Response<proto::rpc::SyncNullifiersResponse>, Status> {
        debug!(target: COMPONENT, request = ?request.get_ref());

        check::<QueryParamNullifierLimit>(request.get_ref().nullifiers.len())?;

        self.store.clone().sync_nullifiers(request).await
    }

    #[instrument(
        parent = None,
        target = COMPONENT,
        name = "rpc.server.get_block_header_by_number",
        skip_all,
        ret(level = "debug"),
        err
    )]
    async fn get_block_header_by_number(
        &self,
        request: Request<proto::rpc::BlockHeaderByNumberRequest>,
    ) -> Result<Response<proto::rpc::BlockHeaderByNumberResponse>, Status> {
        info!(target: COMPONENT, request = ?request.get_ref());

        self.store.clone().get_block_header_by_number(request).await
    }

    #[instrument(
        parent = None,
        target = COMPONENT,
        name = "rpc.server.sync_state",
        skip_all,
        ret(level = "debug"),
        err
    )]
    async fn sync_state(
        &self,
        request: Request<proto::rpc::SyncStateRequest>,
    ) -> Result<Response<proto::rpc::SyncStateResponse>, Status> {
        debug!(target: COMPONENT, request = ?request.get_ref());

        check::<QueryParamAccountIdLimit>(request.get_ref().account_ids.len())?;
        check::<QueryParamNoteTagLimit>(request.get_ref().note_tags.len())?;

        self.store.clone().sync_state(request).await
    }

    #[instrument(
        parent = None,
        target = COMPONENT,
        name = "rpc.server.sync_storage_maps",
        skip_all,
        ret(level = "debug"),
        err
    )]
    async fn sync_storage_maps(
        &self,
        request: Request<proto::rpc::SyncStorageMapsRequest>,
    ) -> Result<Response<proto::rpc::SyncStorageMapsResponse>, Status> {
        debug!(target: COMPONENT, request = ?request.get_ref());

        self.store.clone().sync_storage_maps(request).await
    }

    #[instrument(
        parent = None,
        target = COMPONENT,
        name = "rpc.server.sync_notes",
        skip_all,
        ret(level = "debug"),
        err
    )]
    async fn sync_notes(
        &self,
        request: Request<proto::rpc::SyncNotesRequest>,
    ) -> Result<Response<proto::rpc::SyncNotesResponse>, Status> {
        debug!(target: COMPONENT, request = ?request.get_ref());

        check::<QueryParamNoteTagLimit>(request.get_ref().note_tags.len())?;

        self.store.clone().sync_notes(request).await
    }

    #[instrument(
        parent = None,
        target = COMPONENT,
        name = "rpc.server.get_notes_by_id",
        skip_all,
        ret(level = "debug"),
        err
    )]
    async fn get_notes_by_id(
        &self,
        request: Request<proto::note::NoteIdList>,
    ) -> Result<Response<proto::note::CommittedNoteList>, Status> {
        debug!(target: COMPONENT, request = ?request.get_ref());

        check::<QueryParamNoteIdLimit>(request.get_ref().ids.len())?;

        // Validation checking for correct NoteId's
        let note_ids = request.get_ref().ids.clone();

        let _: Vec<Word> =
            try_convert(note_ids)
                .collect::<Result<_, _>>()
                .map_err(|err: ConversionError| {
                    Status::invalid_argument(err.as_report_context("invalid NoteId"))
                })?;

        self.store.clone().get_notes_by_id(request).await
    }

    #[instrument(
        parent = None,
        target = COMPONENT,
        name = "rpc.server.sync_account_vault",
        skip_all,
        ret(level = "debug"),
        err
    )]
    async fn sync_account_vault(
        &self,
        request: tonic::Request<proto::rpc::SyncAccountVaultRequest>,
    ) -> std::result::Result<tonic::Response<proto::rpc::SyncAccountVaultResponse>, tonic::Status>
    {
        debug!(target: COMPONENT, request = ?request.get_ref());

        self.store.clone().sync_account_vault(request).await
    }

    #[instrument(parent = None, target = COMPONENT, name = "rpc.server.submit_proven_transaction", skip_all, err)]
    async fn submit_proven_transaction(
        &self,
        request: Request<proto::transaction::ProvenTransaction>,
    ) -> Result<Response<proto::blockchain::BlockNumber>, Status> {
        debug!(target: COMPONENT, request = ?request.get_ref());

        let Some(block_producer) = &self.block_producer else {
            return Err(Status::unavailable(
                "Transaction submission not available in read-only mode",
            ));
        };

        let request = request.into_inner();

        let tx = ProvenTransaction::read_from_bytes(&request.transaction).map_err(|err| {
            Status::invalid_argument(err.as_report_context("invalid transaction"))
        })?;

        // Rebuild a new ProvenTransaction with decorators removed from output notes
        let mut builder = ProvenTransactionBuilder::new(
            tx.account_id(),
            tx.account_update().initial_state_commitment(),
            tx.account_update().final_state_commitment(),
            tx.account_update().account_delta_commitment(),
            tx.ref_block_num(),
            tx.ref_block_commitment(),
            tx.fee(),
            tx.expiration_block_num(),
            tx.proof().clone(),
        )
        .account_update_details(tx.account_update().details().clone())
        .add_input_notes(tx.input_notes().iter().cloned());

        let stripped_outputs = tx.output_notes().iter().map(|note| match note {
            OutputNote::Full(note) => {
                let mut mast = note.script().mast().clone();
                Arc::make_mut(&mut mast).strip_decorators();
                let script = NoteScript::from_parts(mast, note.script().entrypoint());
                let recipient =
                    NoteRecipient::new(note.serial_num(), script, note.inputs().clone());
                let new_note = Note::new(note.assets().clone(), *note.metadata(), recipient);
                OutputNote::Full(new_note)
            },
            other => other.clone(),
        });
        builder = builder.add_output_notes(stripped_outputs);
        let rebuilt_tx = builder.build().map_err(|e| Status::invalid_argument(e.to_string()))?;
        let mut request = request;
        request.transaction = rebuilt_tx.to_bytes();

        // Only allow deployment transactions for new network accounts
        if tx.account_id().is_network()
            && !tx.account_update().initial_state_commitment().is_empty()
        {
            return Err(Status::invalid_argument(
                "Network transactions may not be submitted by users yet",
            ));
        }

        let tx_verifier = TransactionVerifier::new(MIN_PROOF_SECURITY_LEVEL);

        tx_verifier.verify(&tx).map_err(|err| {
            Status::invalid_argument(format!(
                "Invalid proof for transaction {}: {}",
                tx.id(),
                err.as_report()
            ))
        })?;

        // If transaction inputs are provided, re-execute the transaction to validate it.
        if let Some(tx_inputs_bytes) = &request.transaction_inputs {
            // Deserialize the transaction inputs.
            let tx_inputs = TransactionInputs::read_from_bytes(tx_inputs_bytes).map_err(|err| {
                Status::invalid_argument(err.as_report_context("Invalid transaction inputs"))
            })?;
            // Re-execute the transaction.
            match validator::re_execute_transaction(tx_inputs).await {
                Ok(_executed_tx) => {
                    debug!(
                        target = COMPONENT,
                        tx_id = %tx.id().to_hex(),
                        "Transaction re-execution successful"
                    );
                },
                Err(e) => {
                    warn!(
                        target = COMPONENT,
                        tx_id = %tx.id().to_hex(),
                        error = %e,
                        "Transaction re-execution failed, but continuing with submission"
                    );
                },
            }
        }

        block_producer.clone().submit_proven_transaction(request).await
    }

    #[instrument(parent = None, target = COMPONENT, name = "rpc.server.submit_proven_batch", skip_all, err)]
    async fn submit_proven_batch(
        &self,
        request: tonic::Request<proto::transaction::ProvenTransactionBatch>,
    ) -> Result<tonic::Response<proto::blockchain::BlockNumber>, Status> {
        let Some(block_producer) = &self.block_producer else {
            return Err(Status::unavailable("Batch submission not available in read-only mode"));
        };

        let mut request = request.into_inner();

        let batch = ProvenBatch::read_from_bytes(&request.encoded)
            .map_err(|err| Status::invalid_argument(err.as_report_context("invalid batch")))?;

        // Build a new batch with output notes' decorators removed
        let stripped_outputs: Vec<OutputNote> = batch
            .output_notes()
            .iter()
            .map(|note| match note {
                OutputNote::Full(note) => {
                    let mut mast = note.script().mast().clone();
                    Arc::make_mut(&mut mast).strip_decorators();
                    let script = NoteScript::from_parts(mast, note.script().entrypoint());
                    let recipient =
                        NoteRecipient::new(note.serial_num(), script, note.inputs().clone());
                    let new_note = Note::new(note.assets().clone(), *note.metadata(), recipient);
                    OutputNote::Full(new_note)
                },
                other => other.clone(),
            })
            .collect();

        let rebuilt_batch = ProvenBatch::new(
            batch.id(),
            batch.reference_block_commitment(),
            batch.reference_block_num(),
            batch.account_updates().clone(),
            batch.input_notes().clone(),
            stripped_outputs,
            batch.batch_expiration_block_num(),
            batch.transactions().clone(),
        )
        .map_err(|e| Status::invalid_argument(e.to_string()))?;

        request.encoded = rebuilt_batch.to_bytes();

        // Only allow deployment transactions for new network accounts
        for tx in batch.transactions().as_slice() {
            if tx.account_id().is_network() && !tx.initial_state_commitment().is_empty() {
                return Err(Status::invalid_argument(
                    "Network transactions may not be submitted by users yet",
                ));
            }
        }

        block_producer.clone().submit_proven_batch(request).await
    }

    /// Returns details for public (public) account by id.
    #[instrument(
        parent = None,
        target = COMPONENT,
        name = "rpc.server.get_account_details",
        skip_all,
        ret(level = "debug"),
        err
    )]
    async fn get_account_details(
        &self,
        request: Request<proto::account::AccountId>,
    ) -> std::result::Result<Response<proto::account::AccountDetails>, Status> {
        debug!(target: COMPONENT, request = ?request.get_ref());

        // Validating account using conversion:
        let _account_id: AccountId = request
            .get_ref()
            .clone()
            .try_into()
            .map_err(|err| Status::invalid_argument(format!("Invalid account id: {err}")))?;

        self.store.clone().get_account_details(request).await
    }

    #[instrument(
        parent = None,
        target = COMPONENT,
        name = "rpc.server.get_block_by_number",
        skip_all,
        ret(level = "debug"),
        err
    )]
    async fn get_block_by_number(
        &self,
        request: Request<proto::blockchain::BlockNumber>,
    ) -> Result<Response<proto::blockchain::MaybeBlock>, Status> {
        let request = request.into_inner();

        debug!(target: COMPONENT, ?request);

        self.store.clone().get_block_by_number(request).await
    }

    #[instrument(
        parent = None,
        target = COMPONENT,
        name = "rpc.server.get_account_proof",
        skip_all,
        ret(level = "debug"),
        err
    )]
    async fn get_account_proof(
        &self,
        request: Request<proto::rpc::AccountProofRequest>,
    ) -> Result<Response<proto::rpc::AccountProofResponse>, Status> {
        let request = request.into_inner();

        debug!(target: COMPONENT, ?request);

        self.store.clone().get_account_proof(request).await
    }

    #[instrument(
        parent = None,
        target = COMPONENT,
        name = "rpc.server.status",
        skip_all,
        ret(level = "debug"),
        err
    )]
    async fn status(
        &self,
        request: Request<()>,
    ) -> Result<Response<proto::rpc::RpcStatus>, Status> {
        debug!(target: COMPONENT, request = ?request);

        let store_status =
            self.store.clone().status(Request::new(())).await.map(Response::into_inner).ok();
        let block_producer_status = if let Some(block_producer) = &self.block_producer {
            block_producer
                .clone()
                .status(Request::new(()))
                .await
                .map(Response::into_inner)
                .ok()
        } else {
            None
        };

        Ok(Response::new(proto::rpc::RpcStatus {
            version: env!("CARGO_PKG_VERSION").to_string(),
            store: store_status.or(Some(proto::rpc::StoreStatus {
                status: "unreachable".to_string(),
                chain_tip: 0,
                version: "-".to_string(),
            })),
<<<<<<< HEAD
            block_producer: block_producer_status.or(Some(proto::rpc::BlockProducerStatus {
                status: "unreachable".to_string(),
                version: "-".to_string(),
                mempool_stats: Some(MempoolStats::default()),
            })),
=======
            block_producer: block_producer_status.or(Some(
                proto::block_producer::BlockProducerStatus {
                    status: "unreachable".to_string(),
                    version: "-".to_string(),
                    chain_tip: 0,
                    mempool_stats: Some(MempoolStats::default()),
                },
            )),
>>>>>>> ce873ed4
            genesis_commitment: self.genesis_commitment.map(Into::into),
        }))
    }

    #[instrument(
        parent = None,
        target = COMPONENT,
        name = "rpc.server.get_note_script_by_root",
        skip_all,
        ret(level = "debug"),
        err
    )]
    async fn get_note_script_by_root(
        &self,
        request: Request<proto::note::NoteRoot>,
    ) -> Result<Response<proto::rpc::MaybeNoteScript>, Status> {
        debug!(target: COMPONENT, request = ?request);

        self.store.clone().get_note_script_by_root(request).await
    }

    #[instrument(
        parent = None,
        target = COMPONENT,
        name = "rpc.server.sync_transactions",
        skip_all,
        ret(level = "debug"),
        err
    )]
    async fn sync_transactions(
        &self,
        request: Request<proto::rpc::SyncTransactionsRequest>,
    ) -> Result<Response<proto::rpc::SyncTransactionsResponse>, Status> {
        debug!(target: COMPONENT, request = ?request);

        self.store.clone().sync_transactions(request).await
    }
}

// LIMIT HELPERS
// ================================================================================================

/// Formats an "Out of range" error
fn out_of_range_error<E: core::fmt::Display>(err: E) -> Status {
    Status::out_of_range(err.to_string())
}

/// Check, but don't repeat ourselves mapping the error
#[allow(clippy::result_large_err)]
fn check<Q: QueryParamLimiter>(n: usize) -> Result<(), Status> {
    <Q as QueryParamLimiter>::check(n).map_err(out_of_range_error)
}<|MERGE_RESOLUTION|>--- conflicted
+++ resolved
@@ -562,22 +562,12 @@
                 chain_tip: 0,
                 version: "-".to_string(),
             })),
-<<<<<<< HEAD
             block_producer: block_producer_status.or(Some(proto::rpc::BlockProducerStatus {
                 status: "unreachable".to_string(),
                 version: "-".to_string(),
+                chain_tip: 0,
                 mempool_stats: Some(MempoolStats::default()),
             })),
-=======
-            block_producer: block_producer_status.or(Some(
-                proto::block_producer::BlockProducerStatus {
-                    status: "unreachable".to_string(),
-                    version: "-".to_string(),
-                    chain_tip: 0,
-                    mempool_stats: Some(MempoolStats::default()),
-                },
-            )),
->>>>>>> ce873ed4
             genesis_commitment: self.genesis_commitment.map(Into::into),
         }))
     }
