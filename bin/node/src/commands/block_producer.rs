use std::time::Duration;

use anyhow::Context;
use miden_node_block_producer::BlockProducer;
use miden_node_utils::grpc::UrlExt;
use url::Url;

use super::{
<<<<<<< HEAD
    DEFAULT_BATCH_INTERVAL_MS, DEFAULT_BLOCK_INTERVAL_MS, ENV_BATCH_PROVER_URL,
    ENV_BLOCK_PRODUCER_URL, ENV_BLOCK_PROVER_URL, ENV_ENABLE_OTEL, ENV_NETWORK_TX_BUILDER_URL,
=======
    DEFAULT_BATCH_INTERVAL_MS, DEFAULT_BLOCK_INTERVAL_MS, DEFAULT_MONITOR_INTERVAL_MS,
    ENV_BATCH_PROVER_URL, ENV_BLOCK_PRODUCER_URL, ENV_BLOCK_PROVER_URL, ENV_ENABLE_OTEL,
>>>>>>> 481cc842
    ENV_STORE_URL, parse_duration_ms,
};
use crate::system_monitor::SystemMonitor;

#[derive(clap::Subcommand)]
pub enum BlockProducerCommand {
    /// Starts the block-producer component.
    Start {
        /// Url at which to serve the gRPC API.
        #[arg(env = ENV_BLOCK_PRODUCER_URL)]
        url: Url,

        /// The store's gRPC url.
        #[arg(long = "store.url", env = ENV_STORE_URL)]
        store_url: Url,

        /// The network transaction builder's gRPC url.
        #[arg(long = "network-tx-builder.url", env = ENV_NETWORK_TX_BUILDER_URL)]
        network_tx_builder_url: Url,

        /// The remote batch prover's gRPC url. If unset, will default to running a prover
        /// in-process which is expensive.
        #[arg(long = "batch-prover.url", env = ENV_BATCH_PROVER_URL)]
        batch_prover_url: Option<Url>,

        /// The remote block prover's gRPC url. If unset, will default to running a prover
        /// in-process which is expensive.
        #[arg(long = "block-prover.url", env = ENV_BLOCK_PROVER_URL)]
        block_prover_url: Option<Url>,

        /// Enables the exporting of traces for OpenTelemetry.
        ///
        /// This can be further configured using environment variables as defined in the official
        /// OpenTelemetry documentation. See our operator manual for further details.
        #[arg(long = "enable-otel", default_value_t = false, env = ENV_ENABLE_OTEL)]
        open_telemetry: bool,

        /// Interval at which to produce blocks in milliseconds.
        #[arg(
            long = "block.interval",
            default_value = DEFAULT_BLOCK_INTERVAL_MS,
            value_parser = parse_duration_ms,
            value_name = "MILLISECONDS"
        )]
        block_interval: Duration,

        /// Interval at which to procude batches in milliseconds.
        #[arg(
            long = "batch.interval",
            default_value = DEFAULT_BATCH_INTERVAL_MS,
            value_parser = parse_duration_ms,
            value_name = "MILLISECONDS"
        )]
        batch_interval: Duration,

        /// Interval at which to monitor the system in milliseconds.
        #[arg(
            long = "monitor.interval",
            default_value = DEFAULT_MONITOR_INTERVAL_MS,
            value_parser = parse_duration_ms,
            value_name = "MILLISECONDS"
        )]
        monitor_interval: Duration,
    },
}

impl BlockProducerCommand {
    pub async fn handle(self) -> anyhow::Result<()> {
        let Self::Start {
            url,
            store_url,
            batch_prover_url,
            block_prover_url,
            // Note: open-telemetry is handled in main.
            open_telemetry: _,
            block_interval,
            batch_interval,
<<<<<<< HEAD
            network_tx_builder_url,
=======
            monitor_interval,
>>>>>>> 481cc842
        } = self;

        let store_address = store_url
            .to_socket()
            .context("Failed to extract socket address from store URL")?;
        let ntx_builder_address = network_tx_builder_url
            .to_socket()
            .context("Failed to extract socket address from network transaction builder URL")?;
        let block_producer_address =
            url.to_socket().context("Failed to extract socket address from store URL")?;

        // Start system monitor.
        SystemMonitor::new(monitor_interval).run_with_supervisor();

        BlockProducer {
            block_producer_address,
            store_address,
            ntx_builder_address,
            batch_prover_url,
            block_prover_url,
            batch_interval,
            block_interval,
        }
        .serve()
        .await
        .context("failed while serving block-producer component")
    }

    pub fn is_open_telemetry_enabled(&self) -> bool {
        let Self::Start { open_telemetry, .. } = self;
        *open_telemetry
    }
}<|MERGE_RESOLUTION|>--- conflicted
+++ resolved
@@ -6,14 +6,9 @@
 use url::Url;
 
 use super::{
-<<<<<<< HEAD
-    DEFAULT_BATCH_INTERVAL_MS, DEFAULT_BLOCK_INTERVAL_MS, ENV_BATCH_PROVER_URL,
-    ENV_BLOCK_PRODUCER_URL, ENV_BLOCK_PROVER_URL, ENV_ENABLE_OTEL, ENV_NETWORK_TX_BUILDER_URL,
-=======
     DEFAULT_BATCH_INTERVAL_MS, DEFAULT_BLOCK_INTERVAL_MS, DEFAULT_MONITOR_INTERVAL_MS,
     ENV_BATCH_PROVER_URL, ENV_BLOCK_PRODUCER_URL, ENV_BLOCK_PROVER_URL, ENV_ENABLE_OTEL,
->>>>>>> 481cc842
-    ENV_STORE_URL, parse_duration_ms,
+    ENV_NETWORK_TX_BUILDER_URL, ENV_STORE_URL, parse_duration_ms,
 };
 use crate::system_monitor::SystemMonitor;
 
@@ -90,11 +85,8 @@
             open_telemetry: _,
             block_interval,
             batch_interval,
-<<<<<<< HEAD
             network_tx_builder_url,
-=======
             monitor_interval,
->>>>>>> 481cc842
         } = self;
 
         let store_address = store_url
@@ -105,6 +97,9 @@
             .context("Failed to extract socket address from network transaction builder URL")?;
         let block_producer_address =
             url.to_socket().context("Failed to extract socket address from store URL")?;
+
+        // Start system monitor.
+        SystemMonitor::new(monitor_interval).run_with_supervisor();
 
         // Start system monitor.
         SystemMonitor::new(monitor_interval).run_with_supervisor();
