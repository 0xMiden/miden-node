[package]
authors.workspace      = true
description            = "Miden node's front-end RPC server"
edition.workspace      = true
homepage.workspace     = true
keywords               = ["miden", "node", "rpc"]
license.workspace      = true
name                   = "miden-node-rpc"
readme                 = "README.md"
repository.workspace   = true
rust-version.workspace = true
version.workspace      = true

[lints]
workspace = true

[dependencies]
<<<<<<< HEAD
anyhow           = { workspace = true }
futures          = { version = "0.3" }
http             = { workspace = true }
miden-node-proto = { workspace = true }
miden-node-utils = { workspace = true }
miden-objects    = { workspace = true }
miden-tx         = { workspace = true }
nom              = { version = "8.0" }
semver           = { version = "1.0" }
tokio            = { features = ["macros", "net", "rt-multi-thread"], workspace = true }
tokio-stream     = { features = ["net"], workspace = true }
tonic            = { workspace = true }
tonic-web        = { version = "0.13" }
tower            = { workspace = true }
tower-http       = { features = ["trace"], workspace = true }
tracing          = { workspace = true }
url              = { workspace = true }
=======
anyhow                 = { workspace = true }
futures                = { version = "0.3" }
http                   = { workspace = true }
miden-node-proto       = { workspace = true }
miden-node-proto-build = { workspace = true }
miden-node-utils       = { workspace = true }
miden-objects          = { workspace = true }
miden-tx               = { workspace = true }
nom                    = { version = "8.0" }
semver                 = { version = "1.0" }
tokio                  = { features = ["macros", "net", "rt-multi-thread"], workspace = true }
tokio-stream           = { features = ["net"], workspace = true }
tonic                  = { workspace = true }
tonic-reflection       = { workspace = true }
tonic-web              = { version = "0.12" }
tower                  = { workspace = true }
tower-http             = { features = ["trace"], workspace = true }
tracing                = { workspace = true }
url                    = { workspace = true }
>>>>>>> 61832bf0

[dev-dependencies]
miden-node-store = { workspace = true }
miden-node-utils = { features = ["tracing-forest"], workspace = true }
reqwest          = { version = "0.12" }
tempfile         = { version = "3.20" }<|MERGE_RESOLUTION|>--- conflicted
+++ resolved
@@ -15,25 +15,6 @@
 workspace = true
 
 [dependencies]
-<<<<<<< HEAD
-anyhow           = { workspace = true }
-futures          = { version = "0.3" }
-http             = { workspace = true }
-miden-node-proto = { workspace = true }
-miden-node-utils = { workspace = true }
-miden-objects    = { workspace = true }
-miden-tx         = { workspace = true }
-nom              = { version = "8.0" }
-semver           = { version = "1.0" }
-tokio            = { features = ["macros", "net", "rt-multi-thread"], workspace = true }
-tokio-stream     = { features = ["net"], workspace = true }
-tonic            = { workspace = true }
-tonic-web        = { version = "0.13" }
-tower            = { workspace = true }
-tower-http       = { features = ["trace"], workspace = true }
-tracing          = { workspace = true }
-url              = { workspace = true }
-=======
 anyhow                 = { workspace = true }
 futures                = { version = "0.3" }
 http                   = { workspace = true }
@@ -48,12 +29,11 @@
 tokio-stream           = { features = ["net"], workspace = true }
 tonic                  = { workspace = true }
 tonic-reflection       = { workspace = true }
-tonic-web              = { version = "0.12" }
+tonic-web              = { version = "0.13" }
 tower                  = { workspace = true }
 tower-http             = { features = ["trace"], workspace = true }
 tracing                = { workspace = true }
 url                    = { workspace = true }
->>>>>>> 61832bf0
 
 [dev-dependencies]
 miden-node-store = { workspace = true }
