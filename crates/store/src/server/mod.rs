use std::{
    ops::Not,
    path::{Path, PathBuf},
    sync::Arc,
};

use anyhow::Context;
<<<<<<< HEAD
use miden_node_proto::generated::store;
=======
use miden_node_proto::generated::store::api_server;
use miden_node_proto_build::store_api_descriptor;
>>>>>>> 61832bf0
use miden_node_utils::tracing::grpc::store_trace_fn;
use tokio::net::TcpListener;
use tokio_stream::wrappers::TcpListenerStream;
use tower_http::trace::TraceLayer;
use tracing::{info, instrument};

use crate::{
    COMPONENT, DATABASE_MAINTENANCE_INTERVAL, GenesisState, blocks::BlockStore, db::Db,
    server::db_maintenance::DbMaintenance, state::State,
};

mod api;
mod block_producer;
mod db_maintenance;
mod ntx_builder;
mod rpc_api;

/// The store server.
pub struct Store {
    pub listener: TcpListener,
    pub data_directory: PathBuf,
}

impl Store {
    /// Bootstraps the Store, creating the database state and inserting the genesis block data.
    #[instrument(
        target = COMPONENT,
        name = "store.bootstrap",
        skip_all,
        err,
    )]
    pub fn bootstrap(genesis: GenesisState, data_directory: &Path) -> anyhow::Result<()> {
        let genesis = genesis
            .into_block()
            .context("failed to convert genesis configuration into the genesis block")?;

        let data_directory =
            DataDirectory::load(data_directory.to_path_buf()).with_context(|| {
                format!("failed to load data directory at {}", data_directory.display())
            })?;
        tracing::info!(target=COMPONENT, path=%data_directory.display(), "Data directory loaded");

        let block_store = data_directory.block_store_dir();
        let block_store =
            BlockStore::bootstrap(block_store.clone(), &genesis).with_context(|| {
                format!("failed to bootstrap block store at {}", block_store.display())
            })?;
        tracing::info!(target=COMPONENT, path=%block_store.display(), "Block store created");

        // Create the genesis block and insert it into the database.
        let database_filepath = data_directory.database_path();
        Db::bootstrap(database_filepath.clone(), &genesis).with_context(|| {
            format!("failed to bootstrap database at {}", database_filepath.display())
        })?;
        tracing::info!(target=COMPONENT, path=%database_filepath.display(), "Database created");

        Ok(())
    }

    /// Serves the store APIs (rpc, ntx-builder, block-producer) and DB maintenance background task.
    ///
    /// Note: this blocks until the server dies.
    pub async fn serve(self) -> anyhow::Result<()> {
        info!(target: COMPONENT, endpoint=?self.listener, ?self.data_directory, "Loading database");

        let data_directory =
            DataDirectory::load(self.data_directory.clone()).with_context(|| {
                format!("failed to load data directory at {}", self.data_directory.display())
            })?;

        let block_store =
            Arc::new(BlockStore::load(data_directory.block_store_dir()).with_context(|| {
                format!("failed to load block store at {}", self.data_directory.display())
            })?);

        let database_filepath = data_directory.database_path();
        let db = Db::load(database_filepath.clone()).await.with_context(|| {
            format!("failed to load database at {}", database_filepath.display())
        })?;

        let state = Arc::new(State::load(db, block_store).await.context("failed to load state")?);

        let db_maintenance_service =
            DbMaintenance::new(Arc::clone(&state), DATABASE_MAINTENANCE_INTERVAL);
<<<<<<< HEAD

        let rpc_service =
            store::rpc_server::RpcServer::new(api::StoreApi { state: Arc::clone(&state) });
        let ntx_builder_service = store::ntx_builder_server::NtxBuilderServer::new(api::StoreApi {
            state: Arc::clone(&state),
        });
        let block_producer_service =
            store::block_producer_server::BlockProducerServer::new(api::StoreApi {
                state: Arc::clone(&state),
            });
=======
        let api_service = api_server::ApiServer::new(api::StoreApi { state });
        let reflection_service = tonic_reflection::server::Builder::configure()
            .register_file_descriptor_set(store_api_descriptor())
            .build_v1()
            .context("failed to build reflection service")?;
>>>>>>> 61832bf0

        info!(target: COMPONENT, "Database loaded");

        tokio::spawn(db_maintenance_service.run());
        // Build the gRPC server with the API services and trace layer.
        tonic::transport::Server::builder()
            .layer(TraceLayer::new_for_grpc().make_span_with(store_trace_fn))
<<<<<<< HEAD
            .add_service(rpc_service)
            .add_service(ntx_builder_service)
            .add_service(block_producer_service)
=======
            .add_service(api_service)
            .add_service(reflection_service)
>>>>>>> 61832bf0
            .serve_with_incoming(TcpListenerStream::new(self.listener))
            .await
            .context("failed to serve store API")
    }
}

/// Represents the store's data-directory and its content paths.
///
/// Used to keep our filepath assumptions in one location.
#[derive(Clone)]
pub struct DataDirectory(PathBuf);

impl DataDirectory {
    /// Creates a new [`DataDirectory`], ensuring that the directory exists and is accessible
    /// insofar as is possible.
    pub fn load(path: PathBuf) -> std::io::Result<Self> {
        let meta = std::fs::metadata(&path)?;
        if meta.is_dir().not() {
            return Err(std::io::ErrorKind::NotConnected.into());
        }

        Ok(Self(path))
    }

    pub fn block_store_dir(&self) -> PathBuf {
        self.0.join("blocks")
    }

    pub fn database_path(&self) -> PathBuf {
        self.0.join("miden-store.sqlite3")
    }

    pub fn display(&self) -> std::path::Display<'_> {
        self.0.display()
    }
}<|MERGE_RESOLUTION|>--- conflicted
+++ resolved
@@ -5,12 +5,8 @@
 };
 
 use anyhow::Context;
-<<<<<<< HEAD
 use miden_node_proto::generated::store;
-=======
-use miden_node_proto::generated::store::api_server;
 use miden_node_proto_build::store_api_descriptor;
->>>>>>> 61832bf0
 use miden_node_utils::tracing::grpc::store_trace_fn;
 use tokio::net::TcpListener;
 use tokio_stream::wrappers::TcpListenerStream;
@@ -95,7 +91,6 @@
 
         let db_maintenance_service =
             DbMaintenance::new(Arc::clone(&state), DATABASE_MAINTENANCE_INTERVAL);
-<<<<<<< HEAD
 
         let rpc_service =
             store::rpc_server::RpcServer::new(api::StoreApi { state: Arc::clone(&state) });
@@ -106,13 +101,10 @@
             store::block_producer_server::BlockProducerServer::new(api::StoreApi {
                 state: Arc::clone(&state),
             });
-=======
-        let api_service = api_server::ApiServer::new(api::StoreApi { state });
         let reflection_service = tonic_reflection::server::Builder::configure()
             .register_file_descriptor_set(store_api_descriptor())
             .build_v1()
             .context("failed to build reflection service")?;
->>>>>>> 61832bf0
 
         info!(target: COMPONENT, "Database loaded");
 
@@ -120,14 +112,10 @@
         // Build the gRPC server with the API services and trace layer.
         tonic::transport::Server::builder()
             .layer(TraceLayer::new_for_grpc().make_span_with(store_trace_fn))
-<<<<<<< HEAD
             .add_service(rpc_service)
             .add_service(ntx_builder_service)
             .add_service(block_producer_service)
-=======
-            .add_service(api_service)
             .add_service(reflection_service)
->>>>>>> 61832bf0
             .serve_with_incoming(TcpListenerStream::new(self.listener))
             .await
             .context("failed to serve store API")
