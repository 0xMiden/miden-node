--- conflicted
+++ resolved
@@ -3,29 +3,6 @@
 //! The [State] provides data access and modifications methods, its main purpose is to ensure that
 //! data is atomically written, and that reads are consistent.
 
-<<<<<<< HEAD
-use std::collections::{BTreeMap, BTreeSet};
-use std::ops::Not;
-use std::sync::Arc;
-
-use miden_node_proto::domain::account::{AccountInfo, AccountProofRequest, StorageMapKeysProof};
-use miden_node_proto::domain::batch::BatchInputs;
-use miden_node_proto::{AccountWitnessRecord, generated as proto};
-use miden_node_utils::ErrorReport;
-use miden_node_utils::formatting::format_array;
-use miden_objects::account::{AccountDelta, AccountHeader, AccountId, StorageSlot};
-use miden_objects::block::{
-    AccountTree,
-    AccountWitness,
-    BlockHeader,
-    BlockInputs,
-    BlockNumber,
-    Blockchain,
-    NullifierTree,
-    NullifierWitness,
-    ProvenBlock,
-};
-=======
 use std::collections::{BTreeMap, BTreeSet, HashSet};
 use std::ops::Not;
 use std::sync::Arc;
@@ -52,7 +29,6 @@
     NullifierWitness,
     ProvenBlock,
 };
->>>>>>> d54b2c2e
 use miden_objects::crypto::merkle::{
     Forest,
     Mmr,
