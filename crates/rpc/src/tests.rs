--- conflicted
+++ resolved
@@ -212,7 +212,8 @@
             .with_timeout(Duration::from_secs(5))
             .without_metadata_version()
             .with_metadata_genesis(genesis.to_hex())
-            .connect_lazy::<miden_node_proto::clients::Rpc>();
+            .without_otel_context_injection()
+            .connect_lazy::<miden_node_proto::clients::RpcClient>();
 
     let account_id = AccountId::dummy(
         [0; 15],
@@ -276,17 +277,8 @@
     // Assert that the error is due to the invalid account delta commitment.
     let err = response.as_ref().unwrap_err().message();
     assert!(
-<<<<<<< HEAD
-        err.contains("Account delta commitment does not match the actual account delta"),
+        err.contains("failed to validate account delta in transaction account update"),
         "expected error message to contain delta commitment error but got: {err}"
-=======
-        response
-            .as_ref()
-            .err()
-            .unwrap()
-            .message()
-            .contains("failed to validate account delta in transaction account update"),
->>>>>>> 81dc8c47
     );
 
     // Shutdown to avoid runtime drop error.
