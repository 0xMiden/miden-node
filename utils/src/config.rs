use std::{
<<<<<<< HEAD
    fmt::{Display, Formatter},
    path::Path,
=======
    io,
    net::{SocketAddr, ToSocketAddrs},
    path::Path,
    vec,
>>>>>>> a8f02ac5
};

use figment::{
    providers::{Format, Toml},
    Figment,
};
use serde::{Deserialize, Serialize};

/// The `(host, port)` pair for the server's listening socket.
#[derive(Clone, Eq, PartialEq, Ord, PartialOrd, Hash, Debug, Serialize, Deserialize)]
pub struct Endpoint {
    /// Host used by the store.
    pub host: String,
    /// Port number used by the store.
    pub port: u16,
}

<<<<<<< HEAD
impl Display for Endpoint {
    fn fmt(
        &self,
        f: &mut Formatter<'_>,
    ) -> std::fmt::Result {
        f.write_fmt(format_args!("http://{}:{}", self.host, self.port))
=======
impl ToSocketAddrs for Endpoint {
    type Iter = vec::IntoIter<SocketAddr>;
    fn to_socket_addrs(&self) -> io::Result<Self::Iter> {
        (self.host.as_ref(), self.port).to_socket_addrs()
>>>>>>> a8f02ac5
    }
}

/// Loads the user configuration.
///
/// This function will look for the configuration file at the provided path. If the path is
/// relative, searches in parent directories all the way to the root as well.
///
/// The above configuration options are indented to support easy of packaging and deployment.
pub fn load_config(config_file: &Path) -> Figment {
    Figment::from(Toml::file(config_file))
}<|MERGE_RESOLUTION|>--- conflicted
+++ resolved
@@ -1,13 +1,9 @@
 use std::{
-<<<<<<< HEAD
     fmt::{Display, Formatter},
-    path::Path,
-=======
     io,
     net::{SocketAddr, ToSocketAddrs},
     path::Path,
     vec,
->>>>>>> a8f02ac5
 };
 
 use figment::{
@@ -25,19 +21,19 @@
     pub port: u16,
 }
 
-<<<<<<< HEAD
+impl ToSocketAddrs for Endpoint {
+    type Iter = vec::IntoIter<SocketAddr>;
+    fn to_socket_addrs(&self) -> io::Result<Self::Iter> {
+        (self.host.as_ref(), self.port).to_socket_addrs()
+    }
+}
+
 impl Display for Endpoint {
     fn fmt(
         &self,
         f: &mut Formatter<'_>,
     ) -> std::fmt::Result {
         f.write_fmt(format_args!("http://{}:{}", self.host, self.port))
-=======
-impl ToSocketAddrs for Endpoint {
-    type Iter = vec::IntoIter<SocketAddr>;
-    fn to_socket_addrs(&self) -> io::Result<Self::Iter> {
-        (self.host.as_ref(), self.port).to_socket_addrs()
->>>>>>> a8f02ac5
     }
 }
 
