--- conflicted
+++ resolved
@@ -9,28 +9,14 @@
 use miden_node_proto::generated::block_producer::api_server;
 use miden_node_proto::generated::{self as proto};
 use miden_node_proto_build::block_producer_api_descriptor;
-<<<<<<< HEAD
-use miden_node_utils::{
-    formatting::{format_input_notes, format_output_notes},
-    tracing::grpc::{TracedComponent, traced_span_fn},
-};
-use miden_objects::{
-    batch::ProvenBatch, block::BlockNumber, transaction::ProvenTransaction,
-    utils::serde::Deserializable,
-};
-use tokio::{
-    net::TcpListener,
-    sync::{Barrier, Mutex},
-};
-=======
 use miden_node_utils::formatting::{format_input_notes, format_output_notes};
 use miden_node_utils::tracing::grpc::{TracedComponent, traced_span_fn};
+use miden_objects::batch::ProvenBatch;
 use miden_objects::block::BlockNumber;
 use miden_objects::transaction::ProvenTransaction;
 use miden_objects::utils::serde::Deserializable;
 use tokio::net::TcpListener;
 use tokio::sync::{Barrier, Mutex};
->>>>>>> d54b2c2e
 use tokio_stream::wrappers::{ReceiverStream, TcpListenerStream};
 use tonic::Status;
 use tower_http::trace::TraceLayer;
@@ -40,7 +26,13 @@
 use crate::batch_builder::BatchBuilder;
 use crate::block_builder::BlockBuilder;
 use crate::domain::transaction::AuthenticatedTransaction;
-use crate::errors::{AddTransactionError, BlockProducerError, StoreError, VerifyTxError};
+use crate::errors::{
+    AddTransactionError,
+    BlockProducerError,
+    StoreError,
+    SubmitProvenBatchError,
+    VerifyTxError,
+};
 use crate::mempool::{BatchBudget, BlockBudget, Mempool, SharedMempool};
 use crate::store::StoreClient;
 use crate::{
@@ -48,17 +40,6 @@
     SERVER_MEMPOOL_EXPIRATION_SLACK,
     SERVER_MEMPOOL_STATE_RETENTION,
     SERVER_NUM_BATCH_BUILDERS,
-<<<<<<< HEAD
-    batch_builder::BatchBuilder,
-    block_builder::BlockBuilder,
-    domain::transaction::AuthenticatedTransaction,
-    errors::{
-        AddTransactionError, BlockProducerError, StoreError, SubmitProvenBatchError, VerifyTxError,
-    },
-    mempool::{BatchBudget, BlockBudget, Mempool, SharedMempool},
-    store::StoreClient,
-=======
->>>>>>> d54b2c2e
 };
 
 /// The block producer server.
