use std::{
    collections::{BTreeMap, BTreeSet},
    num::NonZeroU32,
    sync::Arc,
};

use miden_objects::{
<<<<<<< HEAD
    account::AccountId,
    block::{Block, BlockHeader, BlockNumber, NoteBatch},
    crypto::merkle::{Mmr, SimpleSmt, Smt, ValuePath},
    note::{NoteId, NoteInclusionProof, Nullifier},
    transaction::ProvenTransaction,
    Digest, ACCOUNT_TREE_DEPTH, EMPTY_WORD, ZERO,
=======
    ACCOUNT_TREE_DEPTH, Digest, EMPTY_WORD, ZERO,
    account::AccountId,
    batch::ProvenBatch,
    block::{BlockHeader, BlockNumber, OutputNoteBatch, ProvenBlock},
    crypto::merkle::{Mmr, SimpleSmt, Smt},
    note::{NoteId, NoteInclusionProof},
    transaction::ProvenTransaction,
>>>>>>> ac49ae32
};
use tokio::sync::RwLock;

use crate::{
    errors::StoreError,
    store::TransactionInputs,
    test_utils::block::{
        block_output_notes, flatten_output_notes, note_created_smt_from_note_batches,
    },
};

/// Builds a [`MockStoreSuccess`]
#[derive(Debug)]
pub struct MockStoreSuccessBuilder {
    accounts: Option<SimpleSmt<ACCOUNT_TREE_DEPTH>>,
    notes: Option<Vec<OutputNoteBatch>>,
    produced_nullifiers: Option<BTreeSet<Digest>>,
    chain_mmr: Option<Mmr>,
    block_num: Option<BlockNumber>,
}

impl MockStoreSuccessBuilder {
    pub fn from_batches<'a>(batches_iter: impl Iterator<Item = &'a ProvenBatch> + Clone) -> Self {
        let accounts_smt = {
            let accounts = batches_iter
                .clone()
                .flat_map(|batch| {
                    batch
                        .account_updates()
                        .iter()
                        .map(|(account_id, update)| (account_id, update.initial_state_commitment()))
                })
                .map(|(account_id, commitment)| (account_id.prefix().into(), commitment.into()));
            SimpleSmt::<ACCOUNT_TREE_DEPTH>::with_leaves(accounts).unwrap()
        };

        Self {
            accounts: Some(accounts_smt),
            notes: Some(block_output_notes(batches_iter)),
            produced_nullifiers: None,
            chain_mmr: None,
            block_num: None,
        }
    }

    pub fn from_accounts(accounts: impl Iterator<Item = (AccountId, Digest)>) -> Self {
        let accounts_smt = {
            let accounts = accounts
                .map(|(account_id, commitment)| (account_id.prefix().into(), commitment.into()));

            SimpleSmt::<ACCOUNT_TREE_DEPTH>::with_leaves(accounts).unwrap()
        };

        Self {
            accounts: Some(accounts_smt),
            notes: None,
            produced_nullifiers: None,
            chain_mmr: None,
            block_num: None,
        }
    }

    #[must_use]
    pub fn initial_notes<'a>(
        mut self,
        notes: impl Iterator<Item = &'a OutputNoteBatch> + Clone,
    ) -> Self {
        self.notes = Some(notes.cloned().collect());

        self
    }

    #[must_use]
    pub fn initial_nullifiers(mut self, nullifiers: BTreeSet<Digest>) -> Self {
        self.produced_nullifiers = Some(nullifiers);

        self
    }

    #[must_use]
    pub fn initial_chain_mmr(mut self, chain_mmr: Mmr) -> Self {
        self.chain_mmr = Some(chain_mmr);

        self
    }

    #[must_use]
    pub fn initial_block_num(mut self, block_num: BlockNumber) -> Self {
        self.block_num = Some(block_num);

        self
    }

    pub fn build(self) -> MockStoreSuccess {
        let block_num = self.block_num.unwrap_or(1.into());
        let accounts_smt = self.accounts.unwrap_or(SimpleSmt::new().unwrap());
        let notes = self.notes.unwrap_or_default();
        let block_note_tree = note_created_smt_from_note_batches(notes.iter());
        let note_root = block_note_tree.root();
        let chain_mmr = self.chain_mmr.unwrap_or_default();
        let nullifiers_smt = self
            .produced_nullifiers
            .map(|nullifiers| {
                Smt::with_entries(
                    nullifiers
                        .into_iter()
                        .map(|nullifier| (nullifier, [block_num.into(), ZERO, ZERO, ZERO])),
                )
                .unwrap()
            })
            .unwrap_or_default();

        let initial_block_header = BlockHeader::new(
            0,
            Digest::default(),
            block_num,
            chain_mmr.peaks().hash_peaks(),
            accounts_smt.root(),
            nullifiers_smt.root(),
            note_root,
            Digest::default(),
            Digest::default(),
            Digest::default(),
            1,
        );

        let notes = flatten_output_notes(notes.iter())
            .map(|(index, note)| {
                (
                    note.id(),
                    NoteInclusionProof::new(
                        block_num,
                        index.leaf_index_value(),
                        block_note_tree.get_note_path(index),
                    )
                    .expect("Failed to create `NoteInclusionProof`"),
                )
            })
            .collect();

        MockStoreSuccess {
            accounts: Arc::new(RwLock::new(accounts_smt)),
            produced_nullifiers: Arc::new(RwLock::new(nullifiers_smt)),
            chain_mmr: Arc::new(RwLock::new(chain_mmr)),
            block_headers: Arc::new(RwLock::new(BTreeMap::from_iter([(
                initial_block_header.block_num(),
                initial_block_header,
            )]))),
            num_apply_block_called: Arc::default(),
            notes: Arc::new(RwLock::new(notes)),
        }
    }
}

pub struct MockStoreSuccess {
    /// Map account id -> account commitment
    pub accounts: Arc<RwLock<SimpleSmt<ACCOUNT_TREE_DEPTH>>>,

    /// Stores the nullifiers of the notes that were consumed
    pub produced_nullifiers: Arc<RwLock<Smt>>,

    /// Stores the chain MMR
    pub chain_mmr: Arc<RwLock<Mmr>>,

    /// The chains block headers.
    pub block_headers: Arc<RwLock<BTreeMap<BlockNumber, BlockHeader>>>,

    /// The number of times `apply_block()` was called
    pub num_apply_block_called: Arc<RwLock<u32>>,

    /// Maps note id -> note inclusion proof for all created notes
    pub notes: Arc<RwLock<BTreeMap<NoteId, NoteInclusionProof>>>,
}

impl MockStoreSuccess {
    pub async fn account_root(&self) -> Digest {
        let locked_accounts = self.accounts.read().await;

        locked_accounts.root()
    }

    pub async fn apply_block(&self, block: &ProvenBlock) -> Result<(), StoreError> {
        // Intentionally, we take and hold both locks, to prevent calls to `get_tx_inputs()` from
        // going through while we're updating the store's data structure
        let mut locked_accounts = self.accounts.write().await;
        let mut locked_produced_nullifiers = self.produced_nullifiers.write().await;

        // update accounts
        for update in block.updated_accounts() {
            locked_accounts
                .insert(update.account_id().into(), update.final_state_commitment().into());
        }
        let header = block.header();
        debug_assert_eq!(locked_accounts.root(), header.account_root());

        // update nullifiers
        for nullifier in block.created_nullifiers() {
            locked_produced_nullifiers
                .insert(nullifier.inner(), [header.block_num().into(), ZERO, ZERO, ZERO]);
        }

        // update chain mmr with new block header hash
        {
            let mut chain_mmr = self.chain_mmr.write().await;

            chain_mmr.add(block.commitment());
        }

        // build note tree
        let note_tree = block.build_output_note_tree();

        // update notes
        let mut locked_notes = self.notes.write().await;
        for (note_index, note) in block.output_notes() {
            locked_notes.insert(
                note.id(),
                NoteInclusionProof::new(
                    header.block_num(),
                    note_index.leaf_index_value(),
                    note_tree.get_note_path(note_index),
                )
                .expect("Failed to build `NoteInclusionProof`"),
            );
        }

        // append the block header
        self.block_headers.write().await.insert(header.block_num(), header.clone());

        // update num_apply_block_called
        *self.num_apply_block_called.write().await += 1;

        Ok(())
    }

    pub async fn get_tx_inputs(
        &self,
        proven_tx: &ProvenTransaction,
    ) -> Result<TransactionInputs, StoreError> {
        let locked_accounts = self.accounts.read().await;
        let locked_produced_nullifiers = self.produced_nullifiers.read().await;

        let account_commitment = {
            let account_commitment = locked_accounts.get_leaf(&proven_tx.account_id().into());

            if account_commitment == EMPTY_WORD {
                None
            } else {
                Some(account_commitment.into())
            }
        };

        let nullifiers = proven_tx
            .input_notes()
            .iter()
            .map(|commitment| {
                let nullifier = commitment.nullifier();
                let nullifier_value = locked_produced_nullifiers.get_value(&nullifier.inner());

                (nullifier, NonZeroU32::new(nullifier_value[0].inner() as u32))
            })
            .collect();

        let locked_notes = self.notes.read().await;
        let found_unauthenticated_notes = proven_tx
            .get_unauthenticated_notes()
            .filter_map(|header| {
                let id = header.id();
                locked_notes.contains_key(&id).then_some(id)
            })
            .collect();

        Ok(TransactionInputs {
            account_id: proven_tx.account_id(),
            account_commitment,
            nullifiers,
            found_unauthenticated_notes,
            current_block_height: 0.into(),
        })
    }
}<|MERGE_RESOLUTION|>--- conflicted
+++ resolved
@@ -5,14 +5,6 @@
 };
 
 use miden_objects::{
-<<<<<<< HEAD
-    account::AccountId,
-    block::{Block, BlockHeader, BlockNumber, NoteBatch},
-    crypto::merkle::{Mmr, SimpleSmt, Smt, ValuePath},
-    note::{NoteId, NoteInclusionProof, Nullifier},
-    transaction::ProvenTransaction,
-    Digest, ACCOUNT_TREE_DEPTH, EMPTY_WORD, ZERO,
-=======
     ACCOUNT_TREE_DEPTH, Digest, EMPTY_WORD, ZERO,
     account::AccountId,
     batch::ProvenBatch,
@@ -20,7 +12,6 @@
     crypto::merkle::{Mmr, SimpleSmt, Smt},
     note::{NoteId, NoteInclusionProof},
     transaction::ProvenTransaction,
->>>>>>> ac49ae32
 };
 use tokio::sync::RwLock;
 
