[package]
authors.workspace      = true
description            = "Miden node's block producer component"
edition.workspace      = true
homepage.workspace     = true
keywords               = ["block-producer", "miden", "node"]
license.workspace      = true
name                   = "miden-node-block-producer"
readme                 = "README.md"
repository.workspace   = true
rust-version.workspace = true
version.workspace      = true

[lints]
workspace = true

[features]
tracing-forest = ["miden-node-utils/tracing-forest"]

[dependencies]
anyhow = { workspace = true }
futures = { version = "0.3" }
itertools = { workspace = true }
miden-block-prover = { git = "https://github.com/0xMiden/miden-base.git", branch = "next" }
miden-lib = { workspace = true }
miden-node-proto = { workspace = true }
miden-node-utils = { workspace = true, features = ["testing"] }
miden-objects = { workspace = true }
miden-processor = { workspace = true }
miden-proving-service-client = { git = "https://github.com/0xMiden/miden-base.git", branch = "next", features = [
  "batch-prover",
  "block-prover",
] }
<<<<<<< HEAD
miden-tx = { workspace = true }
miden-tx-batch-prover = { git = "https://github.com/0xPolygonMiden/miden-base.git", branch = "next" }
=======
miden-tx-batch-prover = { git = "https://github.com/0xMiden/miden-base.git", branch = "next" }
>>>>>>> d060dffe
rand = { version = "0.9" }
thiserror = { workspace = true }
tokio = { workspace = true, features = ["macros", "net", "rt-multi-thread", "sync", "time"] }
tokio-stream = { workspace = true, features = ["net"] }
tonic = { workspace = true, features = ["transport"] }
tower-http = { workspace = true, features = ["util"] }
tracing = { workspace = true }
url = { workspace = true }

[dev-dependencies]
assert_matches        = { workspace = true }
miden-air             = { workspace = true }
miden-lib             = { workspace = true, features = ["testing"] }
miden-node-store      = { workspace = true }
miden-node-test-macro = { workspace = true }
miden-objects         = { workspace = true, features = ["testing"] }
miden-tx              = { workspace = true, features = ["testing"] }
pretty_assertions     = "1.4"
rand_chacha           = { version = "0.9", default-features = false }
serial_test           = "3.2"
tempfile              = { version = "3.5" }
tokio                 = { workspace = true, features = ["test-util"] }
winterfell            = { version = "0.12" }<|MERGE_RESOLUTION|>--- conflicted
+++ resolved
@@ -31,12 +31,8 @@
   "batch-prover",
   "block-prover",
 ] }
-<<<<<<< HEAD
 miden-tx = { workspace = true }
-miden-tx-batch-prover = { git = "https://github.com/0xPolygonMiden/miden-base.git", branch = "next" }
-=======
 miden-tx-batch-prover = { git = "https://github.com/0xMiden/miden-base.git", branch = "next" }
->>>>>>> d060dffe
 rand = { version = "0.9" }
 thiserror = { workspace = true }
 tokio = { workspace = true, features = ["macros", "net", "rt-multi-thread", "sync", "time"] }
