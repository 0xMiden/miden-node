use assert_matches::assert_matches;
use miden_lib::transaction::TransactionKernel;
use miden_node_proto::domain::accounts::AccountSummary;
use miden_objects::{
    accounts::{
        account_id::testing::{
            ACCOUNT_ID_FUNGIBLE_FAUCET_ON_CHAIN, ACCOUNT_ID_NON_FUNGIBLE_FAUCET_ON_CHAIN,
            ACCOUNT_ID_OFF_CHAIN_SENDER, ACCOUNT_ID_REGULAR_ACCOUNT_UPDATABLE_CODE_OFF_CHAIN,
        },
        delta::AccountUpdateDetails,
<<<<<<< HEAD
        Account, AccountCode, AccountComponent, AccountDelta, AccountId, AccountStorage,
        AccountStorageDelta, AccountType, AccountVaultDelta, StorageSlot,
=======
        Account, AccountBuilder, AccountComponent, AccountDelta, AccountId, AccountStorageDelta,
        AccountStorageMode, AccountType, AccountVaultDelta, StorageSlot,
>>>>>>> a686581c
    },
    assets::{Asset, FungibleAsset, NonFungibleAsset, NonFungibleAssetDetails},
    block::{BlockAccountUpdate, BlockNoteIndex, BlockNoteTree},
    crypto::{hash::rpo::RpoDigest, merkle::MerklePath},
    notes::{NoteExecutionHint, NoteId, NoteMetadata, NoteType, Nullifier},
    BlockHeader, Felt, FieldElement, Word, ZERO,
};
use rusqlite::{vtab::array, Connection};

use super::{sql, AccountInfo, NoteRecord, NullifierInfo};
use crate::db::{migrations::apply_migrations, TransactionSummary};

fn create_db() -> Connection {
    let mut conn = Connection::open_in_memory().unwrap();
    array::load_module(&conn).unwrap();
    apply_migrations(&mut conn).unwrap();
    conn
}

fn create_block(conn: &mut Connection, block_num: u32) {
    let block_header = BlockHeader::new(
        1_u8.into(),
        num_to_rpo_digest(2),
        block_num,
        num_to_rpo_digest(4),
        num_to_rpo_digest(5),
        num_to_rpo_digest(6),
        num_to_rpo_digest(7),
        num_to_rpo_digest(8),
        num_to_rpo_digest(9),
        num_to_rpo_digest(10),
        11_u8.into(),
    );

    let transaction = conn.transaction().unwrap();
    sql::insert_block_header(&transaction, &block_header).unwrap();
    transaction.commit().unwrap();
}

#[test]
fn test_sql_insert_nullifiers_for_block() {
    let mut conn = create_db();

    let nullifiers = [num_to_nullifier(1 << 48)];

    let block_num = 1;
    create_block(&mut conn, block_num);

    // Insert a new nullifier succeeds
    {
        let transaction = conn.transaction().unwrap();
        let res = sql::insert_nullifiers_for_block(&transaction, &nullifiers, block_num);
        assert_eq!(res.unwrap(), nullifiers.len(), "There should be one entry");
        transaction.commit().unwrap();
    }

    // Inserting the nullifier twice is an error
    {
        let transaction = conn.transaction().unwrap();
        let res = sql::insert_nullifiers_for_block(&transaction, &nullifiers, block_num);
        assert!(res.is_err(), "Inserting the same nullifier twice is an error");
    }

    // even if the block number is different
    {
        let transaction = conn.transaction().unwrap();
        let res = sql::insert_nullifiers_for_block(&transaction, &nullifiers, block_num + 1);
        transaction.commit().unwrap();
        assert!(
            res.is_err(),
            "Inserting the same nullifier twice is an error, even if with a different block number"
        );
    }

    // test inserting multiple nullifiers
    {
        let nullifiers: Vec<_> = (0..10).map(num_to_nullifier).collect();
        let block_num = 1;
        let transaction = conn.transaction().unwrap();
        let res = sql::insert_nullifiers_for_block(&transaction, &nullifiers, block_num);
        transaction.commit().unwrap();
        assert_eq!(res.unwrap(), nullifiers.len(), "There should be 10 entries");
    }
}

#[test]
fn test_sql_insert_transactions() {
    let mut conn = create_db();

    let count = insert_transactions(&mut conn);

    assert_eq!(count, 2, "Two elements must have been inserted");
}

#[test]
fn test_sql_select_transactions() {
    fn query_transactions(conn: &mut Connection) -> Vec<TransactionSummary> {
        sql::select_transactions_by_accounts_and_block_range(conn, 0, 2, &[1]).unwrap()
    }

    let mut conn = create_db();

    let transactions = query_transactions(&mut conn);

    assert!(transactions.is_empty(), "No elements must be initially in the DB");

    let count = insert_transactions(&mut conn);

    assert_eq!(count, 2, "Two elements must have been inserted");

    let transactions = query_transactions(&mut conn);

    assert_eq!(transactions.len(), 2, "Two elements must be in the DB");
}

#[test]
fn test_sql_select_nullifiers() {
    let mut conn = create_db();

    let block_num = 1;
    create_block(&mut conn, block_num);

    // test querying empty table
    let nullifiers = sql::select_all_nullifiers(&mut conn).unwrap();
    assert!(nullifiers.is_empty());

    // test multiple entries
    let mut state = vec![];
    for i in 0..10 {
        let nullifier = num_to_nullifier(i);
        state.push((nullifier, block_num));

        let transaction = conn.transaction().unwrap();
        let res = sql::insert_nullifiers_for_block(&transaction, &[nullifier], block_num);
        assert_eq!(res.unwrap(), 1, "One element must have been inserted");
        transaction.commit().unwrap();
        let nullifiers = sql::select_all_nullifiers(&mut conn).unwrap();
        assert_eq!(nullifiers, state);
    }
}

#[test]
fn test_sql_select_notes() {
    let mut conn = create_db();

    let block_num = 1;
    create_block(&mut conn, block_num);

    // test querying empty table
    let notes = sql::select_all_notes(&mut conn).unwrap();
    assert!(notes.is_empty());

    // test multiple entries
    let mut state = vec![];
    for i in 0..10 {
        let note = NoteRecord {
            block_num,
            note_index: BlockNoteIndex::new(0, i as usize).unwrap(),
            note_id: num_to_rpo_digest(i as u64),
            metadata: NoteMetadata::new(
                ACCOUNT_ID_OFF_CHAIN_SENDER.try_into().unwrap(),
                NoteType::Public,
                i.into(),
                NoteExecutionHint::none(),
                Default::default(),
            )
            .unwrap(),
            details: Some(vec![1, 2, 3]),
            merkle_path: MerklePath::new(vec![]),
        };
        state.push(note.clone());

        let transaction = conn.transaction().unwrap();
        let res = sql::insert_notes(&transaction, &[note]);
        assert_eq!(res.unwrap(), 1, "One element must have been inserted");
        transaction.commit().unwrap();
        let notes = sql::select_all_notes(&mut conn).unwrap();
        assert_eq!(notes, state);
    }
}

#[test]
fn test_sql_select_notes_different_execution_hints() {
    let mut conn = create_db();

    let block_num = 1;
    create_block(&mut conn, block_num);

    // test querying empty table
    let notes = sql::select_all_notes(&mut conn).unwrap();
    assert!(notes.is_empty());

    // test multiple entries
    let mut state = vec![];

    let note_none = NoteRecord {
        block_num,
        note_index: BlockNoteIndex::new(0, 0).unwrap(),
        note_id: num_to_rpo_digest(0),
        metadata: NoteMetadata::new(
            ACCOUNT_ID_OFF_CHAIN_SENDER.try_into().unwrap(),
            NoteType::Public,
            0.into(),
            NoteExecutionHint::none(),
            Default::default(),
        )
        .unwrap(),
        details: Some(vec![1, 2, 3]),
        merkle_path: MerklePath::new(vec![]),
    };
    state.push(note_none.clone());

    let transaction = conn.transaction().unwrap();
    let res = sql::insert_notes(&transaction, &[note_none]);
    assert_eq!(res.unwrap(), 1, "One element must have been inserted");
    transaction.commit().unwrap();
    let note = &sql::select_notes_by_id(&mut conn, &[num_to_rpo_digest(0).into()]).unwrap()[0];
    assert_eq!(note.metadata.execution_hint(), NoteExecutionHint::none());

    let note_always = NoteRecord {
        block_num,
        note_index: BlockNoteIndex::new(0, 1).unwrap(),
        note_id: num_to_rpo_digest(1),
        metadata: NoteMetadata::new(
            ACCOUNT_ID_OFF_CHAIN_SENDER.try_into().unwrap(),
            NoteType::Public,
            1.into(),
            NoteExecutionHint::always(),
            Default::default(),
        )
        .unwrap(),
        details: Some(vec![1, 2, 3]),
        merkle_path: MerklePath::new(vec![]),
    };
    state.push(note_always.clone());

    let transaction = conn.transaction().unwrap();
    let res = sql::insert_notes(&transaction, &[note_always]);
    assert_eq!(res.unwrap(), 1, "One element must have been inserted");
    transaction.commit().unwrap();
    let note = &sql::select_notes_by_id(&mut conn, &[num_to_rpo_digest(1).into()]).unwrap()[0];
    assert_eq!(note.metadata.execution_hint(), NoteExecutionHint::always());

    let note_after_block = NoteRecord {
        block_num,
        note_index: BlockNoteIndex::new(0, 2).unwrap(),
        note_id: num_to_rpo_digest(2),
        metadata: NoteMetadata::new(
            ACCOUNT_ID_OFF_CHAIN_SENDER.try_into().unwrap(),
            NoteType::Public,
            2.into(),
            NoteExecutionHint::after_block(12),
            Default::default(),
        )
        .unwrap(),
        details: Some(vec![1, 2, 3]),
        merkle_path: MerklePath::new(vec![]),
    };
    state.push(note_after_block.clone());

    let transaction = conn.transaction().unwrap();
    let res = sql::insert_notes(&transaction, &[note_after_block]);
    assert_eq!(res.unwrap(), 1, "One element must have been inserted");
    transaction.commit().unwrap();
    let note = &sql::select_notes_by_id(&mut conn, &[num_to_rpo_digest(2).into()]).unwrap()[0];
    assert_eq!(note.metadata.execution_hint(), NoteExecutionHint::after_block(12));
}

#[test]
fn test_sql_select_accounts() {
    let mut conn = create_db();

    let block_num = 1;
    create_block(&mut conn, block_num);

    // test querying empty table
    let accounts = sql::select_all_accounts(&mut conn).unwrap();
    assert!(accounts.is_empty());
    // test multiple entries
    let mut state = vec![];
    for i in 0..10 {
        let account_id =
            ACCOUNT_ID_REGULAR_ACCOUNT_UPDATABLE_CODE_OFF_CHAIN + (i << 32) + 0b1111100000;
        let account_hash = num_to_rpo_digest(i);
        state.push(AccountInfo {
            summary: AccountSummary {
                account_id: account_id.try_into().unwrap(),
                account_hash,
                block_num,
            },
            details: None,
        });

        let transaction = conn.transaction().unwrap();
        let res = sql::upsert_accounts(
            &transaction,
            &[BlockAccountUpdate::new(
                account_id.try_into().unwrap(),
                account_hash,
                AccountUpdateDetails::Private,
                vec![],
            )],
            block_num,
        );
        assert_eq!(res.unwrap(), 1, "One element must have been inserted");
        transaction.commit().unwrap();
        let accounts = sql::select_all_accounts(&mut conn).unwrap();
        assert_eq!(accounts, state);
    }
}

#[test]
fn test_sql_public_account_details() {
    let mut conn = create_db();

    let block_num = 1;
    create_block(&mut conn, block_num);

    let fungible_faucet_id = AccountId::try_from(ACCOUNT_ID_FUNGIBLE_FAUCET_ON_CHAIN).unwrap();
    let non_fungible_faucet_id =
        AccountId::try_from(ACCOUNT_ID_NON_FUNGIBLE_FAUCET_ON_CHAIN).unwrap();

    let nft1 = Asset::NonFungible(
        NonFungibleAsset::new(
            &NonFungibleAssetDetails::new(non_fungible_faucet_id, vec![1, 2, 3]).unwrap(),
        )
        .unwrap(),
    );

<<<<<<< HEAD
    let (code, storage) = mock_account_code_and_storage(account_id.account_type());

    let mut account = Account::from_parts(
        account_id,
        AssetVault::new(&[
            Asset::Fungible(FungibleAsset::new(fungible_faucet_id, 150).unwrap()),
            nft1,
        ])
        .unwrap(),
        storage,
        code,
        ZERO,
=======
    let mut account = mock_account_code_and_storage(
        AccountType::RegularAccountImmutableCode,
        AccountStorageMode::Public,
        [Asset::Fungible(FungibleAsset::new(fungible_faucet_id, 150).unwrap()), nft1],
>>>>>>> a686581c
    );

    // test querying empty table
    let accounts_in_db = sql::select_all_accounts(&mut conn).unwrap();
    assert!(accounts_in_db.is_empty());

    let transaction = conn.transaction().unwrap();
    let inserted = sql::upsert_accounts(
        &transaction,
        &[BlockAccountUpdate::new(
            account.id(),
            account.hash(),
            AccountUpdateDetails::New(account.clone()),
            vec![],
        )],
        block_num,
    )
    .unwrap();

    assert_eq!(inserted, 1, "One element must have been inserted");

    transaction.commit().unwrap();

    let mut accounts_in_db = sql::select_all_accounts(&mut conn).unwrap();

    assert_eq!(accounts_in_db.len(), 1, "One element must have been inserted");

    let account_read = accounts_in_db.pop().unwrap().details.unwrap();
    assert_eq!(account_read, account);

    let storage_delta =
        AccountStorageDelta::from_iters([3], [(4, num_to_word(5)), (5, num_to_word(6))], []);

    let nft2 = Asset::NonFungible(
        NonFungibleAsset::new(
            &NonFungibleAssetDetails::new(non_fungible_faucet_id, vec![4, 5, 6]).unwrap(),
        )
        .unwrap(),
    );

    let vault_delta = AccountVaultDelta::from_iters([nft2], [nft1]);

    let delta = AccountDelta::new(storage_delta, vault_delta, Some(Felt::new(2))).unwrap();

    account.apply_delta(&delta).unwrap();

    let transaction = conn.transaction().unwrap();
    let inserted = sql::upsert_accounts(
        &transaction,
        &[BlockAccountUpdate::new(
            account.id(),
            account.hash(),
            AccountUpdateDetails::Delta(delta.clone()),
            vec![],
        )],
        block_num,
    )
    .unwrap();

    assert_eq!(inserted, 1, "One element must have been inserted");

    transaction.commit().unwrap();

    let mut accounts_in_db = sql::select_all_accounts(&mut conn).unwrap();

    assert_eq!(accounts_in_db.len(), 1, "One element must have been inserted");

    let mut account_read = accounts_in_db.pop().unwrap().details.unwrap();

    assert_eq!(account_read.id(), account.id());
    assert_eq!(account_read.vault(), account.vault());
    assert_eq!(account_read.nonce(), account.nonce());

    // Cleared item was not serialized, check it and apply delta only with clear item second time:
    assert_matches!(account_read.storage().get_item(3), Ok(digest) => {
        assert_eq!(digest, RpoDigest::default());
    });

    let storage_delta = AccountStorageDelta::from_iters([3], [], []);
    account_read
        .apply_delta(
            &AccountDelta::new(storage_delta, AccountVaultDelta::default(), Some(Felt::new(3)))
                .unwrap(),
        )
        .unwrap();

    assert_eq!(account_read.storage(), account.storage());

    let storage_delta2 = AccountStorageDelta::from_iters([5], [], []);

    let delta2 = AccountDelta::new(
        storage_delta2,
        AccountVaultDelta::from_iters([nft1], []),
        Some(Felt::new(3)),
    )
    .unwrap();

    account.apply_delta(&delta2).unwrap();

    create_block(&mut conn, block_num + 1);

    let transaction = conn.transaction().unwrap();
    let inserted = sql::upsert_accounts(
        &transaction,
        &[BlockAccountUpdate::new(
            account.id(),
            account.hash(),
            AccountUpdateDetails::Delta(delta2.clone()),
            vec![],
        )],
        block_num + 1,
    )
    .unwrap();

    assert_eq!(inserted, 1, "One element must have been inserted");

    transaction.commit().unwrap();

    let mut accounts_in_db = sql::select_all_accounts(&mut conn).unwrap();

    assert_eq!(accounts_in_db.len(), 1, "One element must have been inserted");

    let account_read = accounts_in_db.pop().unwrap().details.unwrap();

    assert_eq!(account_read.id(), account.id());
    assert_eq!(account_read.vault(), account.vault());
    assert_eq!(account_read.nonce(), account.nonce());

    let read_deltas =
        sql::select_account_deltas(&mut conn, account.id().into(), 0, block_num + 1).unwrap();

    assert_eq!(read_deltas, vec![delta, delta2]);
}

#[test]
fn test_sql_select_nullifiers_by_block_range() {
    let mut conn = create_db();

    // test empty table
    let nullifiers = sql::select_nullifiers_by_block_range(&mut conn, 0, u32::MAX, &[]).unwrap();
    assert!(nullifiers.is_empty());

    // test single item
    let nullifier1 = num_to_nullifier(1 << 48);
    let block_number1 = 1;
    create_block(&mut conn, block_number1);

    let transaction = conn.transaction().unwrap();
    sql::insert_nullifiers_for_block(&transaction, &[nullifier1], block_number1).unwrap();
    transaction.commit().unwrap();

    let nullifiers = sql::select_nullifiers_by_block_range(
        &mut conn,
        0,
        u32::MAX,
        &[sql::get_nullifier_prefix(&nullifier1)],
    )
    .unwrap();
    assert_eq!(
        nullifiers,
        vec![NullifierInfo {
            nullifier: nullifier1,
            block_num: block_number1
        }]
    );

    // test two elements
    let nullifier2 = num_to_nullifier(2 << 48);
    let block_number2 = 2;
    create_block(&mut conn, block_number2);

    let transaction = conn.transaction().unwrap();
    sql::insert_nullifiers_for_block(&transaction, &[nullifier2], block_number2).unwrap();
    transaction.commit().unwrap();

    let nullifiers = sql::select_all_nullifiers(&mut conn).unwrap();
    assert_eq!(nullifiers, vec![(nullifier1, block_number1), (nullifier2, block_number2)]);

    // only the nullifiers matching the prefix are included
    let nullifiers = sql::select_nullifiers_by_block_range(
        &mut conn,
        0,
        u32::MAX,
        &[sql::get_nullifier_prefix(&nullifier1)],
    )
    .unwrap();
    assert_eq!(
        nullifiers,
        vec![NullifierInfo {
            nullifier: nullifier1,
            block_num: block_number1
        }]
    );
    let nullifiers = sql::select_nullifiers_by_block_range(
        &mut conn,
        0,
        u32::MAX,
        &[sql::get_nullifier_prefix(&nullifier2)],
    )
    .unwrap();
    assert_eq!(
        nullifiers,
        vec![NullifierInfo {
            nullifier: nullifier2,
            block_num: block_number2
        }]
    );

    // Nullifiers created at block_end are included
    let nullifiers = sql::select_nullifiers_by_block_range(
        &mut conn,
        0,
        1,
        &[sql::get_nullifier_prefix(&nullifier1), sql::get_nullifier_prefix(&nullifier2)],
    )
    .unwrap();
    assert_eq!(
        nullifiers,
        vec![NullifierInfo {
            nullifier: nullifier1,
            block_num: block_number1
        }]
    );

    // Nullifiers created at block_start are not included
    let nullifiers = sql::select_nullifiers_by_block_range(
        &mut conn,
        1,
        u32::MAX,
        &[sql::get_nullifier_prefix(&nullifier1), sql::get_nullifier_prefix(&nullifier2)],
    )
    .unwrap();
    assert_eq!(
        nullifiers,
        vec![NullifierInfo {
            nullifier: nullifier2,
            block_num: block_number2
        }]
    );

    // When block start and end are the same, no nullifiers should be returned. This case happens
    // when the client requests a sync update, and it is already tracking the chain tip.
    let nullifiers = sql::select_nullifiers_by_block_range(
        &mut conn,
        2,
        2,
        &[sql::get_nullifier_prefix(&nullifier1), sql::get_nullifier_prefix(&nullifier2)],
    )
    .unwrap();
    assert!(nullifiers.is_empty());
}

#[test]
fn test_select_nullifiers_by_prefix() {
    let mut conn = create_db();
    const PREFIX_LEN: u32 = 16;
    // test empty table
    let nullifiers = sql::select_nullifiers_by_prefix(&mut conn, PREFIX_LEN, &[]).unwrap();
    assert!(nullifiers.is_empty());

    // test single item
    let nullifier1 = num_to_nullifier(1 << 48);
    let block_number1 = 1;
    create_block(&mut conn, block_number1);

    let transaction = conn.transaction().unwrap();
    sql::insert_nullifiers_for_block(&transaction, &[nullifier1], block_number1).unwrap();
    transaction.commit().unwrap();

    let nullifiers = sql::select_nullifiers_by_prefix(
        &mut conn,
        PREFIX_LEN,
        &[sql::get_nullifier_prefix(&nullifier1)],
    )
    .unwrap();
    assert_eq!(
        nullifiers,
        vec![NullifierInfo {
            nullifier: nullifier1,
            block_num: block_number1
        }]
    );

    // test two elements
    let nullifier2 = num_to_nullifier(2 << 48);
    let block_number2 = 2;
    create_block(&mut conn, block_number2);

    let transaction = conn.transaction().unwrap();
    sql::insert_nullifiers_for_block(&transaction, &[nullifier2], block_number2).unwrap();
    transaction.commit().unwrap();

    let nullifiers = sql::select_all_nullifiers(&mut conn).unwrap();
    assert_eq!(nullifiers, vec![(nullifier1, block_number1), (nullifier2, block_number2)]);

    // only the nullifiers matching the prefix are included
    let nullifiers = sql::select_nullifiers_by_prefix(
        &mut conn,
        PREFIX_LEN,
        &[sql::get_nullifier_prefix(&nullifier1)],
    )
    .unwrap();
    assert_eq!(
        nullifiers,
        vec![NullifierInfo {
            nullifier: nullifier1,
            block_num: block_number1
        }]
    );
    let nullifiers = sql::select_nullifiers_by_prefix(
        &mut conn,
        PREFIX_LEN,
        &[sql::get_nullifier_prefix(&nullifier2)],
    )
    .unwrap();
    assert_eq!(
        nullifiers,
        vec![NullifierInfo {
            nullifier: nullifier2,
            block_num: block_number2
        }]
    );

    // All matching nullifiers are included
    let nullifiers = sql::select_nullifiers_by_prefix(
        &mut conn,
        PREFIX_LEN,
        &[sql::get_nullifier_prefix(&nullifier1), sql::get_nullifier_prefix(&nullifier2)],
    )
    .unwrap();
    assert_eq!(
        nullifiers,
        vec![
            NullifierInfo {
                nullifier: nullifier1,
                block_num: block_number1
            },
            NullifierInfo {
                nullifier: nullifier2,
                block_num: block_number2
            }
        ]
    );

    // If a non-matching prefix is provided, no nullifiers are returned
    let nullifiers = sql::select_nullifiers_by_prefix(
        &mut conn,
        PREFIX_LEN,
        &[sql::get_nullifier_prefix(&num_to_nullifier(3 << 48))],
    )
    .unwrap();
    assert!(nullifiers.is_empty());
}

#[test]
fn test_db_block_header() {
    let mut conn = create_db();

    // test querying empty table
    let block_number = 1;
    let res = sql::select_block_header_by_block_num(&mut conn, Some(block_number)).unwrap();
    assert!(res.is_none());

    let res = sql::select_block_header_by_block_num(&mut conn, None).unwrap();
    assert!(res.is_none());

    let res = sql::select_all_block_headers(&mut conn).unwrap();
    assert!(res.is_empty());

    let block_header = BlockHeader::new(
        1_u8.into(),
        num_to_rpo_digest(2),
        3,
        num_to_rpo_digest(4),
        num_to_rpo_digest(5),
        num_to_rpo_digest(6),
        num_to_rpo_digest(7),
        num_to_rpo_digest(8),
        num_to_rpo_digest(9),
        num_to_rpo_digest(10),
        11_u8.into(),
    );
    // test insertion
    let transaction = conn.transaction().unwrap();
    sql::insert_block_header(&transaction, &block_header).unwrap();
    transaction.commit().unwrap();

    // test fetch unknown block header
    let block_number = 1;
    let res = sql::select_block_header_by_block_num(&mut conn, Some(block_number)).unwrap();
    assert!(res.is_none());

    // test fetch block header by block number
    let res =
        sql::select_block_header_by_block_num(&mut conn, Some(block_header.block_num())).unwrap();
    assert_eq!(res.unwrap(), block_header);

    // test fetch latest block header
    let res = sql::select_block_header_by_block_num(&mut conn, None).unwrap();
    assert_eq!(res.unwrap(), block_header);

    let block_header2 = BlockHeader::new(
        11_u8.into(),
        num_to_rpo_digest(12),
        13,
        num_to_rpo_digest(14),
        num_to_rpo_digest(15),
        num_to_rpo_digest(16),
        num_to_rpo_digest(17),
        num_to_rpo_digest(18),
        num_to_rpo_digest(19),
        num_to_rpo_digest(20),
        21_u8.into(),
    );

    let transaction = conn.transaction().unwrap();
    sql::insert_block_header(&transaction, &block_header2).unwrap();
    transaction.commit().unwrap();

    let res = sql::select_block_header_by_block_num(&mut conn, None).unwrap();
    assert_eq!(res.unwrap(), block_header2);

    let res = sql::select_all_block_headers(&mut conn).unwrap();
    assert_eq!(res, [block_header, block_header2]);
}

#[test]
fn test_db_account() {
    let mut conn = create_db();

    let block_num = 1;
    create_block(&mut conn, block_num);

    // test empty table
    let account_ids = vec![ACCOUNT_ID_REGULAR_ACCOUNT_UPDATABLE_CODE_OFF_CHAIN, 1, 2, 3, 4, 5];
    let res = sql::select_accounts_by_block_range(&mut conn, 0, u32::MAX, &account_ids).unwrap();
    assert!(res.is_empty());

    // test insertion
    let account_id = ACCOUNT_ID_REGULAR_ACCOUNT_UPDATABLE_CODE_OFF_CHAIN;
    let account_hash = num_to_rpo_digest(0);

    let transaction = conn.transaction().unwrap();
    let row_count = sql::upsert_accounts(
        &transaction,
        &[BlockAccountUpdate::new(
            account_id.try_into().unwrap(),
            account_hash,
            AccountUpdateDetails::Private,
            vec![],
        )],
        block_num,
    )
    .unwrap();
    transaction.commit().unwrap();

    assert_eq!(row_count, 1);

    // test successful query
    let res = sql::select_accounts_by_block_range(&mut conn, 0, u32::MAX, &account_ids).unwrap();
    assert_eq!(
        res,
        vec![AccountSummary {
            account_id: account_id.try_into().unwrap(),
            account_hash,
            block_num,
        }]
    );

    // test query for update outside the block range
    let res = sql::select_accounts_by_block_range(&mut conn, block_num + 1, u32::MAX, &account_ids)
        .unwrap();
    assert!(res.is_empty());

    // test query with unknown accounts
    let res = sql::select_accounts_by_block_range(&mut conn, block_num + 1, u32::MAX, &[6, 7, 8])
        .unwrap();
    assert!(res.is_empty());
}

#[test]
fn test_notes() {
    let mut conn = create_db();

    let block_num_1 = 1;
    create_block(&mut conn, block_num_1);

    // test empty table
    let res = sql::select_notes_since_block_by_tag_and_sender(&mut conn, &[], &[], 0).unwrap();
    assert!(res.is_empty());

    let res =
        sql::select_notes_since_block_by_tag_and_sender(&mut conn, &[1, 2, 3], &[], 0).unwrap();
    assert!(res.is_empty());

    // test insertion
    let note_index = BlockNoteIndex::new(0, 2).unwrap();
    let note_id = num_to_rpo_digest(3);
    let tag = 5u32;
    let sender = AccountId::new_unchecked(Felt::new(ACCOUNT_ID_OFF_CHAIN_SENDER));
    let note_metadata =
        NoteMetadata::new(sender, NoteType::Public, tag.into(), NoteExecutionHint::none(), ZERO)
            .unwrap();

    let values = [(note_index, note_id.into(), note_metadata)];
    let notes_db = BlockNoteTree::with_entries(values.iter().cloned()).unwrap();
    let details = Some(vec![1, 2, 3]);
    let merkle_path = notes_db.get_note_path(note_index);

    let note = NoteRecord {
        block_num: block_num_1,
        note_index,
        note_id,
        metadata: NoteMetadata::new(
            sender,
            NoteType::Public,
            tag.into(),
            NoteExecutionHint::none(),
            Default::default(),
        )
        .unwrap(),
        details,
        merkle_path: merkle_path.clone(),
    };

    let transaction = conn.transaction().unwrap();
    sql::insert_notes(&transaction, &[note.clone()]).unwrap();
    transaction.commit().unwrap();

    // test empty tags
    let res = sql::select_notes_since_block_by_tag_and_sender(&mut conn, &[], &[], 0).unwrap();
    assert!(res.is_empty());

    // test no updates
    let res = sql::select_notes_since_block_by_tag_and_sender(&mut conn, &[tag], &[], block_num_1)
        .unwrap();
    assert!(res.is_empty());

    // test match
    let res =
        sql::select_notes_since_block_by_tag_and_sender(&mut conn, &[tag], &[], block_num_1 - 1)
            .unwrap();
    assert_eq!(res, vec![note.clone().into()]);

    let block_num_2 = note.block_num + 1;
    create_block(&mut conn, block_num_2);

    // insertion second note with same tag, but on higher block
    let note2 = NoteRecord {
        block_num: block_num_2,
        note_index: note.note_index,
        note_id: num_to_rpo_digest(3),
        metadata: note.metadata,
        details: None,
        merkle_path,
    };

    let transaction = conn.transaction().unwrap();
    sql::insert_notes(&transaction, &[note2.clone()]).unwrap();
    transaction.commit().unwrap();

    // only first note is returned
    let res =
        sql::select_notes_since_block_by_tag_and_sender(&mut conn, &[tag], &[], block_num_1 - 1)
            .unwrap();
    assert_eq!(res, vec![note.clone().into()]);

    // only the second note is returned
    let res = sql::select_notes_since_block_by_tag_and_sender(&mut conn, &[tag], &[], block_num_1)
        .unwrap();
    assert_eq!(res, vec![note2.clone().into()]);

    // test query notes by id
    let notes = vec![note, note2];
    let note_ids: Vec<RpoDigest> = notes.clone().iter().map(|note| note.note_id).collect();
    let note_ids: Vec<NoteId> = note_ids.into_iter().map(From::from).collect();

    let res = sql::select_notes_by_id(&mut conn, &note_ids).unwrap();
    assert_eq!(res, notes);

    // test notes have correct details
    let note_0 = res[0].clone();
    let note_1 = res[1].clone();
    assert_eq!(note_0.details, Some(vec![1, 2, 3]));
    assert_eq!(note_1.details, None)
}

// UTILITIES
// -------------------------------------------------------------------------------------------
fn num_to_rpo_digest(n: u64) -> RpoDigest {
    RpoDigest::new(num_to_word(n))
}

fn num_to_word(n: u64) -> Word {
    [Felt::ZERO, Felt::ZERO, Felt::ZERO, Felt::new(n)]
}

fn num_to_nullifier(n: u64) -> Nullifier {
    Nullifier::from(num_to_rpo_digest(n))
}

fn mock_block_account_update(account_id: AccountId, num: u64) -> BlockAccountUpdate {
    BlockAccountUpdate::new(
        account_id,
        num_to_rpo_digest(num),
        AccountUpdateDetails::Private,
        vec![num_to_rpo_digest(num + 1000).into(), num_to_rpo_digest(num + 1001).into()],
    )
}

fn insert_transactions(conn: &mut Connection) -> usize {
    let block_num = 1;
    create_block(conn, block_num);

    let transaction = conn.transaction().unwrap();
    let count = sql::insert_transactions(
        &transaction,
        block_num,
        &[mock_block_account_update(AccountId::new_unchecked(Felt::ONE), 1)],
    )
    .unwrap();
    transaction.commit().unwrap();

    count
}

<<<<<<< HEAD
fn mock_account_code_and_storage(account_type: AccountType) -> (AccountCode, AccountStorage) {
=======
fn mock_account_code_and_storage(
    account_type: AccountType,
    storage_mode: AccountStorageMode,
    assets: impl IntoIterator<Item = Asset>,
) -> Account {
>>>>>>> a686581c
    let component_code = "\
    export.account_procedure_1
        push.1.2
        add
    end
    ";

    let component_storage = vec![
        StorageSlot::Value(Word::default()),
        StorageSlot::Value(num_to_word(1)),
        StorageSlot::Value(Word::default()),
        StorageSlot::Value(num_to_word(3)),
        StorageSlot::Value(Word::default()),
        StorageSlot::Value(num_to_word(5)),
    ];

    let component = AccountComponent::compile(
        component_code,
        TransactionKernel::testing_assembler(),
        component_storage,
    )
    .unwrap()
    .with_supported_type(account_type);

<<<<<<< HEAD
    Account::initialize_from_components(account_type, &[component]).unwrap()
=======
    AccountBuilder::new()
        .init_seed([0; 32])
        .account_type(account_type)
        .storage_mode(storage_mode)
        .with_assets(assets)
        .with_component(component)
        .build_existing()
        .unwrap()
>>>>>>> a686581c
}<|MERGE_RESOLUTION|>--- conflicted
+++ resolved
@@ -8,13 +8,8 @@
             ACCOUNT_ID_OFF_CHAIN_SENDER, ACCOUNT_ID_REGULAR_ACCOUNT_UPDATABLE_CODE_OFF_CHAIN,
         },
         delta::AccountUpdateDetails,
-<<<<<<< HEAD
-        Account, AccountCode, AccountComponent, AccountDelta, AccountId, AccountStorage,
-        AccountStorageDelta, AccountType, AccountVaultDelta, StorageSlot,
-=======
         Account, AccountBuilder, AccountComponent, AccountDelta, AccountId, AccountStorageDelta,
         AccountStorageMode, AccountType, AccountVaultDelta, StorageSlot,
->>>>>>> a686581c
     },
     assets::{Asset, FungibleAsset, NonFungibleAsset, NonFungibleAssetDetails},
     block::{BlockAccountUpdate, BlockNoteIndex, BlockNoteTree},
@@ -344,25 +339,10 @@
         .unwrap(),
     );
 
-<<<<<<< HEAD
-    let (code, storage) = mock_account_code_and_storage(account_id.account_type());
-
-    let mut account = Account::from_parts(
-        account_id,
-        AssetVault::new(&[
-            Asset::Fungible(FungibleAsset::new(fungible_faucet_id, 150).unwrap()),
-            nft1,
-        ])
-        .unwrap(),
-        storage,
-        code,
-        ZERO,
-=======
     let mut account = mock_account_code_and_storage(
         AccountType::RegularAccountImmutableCode,
         AccountStorageMode::Public,
         [Asset::Fungible(FungibleAsset::new(fungible_faucet_id, 150).unwrap()), nft1],
->>>>>>> a686581c
     );
 
     // test querying empty table
@@ -989,15 +969,11 @@
     count
 }
 
-<<<<<<< HEAD
-fn mock_account_code_and_storage(account_type: AccountType) -> (AccountCode, AccountStorage) {
-=======
 fn mock_account_code_and_storage(
     account_type: AccountType,
     storage_mode: AccountStorageMode,
     assets: impl IntoIterator<Item = Asset>,
 ) -> Account {
->>>>>>> a686581c
     let component_code = "\
     export.account_procedure_1
         push.1.2
@@ -1022,9 +998,6 @@
     .unwrap()
     .with_supported_type(account_type);
 
-<<<<<<< HEAD
-    Account::initialize_from_components(account_type, &[component]).unwrap()
-=======
     AccountBuilder::new()
         .init_seed([0; 32])
         .account_type(account_type)
@@ -1033,5 +1006,4 @@
         .with_component(component)
         .build_existing()
         .unwrap()
->>>>>>> a686581c
 }