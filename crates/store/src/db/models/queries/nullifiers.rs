use diesel::query_dsl::methods::SelectDsl;
use diesel::{
    ExpressionMethods,
    QueryDsl,
    Queryable,
    QueryableByName,
    RunQueryDsl,
    Selectable,
    SelectableHelper,
    SqliteConnection,
};
use miden_lib::utils::{Deserializable, Serializable};
use miden_node_utils::limiter::{
    QueryParamLimiter,
    QueryParamNullifierLimit,
    QueryParamNullifierPrefixLimit,
};
use miden_objects::block::BlockNumber;
use miden_objects::note::Nullifier;

use super::DatabaseError;
use crate::db::models::conv::{SqlTypeConvert, nullifier_prefix_to_raw_sql};
use crate::db::models::utils::{get_nullifier_prefix, vec_raw_try_into};
use crate::db::{NullifierInfo, schema};

/// Returns nullifiers filtered by prefix within a block number range.
///
<<<<<<< HEAD
/// # Parameters
/// * `prefix_len`: Length of nullifier prefix in bits
///     - Must be exactly 16 bits
/// * `nullifier_prefixes`: List of nullifier prefixes to filter by
///     - Limit: 0 <= count <= 1000
///
/// Each value of the `nullifier_prefixes` is only the `prefix_len` most significant bits
/// of the nullifier of interest to the client. This hides the details of the specific
/// nullifier being requested. Currently the only supported prefix length is 16 bits.
///
/// # Returns
///
/// A vector of [`NullifierInfo`] with the nullifiers and the block height at which they were
///
/// # Raw SQL
///
/// ```sql
/// SELECT
///     nullifier,
///     block_num
/// FROM
///     nullifiers
/// WHERE
///     nullifier_prefix IN (?1) AND
///     block_num >= ?2
/// ORDER BY
///     block_num ASC
/// ```
=======
/// Each value of the `nullifier_prefixes` is only the `prefix_len` most significant bits of the
/// nullifier of interest to the client. This hides the details of the specific nullifier being
/// requested. Currently the only supported prefix length is 16 bits.
///
/// # Returns
///
/// Range and pagination semantics:
/// - Both `block_from` and `block_to` are inclusive bounds.
/// - To keep responses ≤ ~2.5MB, an internal row limit is enforced. When the limit is hit and the
///   result spans multiple blocks, the last block in the page is dropped entirely, and
///   `last_block_included` is set to the block number immediately before that dropped block.
///   Clients should resume with `block_from = last_block_included + 1`.
/// - If all rows belong to a single block and hit the limit, this function returns an empty
///   `nullifiers` page with `last_block_included = that_block - 1`. Intra-block pagination is not
///   supported; callers may need to narrow the range.
///
/// A tuple `(nullifiers, last_block_included)` where:
/// - `nullifiers` is a vector of [`NullifierInfo`] (each contains the nullifier and the block
///   number at which it was created), ordered by block number ascending.
/// - `last_block_included` is the last block number fully included in this response. If the
///   internal row limit is reached (to cap response size), this may be less than `block_to`. In
///   that case, the caller should re-issue the query with `block_from = last_block_included + 1` to
///   continue.
>>>>>>> 054fed75
pub(crate) fn select_nullifiers_by_prefix(
    conn: &mut SqliteConnection,
    prefix_len: u8,
    nullifier_prefixes: &[u16],
    block_from: BlockNumber,
    block_to: BlockNumber,
) -> Result<(Vec<NullifierInfo>, BlockNumber), DatabaseError> {
    // Size calculation: max 2^16 nullifiers per block × 36 bytes per nullifier = ~2.25MB
    // We use 2.5MB to provide a safety margin for the unlikely case of hitting the maximum
    pub const MAX_PAYLOAD_BYTES: usize = 2_500_000; // 2.5 MB - allows for max block size of ~2.25MB
    pub const NULLIFIER_BYTES: usize = 32; // digest size (nullifier)
    pub const BLOCK_NUM_BYTES: usize = 4; // 32 bits per block number
    pub const ROW_OVERHEAD_BYTES: usize = NULLIFIER_BYTES + BLOCK_NUM_BYTES; // 36 bytes
    pub const MAX_ROWS: usize = MAX_PAYLOAD_BYTES / ROW_OVERHEAD_BYTES;

    assert_eq!(prefix_len, 16, "Only 16-bit prefixes are supported");

    if block_from > block_to {
        return Err(DatabaseError::InvalidBlockRange { from: block_from, to: block_to });
    }

    QueryParamNullifierPrefixLimit::check(nullifier_prefixes.len())?;

<<<<<<< HEAD
=======
    // SELECT
    //     nullifier,
    //     block_num
    // FROM
    //     nullifiers
    // WHERE
    //     nullifier_prefix IN rarray(?1) AND
    //     block_num >= ?2
    //     AND block_num <= ?3
    // ORDER BY
    //     block_num ASC
    // LIMIT
    //     MAX_ROWS + 1;

>>>>>>> 054fed75
    let prefixes = nullifier_prefixes.iter().map(|prefix| nullifier_prefix_to_raw_sql(*prefix));
    let raw = SelectDsl::select(schema::nullifiers::table, NullifierWithoutPrefixRawRow::as_select())
            .filter(schema::nullifiers::nullifier_prefix.eq_any(prefixes))
            .filter(schema::nullifiers::block_num.ge(block_from.to_raw_sql()))
            .filter(schema::nullifiers::block_num.le(block_to.to_raw_sql()))
            .order(schema::nullifiers::block_num.asc())
            // Request an additional row so we can determine whether this is the last page.
            .limit(i64::try_from(MAX_ROWS + 1).expect("limit fits within i64"))
            .load::<NullifierWithoutPrefixRawRow>(conn)?;

    // Discard the last block in the response (assumes more than one block may be present)
    if let Some(last) = raw.last()
        && raw.len() > MAX_ROWS
    {
        let last_block_num_i64 = last.block_num;

        let nullifiers = vec_raw_try_into(
            raw.into_iter().take_while(|row| row.block_num != last_block_num_i64),
        )?;

        let last_block_included = BlockNumber::from_raw_sql(last_block_num_i64.saturating_sub(1))?;

        Ok((nullifiers, last_block_included))
    } else {
        Ok((vec_raw_try_into(raw)?, block_to))
    }
}

/// Select all nullifiers from the DB
///
/// # Returns
///
/// A vector with nullifiers and the block height at which they were created, or an error.
pub(crate) fn select_all_nullifiers(
    conn: &mut SqliteConnection,
) -> Result<Vec<NullifierInfo>, DatabaseError> {
    // SELECT nullifier, block_num FROM nullifiers ORDER BY block_num ASC
    let nullifiers_raw =
        SelectDsl::select(schema::nullifiers::table, NullifierWithoutPrefixRawRow::as_select())
            .load::<NullifierWithoutPrefixRawRow>(conn)?;
    vec_raw_try_into(nullifiers_raw)
}

/// Insert nullifiers for a block into the database.
///
/// # Parameters
/// * `nullifiers`: List of nullifiers to insert
///     - Limit: 0 <= count <= 1000
/// * `block_num`: Block number to associate with the nullifiers
///
/// # Returns
///
/// The number of affected rows.
///
/// # Note
///
/// The [`SqliteConnection`] object is not consumed. It's up to the caller to commit or rollback the
/// transaction.
pub(crate) fn insert_nullifiers_for_block(
    conn: &mut SqliteConnection,
    nullifiers: &[Nullifier],
    block_num: BlockNumber,
) -> Result<usize, DatabaseError> {
    QueryParamNullifierLimit::check(nullifiers.len())?;

    // UPDATE notes SET consumed = TRUE WHERE nullifier IN rarray(?1)
    let serialized_nullifiers =
        Vec::<Vec<u8>>::from_iter(nullifiers.iter().map(Nullifier::to_bytes));

    let mut count = diesel::update(schema::notes::table)
        .filter(schema::notes::nullifier.eq_any(&serialized_nullifiers))
        .set(schema::notes::consumed_at.eq(Some(block_num.to_raw_sql())))
        .execute(conn)?;

    count += diesel::insert_into(schema::nullifiers::table)
        .values(Vec::from_iter(nullifiers.iter().zip(serialized_nullifiers.iter()).map(
            |(nullifier, bytes)| {
                (
                    schema::nullifiers::nullifier.eq(bytes),
                    schema::nullifiers::nullifier_prefix
                        .eq(nullifier_prefix_to_raw_sql(get_nullifier_prefix(nullifier))),
                    schema::nullifiers::block_num.eq(block_num.to_raw_sql()),
                )
            },
        )))
        .execute(conn)?;

    Ok(count)
}

#[derive(Debug, Clone, Queryable, QueryableByName, Selectable)]
#[diesel(table_name = schema::nullifiers)]
#[diesel(check_for_backend(diesel::sqlite::Sqlite))]
pub struct NullifierWithoutPrefixRawRow {
    pub nullifier: Vec<u8>,
    pub block_num: i64,
}

impl TryInto<NullifierInfo> for NullifierWithoutPrefixRawRow {
    type Error = DatabaseError;
    fn try_into(self) -> Result<NullifierInfo, Self::Error> {
        let nullifier = Nullifier::read_from_bytes(&self.nullifier)?;
        let block_num = BlockNumber::from_raw_sql(self.block_num)?;
        Ok(NullifierInfo { nullifier, block_num })
    }
}<|MERGE_RESOLUTION|>--- conflicted
+++ resolved
@@ -1,19 +1,13 @@
+use std::ops::RangeInclusive;
+
 use diesel::query_dsl::methods::SelectDsl;
 use diesel::{
-    ExpressionMethods,
-    QueryDsl,
-    Queryable,
-    QueryableByName,
-    RunQueryDsl,
-    Selectable,
-    SelectableHelper,
-    SqliteConnection,
+    ExpressionMethods, QueryDsl, Queryable, QueryableByName, RunQueryDsl, Selectable,
+    SelectableHelper, SqliteConnection,
 };
 use miden_lib::utils::{Deserializable, Serializable};
 use miden_node_utils::limiter::{
-    QueryParamLimiter,
-    QueryParamNullifierLimit,
-    QueryParamNullifierPrefixLimit,
+    QueryParamLimiter, QueryParamNullifierLimit, QueryParamNullifierPrefixLimit,
 };
 use miden_objects::block::BlockNumber;
 use miden_objects::note::Nullifier;
@@ -25,7 +19,6 @@
 
 /// Returns nullifiers filtered by prefix within a block number range.
 ///
-<<<<<<< HEAD
 /// # Parameters
 /// * `prefix_len`: Length of nullifier prefix in bits
 ///     - Must be exactly 16 bits
@@ -51,40 +44,15 @@
 /// WHERE
 ///     nullifier_prefix IN (?1) AND
 ///     block_num >= ?2
+///     block_num <= ?3
 /// ORDER BY
 ///     block_num ASC
 /// ```
-=======
-/// Each value of the `nullifier_prefixes` is only the `prefix_len` most significant bits of the
-/// nullifier of interest to the client. This hides the details of the specific nullifier being
-/// requested. Currently the only supported prefix length is 16 bits.
-///
-/// # Returns
-///
-/// Range and pagination semantics:
-/// - Both `block_from` and `block_to` are inclusive bounds.
-/// - To keep responses ≤ ~2.5MB, an internal row limit is enforced. When the limit is hit and the
-///   result spans multiple blocks, the last block in the page is dropped entirely, and
-///   `last_block_included` is set to the block number immediately before that dropped block.
-///   Clients should resume with `block_from = last_block_included + 1`.
-/// - If all rows belong to a single block and hit the limit, this function returns an empty
-///   `nullifiers` page with `last_block_included = that_block - 1`. Intra-block pagination is not
-///   supported; callers may need to narrow the range.
-///
-/// A tuple `(nullifiers, last_block_included)` where:
-/// - `nullifiers` is a vector of [`NullifierInfo`] (each contains the nullifier and the block
-///   number at which it was created), ordered by block number ascending.
-/// - `last_block_included` is the last block number fully included in this response. If the
-///   internal row limit is reached (to cap response size), this may be less than `block_to`. In
-///   that case, the caller should re-issue the query with `block_from = last_block_included + 1` to
-///   continue.
->>>>>>> 054fed75
 pub(crate) fn select_nullifiers_by_prefix(
     conn: &mut SqliteConnection,
     prefix_len: u8,
     nullifier_prefixes: &[u16],
-    block_from: BlockNumber,
-    block_to: BlockNumber,
+    block_range: RangeInclusive<BlockNumber>,
 ) -> Result<(Vec<NullifierInfo>, BlockNumber), DatabaseError> {
     // Size calculation: max 2^16 nullifiers per block × 36 bytes per nullifier = ~2.25MB
     // We use 2.5MB to provide a safety margin for the unlikely case of hitting the maximum
@@ -96,34 +64,20 @@
 
     assert_eq!(prefix_len, 16, "Only 16-bit prefixes are supported");
 
-    if block_from > block_to {
-        return Err(DatabaseError::InvalidBlockRange { from: block_from, to: block_to });
+    if block_range.is_empty() {
+        return Err(DatabaseError::InvalidBlockRange {
+            from: *block_range.start(),
+            to: *block_range.end(),
+        });
     }
 
     QueryParamNullifierPrefixLimit::check(nullifier_prefixes.len())?;
 
-<<<<<<< HEAD
-=======
-    // SELECT
-    //     nullifier,
-    //     block_num
-    // FROM
-    //     nullifiers
-    // WHERE
-    //     nullifier_prefix IN rarray(?1) AND
-    //     block_num >= ?2
-    //     AND block_num <= ?3
-    // ORDER BY
-    //     block_num ASC
-    // LIMIT
-    //     MAX_ROWS + 1;
-
->>>>>>> 054fed75
     let prefixes = nullifier_prefixes.iter().map(|prefix| nullifier_prefix_to_raw_sql(*prefix));
     let raw = SelectDsl::select(schema::nullifiers::table, NullifierWithoutPrefixRawRow::as_select())
             .filter(schema::nullifiers::nullifier_prefix.eq_any(prefixes))
-            .filter(schema::nullifiers::block_num.ge(block_from.to_raw_sql()))
-            .filter(schema::nullifiers::block_num.le(block_to.to_raw_sql()))
+            .filter(schema::nullifiers::block_num.ge(block_range.start().to_raw_sql()))
+            .filter(schema::nullifiers::block_num.le(block_range.end().to_raw_sql()))
             .order(schema::nullifiers::block_num.asc())
             // Request an additional row so we can determine whether this is the last page.
             .limit(i64::try_from(MAX_ROWS + 1).expect("limit fits within i64"))
@@ -143,7 +97,7 @@
 
         Ok((nullifiers, last_block_included))
     } else {
-        Ok((vec_raw_try_into(raw)?, block_to))
+        Ok((vec_raw_try_into(raw)?, *block_range.end()))
     }
 }
 
