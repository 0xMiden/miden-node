use std::{collections::BTreeSet, ops::Range};

use miden_node_utils::formatting::format_array;
use miden_objects::{
    account::AccountId,
    batch::ProvenBatch,
    block::Block,
    note::{NoteHeader, Nullifier},
    transaction::{InputNoteCommitment, OutputNote},
};
use rand::Rng;
use tokio::time::Duration;
use tracing::{debug, info, instrument};

use crate::{
    errors::BuildBlockError, mempool::SharedMempool, store::StoreClient, COMPONENT,
    SERVER_BLOCK_FREQUENCY,
};

pub(crate) mod prover;

use self::prover::{block_witness::BlockWitness, BlockProver};

// BLOCK BUILDER
// =================================================================================================

pub struct BlockBuilder {
    pub block_interval: Duration,
    /// Used to simulate block proving by sleeping for a random duration selected from this range.
    pub simulated_proof_time: Range<Duration>,

    /// Simulated block failure rate as a percentage.
    ///
    /// Note: this _must_ be sign positive and less than 1.0.
    pub failure_rate: f32,

    pub store: StoreClient,
    pub block_kernel: BlockProver,
}

impl BlockBuilder {
    pub fn new(store: StoreClient) -> Self {
        Self {
            block_interval: SERVER_BLOCK_FREQUENCY,
            // Note: The range cannot be empty.
            simulated_proof_time: Duration::ZERO..Duration::from_millis(1),
            failure_rate: 0.0,
            block_kernel: BlockProver::new(),
            store,
        }
    }
    /// Starts the [`BlockBuilder`], infinitely producing blocks at the configured interval.
    ///
    /// Block production is sequential and consists of
    ///
    ///   1. Pulling the next set of batches from the mempool
    ///   2. Compiling these batches into the next block
    ///   3. Proving the block (this is simulated using random sleeps)
    ///   4. Committing the block to the store
    pub async fn run(self, mempool: SharedMempool) {
        assert!(
            self.failure_rate < 1.0 && self.failure_rate.is_sign_positive(),
            "Failure rate must be a percentage"
        );

        let mut interval = tokio::time::interval(self.block_interval);
        // We set the inverval's missed tick behaviour to burst. This means we'll catch up missed
        // blocks as fast as possible. In other words, we try our best to keep the desired block
        // interval on average. The other options would result in at least one skipped block.
        interval.set_missed_tick_behavior(tokio::time::MissedTickBehavior::Burst);

        loop {
            interval.tick().await;

            let (block_number, batches) = mempool.lock().await.select_block();

            let mut result = self.build_block(&batches).await;
            let proving_duration = rand::thread_rng().gen_range(self.simulated_proof_time.clone());

            tokio::time::sleep(proving_duration).await;

            // Randomly inject failures at the given rate.
            //
            // Note: Rng::gen rolls between [0, 1.0) for f32, so this works as expected.
            if rand::thread_rng().gen::<f32>() < self.failure_rate {
                result = Err(BuildBlockError::InjectedFailure);
            }

            let mut mempool = mempool.lock().await;
            match result {
                Ok(_) => mempool.block_committed(block_number),
                Err(_) => mempool.block_failed(block_number),
            }
        }
    }

    #[instrument(target = COMPONENT, skip_all, err)]
<<<<<<< HEAD
    pub async fn build_block(&self, batches: &[TransactionBatch]) -> Result<(), BuildBlockError> {
=======
    async fn build_block(&self, batches: &[ProvenBatch]) -> Result<(), BuildBlockError> {
>>>>>>> 03622e74
        info!(
            target: COMPONENT,
            num_batches = batches.len(),
            batches = %format_array(batches.iter().map(ProvenBatch::id)),
        );

        let updated_account_set: BTreeSet<AccountId> = batches
            .iter()
            .flat_map(ProvenBatch::account_updates)
            .map(|(account_id, _)| *account_id)
            .collect();

        let output_notes: Vec<_> =
            batches.iter().map(|batch| batch.output_notes().to_vec()).collect();

        let produced_nullifiers: Vec<Nullifier> =
            batches.iter().flat_map(ProvenBatch::produced_nullifiers).collect();

        // Populate set of output notes from all batches
        let output_notes_set: BTreeSet<_> = output_notes
            .iter()
            .flat_map(|output_notes| output_notes.iter().map(OutputNote::id))
            .collect();

        // Build a set of unauthenticated input notes for this block which do not have a matching
        // output note produced in this block
        let dangling_notes: BTreeSet<_> = batches
            .iter()
            .flat_map(ProvenBatch::input_notes)
            .filter_map(InputNoteCommitment::header)
            .map(NoteHeader::id)
            .filter(|note_id| !output_notes_set.contains(note_id))
            .collect();

        // Request information needed for block building from the store
        let block_inputs = self
            .store
            .get_block_inputs(
                updated_account_set.into_iter(),
                produced_nullifiers.iter(),
                dangling_notes.iter(),
            )
            .await
            .map_err(BuildBlockError::GetBlockInputsFailed)?;

        let missing_notes: Vec<_> = dangling_notes
            .difference(&block_inputs.found_unauthenticated_notes.note_ids())
            .copied()
            .collect();
        if !missing_notes.is_empty() {
            return Err(BuildBlockError::UnauthenticatedNotesNotFound(missing_notes));
        }

        let (block_header_witness, updated_accounts) = BlockWitness::new(block_inputs, batches)?;

        let new_block_header = self.block_kernel.prove(block_header_witness)?;

        // TODO: return an error?
        let block =
            Block::new(new_block_header, updated_accounts, output_notes, produced_nullifiers)
                .expect("invalid block components");

        let block_hash = block.hash();
        let block_num = new_block_header.block_num();

        info!(target: COMPONENT, %block_num, %block_hash, "block built");
        debug!(target: COMPONENT, ?block);

        self.store
            .apply_block(&block)
            .await
            .map_err(BuildBlockError::StoreApplyBlockFailed)?;

        info!(target: COMPONENT, %block_num, %block_hash, "block committed");

        Ok(())
    }
}<|MERGE_RESOLUTION|>--- conflicted
+++ resolved
@@ -95,11 +95,7 @@
     }
 
     #[instrument(target = COMPONENT, skip_all, err)]
-<<<<<<< HEAD
-    pub async fn build_block(&self, batches: &[TransactionBatch]) -> Result<(), BuildBlockError> {
-=======
-    async fn build_block(&self, batches: &[ProvenBatch]) -> Result<(), BuildBlockError> {
->>>>>>> 03622e74
+    pub async fn build_block(&self, batches: &[ProvenBatch]) -> Result<(), BuildBlockError> {
         info!(
             target: COMPONENT,
             num_batches = batches.len(),
