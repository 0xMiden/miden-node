use std::{net::SocketAddr, sync::Arc, time::Duration};

use anyhow::Context;
use block_producer::BlockProducerClient;
use data_store::NtxBuilderDataStore;
use miden_node_proto::generated::ntx_builder::api_server;
use miden_objects::{
    assembly::DefaultSourceManager,
    note::Note,
    transaction::{
        ExecutedTransaction, InputNote, InputNotes, TransactionArgs, TransactionWitness,
    },
};
use miden_proving_service_client::proving_service::tx_prover::RemoteTransactionProver;
use miden_tx::{
    LocalTransactionProver, NoteAccountExecution, NoteConsumptionChecker, ProvingOptions,
    TransactionExecutor, TransactionProver,
};
use server::{NtxBuilderApi, PendingNotes};
use store::StoreClient;
use tokio::{
    net::TcpListener,
    runtime::Builder as RtBuilder,
    sync::Mutex,
    task::{JoinHandle, spawn_blocking},
    time,
};
use tokio_stream::wrappers::TcpListenerStream;
use tower_http::trace::TraceLayer;
use tracing::{debug, info, warn};
use url::Url;

use crate::COMPONENT;

mod block_producer;
mod data_store;
mod server;
mod store;

type SharedPendingNotes = Arc<Mutex<PendingNotes>>;

/// Interval for checking pending notes
const NOTE_CHECK_INTERVAL_MS: u64 = 200;

/// Network transaction builder component.
///
/// The network transaction builder is in in charge of building transactions that consume notes
/// against network accounts. These notes are identified and communicated by the block producer.
/// The service maintains a list of unconsumed notes and periodically executes and proves
/// transactions that consume them (reaching out to the store to retrieve state as necessary).
pub struct NetworkTransactionBuilder {
<<<<<<< HEAD
    /// The address for the network transaction builder gRPC server.
    pub ntx_builder_address: SocketAddr,
    /// Address of the store gRPC server.
    pub store_address: SocketAddr,
    /// Address of the block producer gRPC server.
    pub block_producer_address: SocketAddr,
    /// Address of the remote proving service. If `None`, transactions will be proven locally,
    /// which is undesirable.
    pub proving_service_address: Option<Url>,
=======
    /// The address of the network transaction builder gRPC server.
    pub address: SocketAddr,
    /// URL of the store gRPC server.
    pub store_url: Url,
>>>>>>> d35f2453
}
impl NetworkTransactionBuilder {
    /// Serves the transaction builder service.
    ///
    /// If for any reason the service errors, it gets restarted.
    pub async fn serve_resilient(&mut self) -> anyhow::Result<()> {
        loop {
            match self.serve_once().await {
                Ok(()) => warn!(target: COMPONENT, "ntx-builder stopped without error, restarting"),
                Err(e) => warn!(target: COMPONENT, error = %e, "ntx-builder crashed, restarting"),
            }

            // sleep before retrying to not spin the server
            time::sleep(Duration::from_secs(5)).await;
        }
    }

    pub async fn serve_once(&self) -> anyhow::Result<()> {
        let listener = TcpListener::bind(self.ntx_builder_address).await?;
        info!(
            target: COMPONENT,
            endpoint = ?listener.local_addr()?,
            "Starting network transaction builder server"
        );

<<<<<<< HEAD
        let store = StoreClient::new(self.store_address);
=======
        let store = StoreClient::new(&self.store_url);
        let unconsumed_network_notes = store.get_unconsumed_network_notes().await?;
>>>>>>> d35f2453

        // Initialize unconsumed notes
        let unconsumed_network_notes = store.get_unconsumed_network_notes().await?;
        let notes_queue: SharedPendingNotes =
            Arc::new(Mutex::new(PendingNotes::new(unconsumed_network_notes)));

        // Initialize tx ticker
        let tick_handle = self.spawn_ticker(notes_queue.clone());

        // Initialize grpc server
        let api = NtxBuilderApi::new(notes_queue);
        let api_service = api_server::ApiServer::new(api);
        let server_result = tonic::transport::Server::builder()
            .accept_http1(true)
            .layer(TraceLayer::new_for_grpc())
            .add_service(api_service)
            .serve_with_incoming(TcpListenerStream::new(listener))
            .await;

        tick_handle.abort();

        server_result.context("failed to serve network transaction builder API")
    }

    /// Spawns the ticker task and returns a handle to it.
    ///
    /// The ticker is in charge of periodically checking the network notes set and executing the
    /// next set of notes.
    fn spawn_ticker(&self, api_state: SharedPendingNotes) -> JoinHandle<anyhow::Result<()>> {
        let store_addr = self.store_address;
        let block_addr = self.block_producer_address;
        let prover_addr = self.proving_service_address.clone();

        spawn_blocking(move || {
            let rt = RtBuilder::new_current_thread()
                .enable_all()
                .build()
                .context("failed to build runtime")?;

            rt.block_on(async move {
                let store = StoreClient::new(store_addr);
                let data_store = Arc::new(NtxBuilderDataStore::new(store).await?);
                let tx_executor = TransactionExecutor::new(data_store.clone(), None);
                let block_prod = BlockProducerClient::new(block_addr);
                let remote_tx_prover =
                    prover_addr.map(|uri| RemoteTransactionProver::new(uri.to_string()));

                let mut interval = time::interval(Duration::from_millis(NOTE_CHECK_INTERVAL_MS));

                loop {
                    interval.tick().await;

                    let tx = filter_next_and_execute(&api_state, &tx_executor, &data_store).await?;
                    if let Some(tx) = &tx {
                        let proof_result = prove_and_submit(&api_state, &block_prod, tx, remote_tx_prover.as_ref()).await;
                        if let Err(err) = proof_result {
                            warn!(target: COMPONENT,err = %err,"Error proving and submitting transaction");

                            api_state.lock().await.rollback_inflight(tx.id());
                            data_store.evict_account(tx.account_id());
                        } else {
                            info!(target: COMPONENT, tx_id = %tx.id(),"Proved and submitted network transaction");

                            data_store.update_account(tx).context("error updating account in the cache")?;
                        }
                    }
                }
            })
        })
    }
}

/// Gets the next set of notes to execute, filters by using a consumption checker and executes a
/// transaction that consumes them.
///
/// This function deals with errors internally and rolls back the state when required.
async fn filter_next_and_execute(
    api_state: &SharedPendingNotes,
    tx_executor: &TransactionExecutor,
    data_store: &Arc<NtxBuilderDataStore>,
) -> anyhow::Result<Option<ExecutedTransaction>> {
    let (tag, notes) = {
        let mut queue = api_state.lock().await;
        if let Some((tag, notes)) = queue.take_next_notes_by_tag() {
            debug!(target: COMPONENT, tag=%tag, "Notes with tag found for processing");
            (tag, notes)
        } else {
            debug!(target: COMPONENT, "No unprocessed notes found");
            return Ok(None);
        }
    };

    let block_ref = data_store
        .update_blockchain_data()
        .await
        .context("Failed to update blockchain data")?;
    let account = data_store
        .get_cached_acc_or_fetch_by_tag(tag)
        .await
        .context("Failed to retrieve account data")?;

    let Some(account) = account else {
        // re-add notes and return because the account was not found in the cache nor the store
        warn!(target:COMPONENT, tag=%tag, "No account was found for network note tag, returning");
        // TODO: do we want to completely remove these notes from the list?
        api_state.lock().await.queue_unconsumed_notes(notes);
        return Ok(None);
    };

    // select input notes by running them through the checker
    let input_notes = {
        let input_notes =
            InputNotes::new(notes.iter().cloned().map(InputNote::unauthenticated).collect())
                .context("failed to create InputNotes object")?;

        for n in input_notes.iter() {
            data_store.insert_note_script_mast(n.note().script());
        }

        let checker = NoteConsumptionChecker::new(tx_executor);
        match checker
            .check_notes_consumability(
                account.id(),
                block_ref,
                input_notes.clone(),
                TransactionArgs::default(),
                Arc::new(DefaultSourceManager::default()),
            )
            .await
        {
            Ok(NoteAccountExecution::Success) => input_notes,
            Ok(NoteAccountExecution::Failure { successful_notes, .. }) => {
                // Take only successful notes, put failing notes back to the queue
                let successul_notes =
                    input_notes.iter().filter(|n| successful_notes.contains(&n.id())).cloned();

                let unsuccessful_notes: Vec<Note> = input_notes
                    .iter()
                    .filter(|n| !successful_notes.contains(&n.id()))
                    .map(InputNote::note)
                    .cloned()
                    .collect();

                api_state
                    .lock()
                    .await
                    .queue_unconsumed_notes(unsuccessful_notes.into_iter().rev());

                InputNotes::new(successul_notes.collect()).unwrap()
            },
            Err(err) => {
                warn!(target: COMPONENT, error=%err, "Consumption check failed");
                api_state.lock().await.queue_unconsumed_notes(notes);
                data_store.evict_account(account.id());
                return Ok(None);
            },
        }
    };

    if input_notes.iter().count() == 0 {
        warn!(target: COMPONENT, "No notes left to be consumed after consumption check");

        return Ok(None);
    }

    match tx_executor
        .execute_transaction(
            account.id(),
            block_ref,
            input_notes,
            TransactionArgs::default(),
            Arc::new(DefaultSourceManager::default()),
        )
        .await
    {
        Ok(tx) => Ok(Some(tx)),
        Err(err) => {
            warn!(target: COMPONENT, error=%err, "Network transaction execution failed");
            api_state.lock().await.queue_unconsumed_notes(notes);
            data_store.evict_account(account.id());

            Ok(None)
        },
    }
}

/// Proves and submit an executed transaction
async fn prove_and_submit(
    api_state: &SharedPendingNotes,
    block_producer_client: &BlockProducerClient,
    executed_tx: &ExecutedTransaction,
    remote_tx_prover: Option<&RemoteTransactionProver>,
) -> anyhow::Result<()> {
    api_state.lock().await.mark_inflight(
        executed_tx.id(),
        executed_tx.input_notes().iter().map(|n| n.note().clone()).collect(),
    );

    let tx_witness = TransactionWitness::from(executed_tx.clone());
    let proven_tx = if let Some(tx_prover) = remote_tx_prover {
        tx_prover.prove(tx_witness).await
        // TODO: should we fall back to a local tx prover here?
    } else {
        let local_tx_prover = LocalTransactionProver::new(ProvingOptions::default());
        local_tx_prover.prove(tx_witness).await
    }
    .context("failed to prove transaction")?;

    block_producer_client
        .submit_proven_network_transaction(proven_tx)
        .await
        .context("Failed to submit proven tx")
}<|MERGE_RESOLUTION|>--- conflicted
+++ resolved
@@ -49,22 +49,15 @@
 /// The service maintains a list of unconsumed notes and periodically executes and proves
 /// transactions that consume them (reaching out to the store to retrieve state as necessary).
 pub struct NetworkTransactionBuilder {
-<<<<<<< HEAD
     /// The address for the network transaction builder gRPC server.
     pub ntx_builder_address: SocketAddr,
     /// Address of the store gRPC server.
-    pub store_address: SocketAddr,
+    pub store_url: Url,
     /// Address of the block producer gRPC server.
     pub block_producer_address: SocketAddr,
     /// Address of the remote proving service. If `None`, transactions will be proven locally,
     /// which is undesirable.
     pub proving_service_address: Option<Url>,
-=======
-    /// The address of the network transaction builder gRPC server.
-    pub address: SocketAddr,
-    /// URL of the store gRPC server.
-    pub store_url: Url,
->>>>>>> d35f2453
 }
 impl NetworkTransactionBuilder {
     /// Serves the transaction builder service.
@@ -90,12 +83,7 @@
             "Starting network transaction builder server"
         );
 
-<<<<<<< HEAD
-        let store = StoreClient::new(self.store_address);
-=======
         let store = StoreClient::new(&self.store_url);
-        let unconsumed_network_notes = store.get_unconsumed_network_notes().await?;
->>>>>>> d35f2453
 
         // Initialize unconsumed notes
         let unconsumed_network_notes = store.get_unconsumed_network_notes().await?;
@@ -125,7 +113,7 @@
     /// The ticker is in charge of periodically checking the network notes set and executing the
     /// next set of notes.
     fn spawn_ticker(&self, api_state: SharedPendingNotes) -> JoinHandle<anyhow::Result<()>> {
-        let store_addr = self.store_address;
+        let store_url = self.store_url.clone();
         let block_addr = self.block_producer_address;
         let prover_addr = self.proving_service_address.clone();
 
@@ -136,7 +124,7 @@
                 .context("failed to build runtime")?;
 
             rt.block_on(async move {
-                let store = StoreClient::new(store_addr);
+                let store = StoreClient::new(&store_url);
                 let data_store = Arc::new(NtxBuilderDataStore::new(store).await?);
                 let tx_executor = TransactionExecutor::new(data_store.clone(), None);
                 let block_prod = BlockProducerClient::new(block_addr);
