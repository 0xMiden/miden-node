use std::{fmt::Debug, sync::Arc, time::Duration};

use async_trait::async_trait;
use miden_objects::{accounts::AccountId, notes::Nullifier, Digest};
use tokio::{sync::RwLock, time};

use crate::{batch_builder::BatchBuilder, store::TxInputsError, SharedProvenTx, SharedRwVec};

#[cfg(test)]
mod tests;

// TRANSACTION VERIFIER
// ================================================================================================

#[derive(Debug, PartialEq)]
pub enum VerifyTxError {
    /// The account that the transaction modifies has already been modified and isn't yet committed
    /// to a block
    AccountAlreadyModifiedByOtherTx(AccountId),

    /// Another transaction already consumed the notes with given nullifiers
<<<<<<< HEAD
    NullifiersAlreadyConsumed(Vec<Digest>),
=======
    ConsumedNotesAlreadyConsumed(Vec<Nullifier>),
>>>>>>> 241c0ca3

    /// The account's initial hash did not match the current account's hash
    IncorrectAccountInitialHash {
        tx_initial_account_hash: Digest,
        store_account_hash: Option<Digest>,
    },

    /// Failed to retrieve transaction inputs from the store
    ///
    /// TODO: Make this an "internal error". Q: Should we have a single `InternalError` enum for all
    /// internal errors that can occur across the system?
    StoreConnectionFailed(TxInputsError),
}

impl From<TxInputsError> for VerifyTxError {
    fn from(err: TxInputsError) -> Self {
        Self::StoreConnectionFailed(err)
    }
}

#[async_trait]
pub trait TransactionVerifier: Send + Sync + 'static {
    async fn verify_tx(
        &self,
        tx: SharedProvenTx,
    ) -> Result<(), VerifyTxError>;
}

#[derive(Debug)]
pub enum AddTransactionError {
    VerificationFailed(VerifyTxError),
}

// TRANSACTION QUEUE
// ================================================================================================

#[async_trait]
pub trait TransactionQueue: Send + Sync + 'static {
    async fn add_transaction(
        &self,
        tx: SharedProvenTx,
    ) -> Result<(), AddTransactionError>;
}

// DEFAULT TRANSACTION QUEUE
// ================================================================================================

pub struct DefaultTransactionQueueOptions {
    /// The frequency at which we try to build batches from transactions in the queue
    pub build_batch_frequency: Duration,

    /// The size of a batch
    pub batch_size: usize,
}

pub struct DefaultTransactionQueue<BB, TV> {
    ready_queue: SharedRwVec<SharedProvenTx>,
    tx_verifier: Arc<TV>,
    batch_builder: Arc<BB>,
    options: DefaultTransactionQueueOptions,
}

impl<BB, TV> DefaultTransactionQueue<BB, TV>
where
    TV: TransactionVerifier,
    BB: BatchBuilder,
{
    pub fn new(
        tx_verifier: Arc<TV>,
        batch_builder: Arc<BB>,
        options: DefaultTransactionQueueOptions,
    ) -> Self {
        Self {
            ready_queue: Arc::new(RwLock::new(Vec::new())),
            tx_verifier,
            batch_builder,
            options,
        }
    }

    pub async fn run(self: Arc<Self>) {
        let mut interval = time::interval(self.options.build_batch_frequency);

        loop {
            interval.tick().await;
            self.try_build_batches().await;
        }
    }

    /// Divides the queue in groups to be batched; those that failed are appended back on the queue
    async fn try_build_batches(&self) {
        let txs: Vec<SharedProvenTx> = {
            let mut locked_ready_queue = self.ready_queue.write().await;

            if locked_ready_queue.is_empty() {
                return;
            }

            locked_ready_queue.drain(..).collect()
        };

        let tx_groups = txs.chunks(self.options.batch_size).map(|txs| txs.to_vec());

        for mut txs in tx_groups {
            let ready_queue = self.ready_queue.clone();
            let batch_builder = self.batch_builder.clone();

            tokio::spawn(async move {
                match batch_builder.build_batch(txs.clone()).await {
                    Ok(_) => {
                        // batch was successfully built, do nothing
                    },
                    Err(_) => {
                        // batch building failed, add txs back at the end of the queue
                        ready_queue.write().await.append(&mut txs);
                    },
                }
            });
        }
    }
}

#[async_trait]
impl<BB, TV> TransactionQueue for DefaultTransactionQueue<BB, TV>
where
    TV: TransactionVerifier,
    BB: BatchBuilder,
{
    async fn add_transaction(
        &self,
        tx: SharedProvenTx,
    ) -> Result<(), AddTransactionError> {
        self.tx_verifier
            .verify_tx(tx.clone())
            .await
            .map_err(AddTransactionError::VerificationFailed)?;

        self.ready_queue.write().await.push(tx);

        Ok(())
    }
}<|MERGE_RESOLUTION|>--- conflicted
+++ resolved
@@ -19,11 +19,7 @@
     AccountAlreadyModifiedByOtherTx(AccountId),
 
     /// Another transaction already consumed the notes with given nullifiers
-<<<<<<< HEAD
-    NullifiersAlreadyConsumed(Vec<Digest>),
-=======
-    ConsumedNotesAlreadyConsumed(Vec<Nullifier>),
->>>>>>> 241c0ca3
+    NullifiersAlreadyConsumed(Vec<Nullifier>),
 
     /// The account's initial hash did not match the current account's hash
     IncorrectAccountInitialHash {
