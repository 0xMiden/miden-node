//! Abstraction to synchronize state modifications.
//!
//! The [State] provides data access and modifications methods, its main purpose is to ensure that
//! data is atomically written, and that reads are consistent.

use std::collections::{BTreeMap, BTreeSet, HashSet};
use std::ops::Not;
use std::path::Path;
use std::sync::Arc;

use miden_node_proto::domain::account::{
    AccountInfo,
    AccountProofRequest,
    NetworkAccountPrefix,
    StorageMapKeysProof,
};
use miden_node_proto::domain::batch::BatchInputs;
use miden_node_proto::{AccountWitnessRecord, generated as proto};
use miden_node_utils::ErrorReport;
use miden_node_utils::formatting::format_array;
use miden_objects::account::{AccountHeader, AccountId, StorageSlot};
use miden_objects::block::{
    AccountTree,
    AccountWitness,
    BlockHeader,
    BlockInputs,
    BlockNumber,
    Blockchain,
    NullifierTree,
    NullifierWitness,
    ProvenBlock,
};
use miden_objects::crypto::merkle::{
    Forest,
    Mmr,
    MmrDelta,
    MmrPeaks,
    MmrProof,
    PartialMmr,
    SmtProof,
};
use miden_objects::note::{NoteDetails, NoteId, Nullifier};
use miden_objects::transaction::{OutputNote, PartialBlockchain};
use miden_objects::utils::Serializable;
use miden_objects::{AccountError, Word};
use tokio::sync::{Mutex, RwLock, oneshot};
use tracing::{info, info_span, instrument};

use crate::blocks::BlockStore;
use crate::db::models::Page;
use crate::db::models::queries::StorageMapValuesPage;
use crate::db::{Db, NoteRecord, NoteSyncUpdate, NullifierInfo, StateSyncUpdate};
use crate::errors::{
    ApplyBlockError,
    DatabaseError,
    GetBatchInputsError,
    GetBlockHeaderError,
    GetBlockInputsError,
    GetCurrentBlockchainDataError,
    InvalidBlockError,
    NoteSyncError,
    StateInitializationError,
    StateSyncError,
};
use crate::{COMPONENT, DataDirectory};

// STRUCTURES
// ================================================================================================

#[derive(Debug, Default)]
pub struct TransactionInputs {
    pub account_commitment: Word,
    pub nullifiers: Vec<NullifierInfo>,
    pub found_unauthenticated_notes: HashSet<NoteId>,
    pub new_account_id_prefix_is_unique: Option<bool>,
}

/// Container for state that needs to be updated atomically.
struct InnerState {
    nullifier_tree: NullifierTree,
    blockchain: Blockchain,
    account_tree: AccountTree,
}

impl InnerState {
    /// Returns the latest block number.
    fn latest_block_num(&self) -> BlockNumber {
        self.blockchain
            .chain_tip()
            .expect("chain should always have at least the genesis block")
    }
}

/// The rollup state
pub struct State {
    /// The database which stores block headers, nullifiers, notes, and the latest states of
    /// accounts.
    db: Arc<Db>,

    /// The block store which stores full block contents for all blocks.
    block_store: Arc<BlockStore>,

    /// Read-write lock used to prevent writing to a structure while it is being used.
    ///
    /// The lock is writer-preferring, meaning the writer won't be starved.
    inner: RwLock<InnerState>,

    /// To allow readers to access the tree data while an update in being performed, and prevent
    /// TOCTOU issues, there must be no concurrent writers. This locks to serialize the writers.
    writer: Mutex<()>,
}

impl State {
    /// Loads the state from the `db`.
    #[instrument(target = COMPONENT, skip_all)]
    pub async fn load(data_path: &Path) -> Result<Self, StateInitializationError> {
        let data_directory = DataDirectory::load(data_path.to_path_buf())
            .map_err(StateInitializationError::DataDirectoryLoadError)?;

        let block_store = Arc::new(
            BlockStore::load(data_directory.block_store_dir())
                .map_err(StateInitializationError::BlockStoreLoadError)?,
        );

        let database_filepath = data_directory.database_path();
        let mut db = Db::load(database_filepath.clone())
            .await
            .map_err(StateInitializationError::DatabaseLoadError)?;

        let chain_mmr = load_mmr(&mut db).await?;
        let account_tree = load_account_tree(&mut db).await?;
        let nullifier_tree = load_nullifier_tree(&mut db).await?;

        let inner = RwLock::new(InnerState {
            nullifier_tree,
            // SAFETY: We assume the loaded MMR is valid and does not have more than u32::MAX
            // entries.
            blockchain: Blockchain::from_mmr_unchecked(chain_mmr),
            account_tree,
        });

        let writer = Mutex::new(());
        let db = Arc::new(db);

        Ok(Self { db, block_store, inner, writer })
    }

    /// Apply changes of a new block to the DB and in-memory data structures.
    ///
    /// ## Note on state consistency
    ///
    /// The server contains in-memory representations of the existing trees, the in-memory
    /// representation must be kept consistent with the committed data, this is necessary so to
    /// provide consistent results for all endpoints. In order to achieve consistency, the
    /// following steps are used:
    ///
    /// - the request data is validated, prior to starting any modifications.
    /// - block is being saved into the store in parallel with updating the DB, but before
    ///   committing. This block is considered as candidate and not yet available for reading
    ///   because the latest block pointer is not updated yet.
    /// - a transaction is open in the DB and the writes are started.
    /// - while the transaction is not committed, concurrent reads are allowed, both the DB and the
    ///   in-memory representations, which are consistent at this stage.
    /// - prior to committing the changes to the DB, an exclusive lock to the in-memory data is
    ///   acquired, preventing concurrent reads to the in-memory data, since that will be
    ///   out-of-sync w.r.t. the DB.
    /// - the DB transaction is committed, and requests that read only from the DB can proceed to
    ///   use the fresh data.
    /// - the in-memory structures are updated, including the latest block pointer and the lock is
    ///   released.
    // TODO: This span is logged in a root span, we should connect it to the parent span.
    #[allow(clippy::too_many_lines)]
    #[instrument(target = COMPONENT, skip_all, err)]
    pub async fn apply_block(&self, block: ProvenBlock) -> Result<(), ApplyBlockError> {
        let _lock = self.writer.try_lock().map_err(|_| ApplyBlockError::ConcurrentWrite)?;

        let header = block.header();

        let tx_commitment = block.transactions().commitment();

        if header.tx_commitment() != tx_commitment {
            return Err(InvalidBlockError::InvalidBlockTxCommitment {
                expected: tx_commitment,
                actual: header.tx_commitment(),
            }
            .into());
        }

        let block_num = header.block_num();
        let block_commitment = block.commitment();

        // ensures the right block header is being processed
        let prev_block = self
            .db
            .select_block_header_by_block_num(None)
            .await?
            .ok_or(ApplyBlockError::DbBlockHeaderEmpty)?;

        let expected_block_num = prev_block.block_num().child();
        if block_num != expected_block_num {
            return Err(InvalidBlockError::NewBlockInvalidBlockNum {
                expected: expected_block_num,
                submitted: block_num,
            }
            .into());
        }
        if header.prev_block_commitment() != prev_block.commitment() {
            return Err(InvalidBlockError::NewBlockInvalidPrevCommitment.into());
        }

        let block_data = block.to_bytes();

        // Save the block to the block store. In a case of a rolled-back DB transaction, the
        // in-memory state will be unchanged, but the block might still be written into the
        // block store. Thus, such block should be considered as block candidates, but not
        // finalized blocks. So we should check for the latest block when getting block from
        // the store.
        let store = Arc::clone(&self.block_store);
        let block_save_task =
            tokio::spawn(async move { store.save_block(block_num, &block_data).await });

        // scope to read in-memory data, compute mutations required for updating account
        // and nullifier trees, and validate the request
        let (
            nullifier_tree_old_root,
            nullifier_tree_update,
            account_tree_old_root,
            account_tree_update,
        ) = {
            let inner = self.inner.read().await;

            let _span = info_span!(target: COMPONENT, "update_in_memory_structs").entered();

            // nullifiers can be produced only once
            let duplicate_nullifiers: Vec<_> = block
                .created_nullifiers()
                .iter()
                .filter(|&n| inner.nullifier_tree.get_block_num(n).is_some())
                .copied()
                .collect();
            if !duplicate_nullifiers.is_empty() {
                return Err(InvalidBlockError::DuplicatedNullifiers(duplicate_nullifiers).into());
            }

            // compute updates for the in-memory data structures

            // new_block.chain_root must be equal to the chain MMR root prior to the update
            let peaks = inner.blockchain.peaks();
            if peaks.hash_peaks() != header.chain_commitment() {
                return Err(InvalidBlockError::NewBlockInvalidChainCommitment.into());
            }

            // compute update for nullifier tree
            let nullifier_tree_update = inner
                .nullifier_tree
                .compute_mutations(
                    block.created_nullifiers().iter().map(|nullifier| (*nullifier, block_num)),
                )
                .map_err(InvalidBlockError::NewBlockNullifierAlreadySpent)?;

            if nullifier_tree_update.as_mutation_set().root() != header.nullifier_root() {
                return Err(InvalidBlockError::NewBlockInvalidNullifierRoot.into());
            }

            // compute update for account tree
            let account_tree_update = inner
                .account_tree
                .compute_mutations(
                    block
                        .updated_accounts()
                        .iter()
                        .map(|update| (update.account_id(), update.final_state_commitment())),
                )
                .map_err(InvalidBlockError::NewBlockDuplicateAccountIdPrefix)?;

            if account_tree_update.as_mutation_set().root() != header.account_root() {
                return Err(InvalidBlockError::NewBlockInvalidAccountRoot.into());
            }

            (
                inner.nullifier_tree.root(),
                nullifier_tree_update,
                inner.account_tree.root(),
                account_tree_update,
            )
        };

        // build note tree
        let note_tree = block.build_output_note_tree();
        if note_tree.root() != header.note_root() {
            return Err(InvalidBlockError::NewBlockInvalidNoteRoot.into());
        }

        let notes = block
            .output_notes()
            .map(|(note_index, note)| {
                let (details, nullifier) = match note {
                    OutputNote::Full(note) => {
                        (Some(NoteDetails::from(note)), Some(note.nullifier()))
                    },
                    OutputNote::Header(_) => (None, None),
                    note @ OutputNote::Partial(_) => {
                        return Err(InvalidBlockError::InvalidOutputNoteType(Box::new(
                            note.clone(),
                        )));
                    },
                };

                let inclusion_path = note_tree.open(note_index);

                let note_record = NoteRecord {
                    block_num,
                    note_index,
                    note_id: note.id().into(),
                    metadata: *note.metadata(),
                    details,
                    inclusion_path,
                };

                Ok((note_record, nullifier))
            })
            .collect::<Result<Vec<_>, InvalidBlockError>>()?;

        // Signals the transaction is ready to be committed, and the write lock can be acquired
        let (allow_acquire, acquired_allowed) = oneshot::channel::<()>();
        // Signals the write lock has been acquired, and the transaction can be committed
        let (inform_acquire_done, acquire_done) = oneshot::channel::<()>();

        // The DB and in-memory state updates need to be synchronized and are partially
        // overlapping. Namely, the DB transaction only proceeds after this task acquires the
        // in-memory write lock. This requires the DB update to run concurrently, so a new task is
        // spawned.
        let db = Arc::clone(&self.db);
        let db_update_task =
            tokio::spawn(
                async move { db.apply_block(allow_acquire, acquire_done, block, notes).await },
            );

        // Wait for the message from the DB update task, that we ready to commit the DB transaction
        acquired_allowed.await.map_err(ApplyBlockError::ClosedChannel)?;

        // Awaiting the block saving task to complete without errors
        block_save_task.await??;

        // Scope to update the in-memory data
        {
            // We need to hold the write lock here to prevent inconsistency between the in-memory
            // state and the DB state. Thus, we need to wait for the DB update task to complete
            // successfully.
            let mut inner = self.inner.write().await;

            // We need to check that neither the nullifier tree nor the account tree have changed
            // while we were waiting for the DB preparation task to complete. If either of them
            // did change, we do not proceed with in-memory and database updates, since it may
            // lead to an inconsistent state.
            if inner.nullifier_tree.root() != nullifier_tree_old_root
                || inner.account_tree.root() != account_tree_old_root
            {
                return Err(ApplyBlockError::ConcurrentWrite);
            }

            // Notify the DB update task that the write lock has been acquired, so it can commit
            // the DB transaction
            inform_acquire_done
                .send(())
                .map_err(|_| ApplyBlockError::DbUpdateTaskFailed("Receiver was dropped".into()))?;

            // TODO: shutdown #91
            // Await for successful commit of the DB transaction. If the commit fails, we mustn't
            // change in-memory state, so we return a block applying error and don't proceed with
            // in-memory updates.
            db_update_task
                .await?
                .map_err(|err| ApplyBlockError::DbUpdateTaskFailed(err.as_report()))?;

            // Update the in-memory data structures after successful commit of the DB transaction
            inner
                .nullifier_tree
                .apply_mutations(nullifier_tree_update)
                .expect("Unreachable: old nullifier tree root must be checked before this step");
            inner
                .account_tree
                .apply_mutations(account_tree_update)
                .expect("Unreachable: old account tree root must be checked before this step");
            inner.blockchain.push(block_commitment);
        }

        info!(%block_commitment, block_num = block_num.as_u32(), COMPONENT, "apply_block successful");

        Ok(())
    }

    /// Queries a [BlockHeader] from the database, and returns it alongside its inclusion proof.
    ///
    /// If [None] is given as the value of `block_num`, the data for the latest [BlockHeader] is
    /// returned.
    #[instrument(level = "debug", target = COMPONENT, skip_all, ret(level = "debug"), err)]
    pub async fn get_block_header(
        &self,
        block_num: Option<BlockNumber>,
        include_mmr_proof: bool,
    ) -> Result<(Option<BlockHeader>, Option<MmrProof>), GetBlockHeaderError> {
        let block_header = self.db.select_block_header_by_block_num(block_num).await?;
        if let Some(header) = block_header {
            let mmr_proof = if include_mmr_proof {
                let inner = self.inner.read().await;
                let mmr_proof = inner.blockchain.open(header.block_num())?;
                Some(mmr_proof)
            } else {
                None
            };
            Ok((Some(header), mmr_proof))
        } else {
            Ok((None, None))
        }
    }

    pub async fn check_nullifiers_by_prefix(
        &self,
        prefix_len: u32,
        nullifier_prefixes: Vec<u32>,
        block_num: BlockNumber,
    ) -> Result<Vec<NullifierInfo>, DatabaseError> {
        self.db
            .select_nullifiers_by_prefix(prefix_len, nullifier_prefixes, block_num)
            .await
    }

    /// Generates membership proofs for each one of the `nullifiers` against the latest nullifier
    /// tree.
    ///
    /// Note: these proofs are invalidated once the nullifier tree is modified, i.e. on a new block.
    #[instrument(level = "debug", target = COMPONENT, skip_all, ret)]
    pub async fn check_nullifiers(&self, nullifiers: &[Nullifier]) -> Vec<SmtProof> {
        let inner = self.inner.read().await;
        nullifiers
            .iter()
            .map(|n| inner.nullifier_tree.open(n))
            .map(NullifierWitness::into_proof)
            .collect()
    }

    /// Queries a list of notes from the database.
    ///
    /// If the provided list of [`NoteId`] given is empty or no note matches the provided
    /// [`NoteId`] an empty list is returned.
    pub async fn get_notes_by_id(
        &self,
        note_ids: Vec<NoteId>,
    ) -> Result<Vec<NoteRecord>, DatabaseError> {
        self.db.select_notes_by_id(note_ids).await
    }

    /// If the input block number is the current chain tip, `None` is returned.
    /// Otherwise, gets the current chain tip's block header with its corresponding MMR peaks.
    pub async fn get_current_blockchain_data(
        &self,
        block_num: Option<BlockNumber>,
    ) -> Result<Option<(BlockHeader, MmrPeaks)>, GetCurrentBlockchainDataError> {
        let blockchain = &self.inner.read().await.blockchain;
        if let Some(number) = block_num
            && number == self.latest_block_num().await
        {
            return Ok(None);
        }

        // SAFETY: `select_block_header_by_block_num` will always return `Some(chain_tip_header)`
        // when `None` is passed
        let block_header: BlockHeader = self
            .db
            .select_block_header_by_block_num(None)
            .await
            .map_err(GetCurrentBlockchainDataError::ErrorRetrievingBlockHeader)?
            .unwrap();
        let peaks = blockchain
            .peaks_at(block_header.block_num())
            .map_err(GetCurrentBlockchainDataError::InvalidPeaks)?;

        Ok(Some((block_header, peaks)))
    }

    /// Fetches the inputs for a transaction batch from the database.
    ///
    /// ## Inputs
    ///
    /// The function takes as input:
    /// - The tx reference blocks are the set of blocks referenced by transactions in the batch.
    /// - The unauthenticated note ids are the set of IDs of unauthenticated notes consumed by all
    ///   transactions in the batch. For these notes, we attempt to find note inclusion proofs. Not
    ///   all notes will exist in the DB necessarily, as some notes can be created and consumed
    ///   within the same batch.
    ///
    /// ## Outputs
    ///
    /// The function will return:
    /// - A block inclusion proof for all tx reference blocks and for all blocks which are
    ///   referenced by a note inclusion proof.
    /// - Note inclusion proofs for all notes that were found in the DB.
    /// - The block header that the batch should reference, i.e. the latest known block.
    pub async fn get_batch_inputs(
        &self,
        tx_reference_blocks: BTreeSet<BlockNumber>,
        unauthenticated_note_ids: BTreeSet<NoteId>,
    ) -> Result<BatchInputs, GetBatchInputsError> {
        if tx_reference_blocks.is_empty() {
            return Err(GetBatchInputsError::TransactionBlockReferencesEmpty);
        }

        // First we grab note inclusion proofs for the known notes. These proofs only
        // prove that the note was included in a given block. We then also need to prove that
        // each of those blocks is included in the chain.
        let note_proofs = self
            .db
            .select_note_inclusion_proofs(unauthenticated_note_ids)
            .await
            .map_err(GetBatchInputsError::SelectNoteInclusionProofError)?;

        // The set of blocks that the notes are included in.
        let note_blocks = note_proofs.values().map(|proof| proof.location().block_num());

        // Collect all blocks we need to query without duplicates, which is:
        // - all blocks for which we need to prove note inclusion.
        // - all blocks referenced by transactions in the batch.
        let mut blocks: BTreeSet<BlockNumber> = tx_reference_blocks;
        blocks.extend(note_blocks);

        // Scoped block to automatically drop the read lock guard as soon as we're done.
        // We also avoid accessing the db in the block as this would delay dropping the guard.
        let (batch_reference_block, partial_mmr) = {
            let inner_state = self.inner.read().await;

            let latest_block_num = inner_state.latest_block_num();

            let highest_block_num =
                *blocks.last().expect("we should have checked for empty block references");
            if highest_block_num > latest_block_num {
                return Err(GetBatchInputsError::UnknownTransactionBlockReference {
                    highest_block_num,
                    latest_block_num,
                });
            }

            // Remove the latest block from the to-be-tracked blocks as it will be the reference
            // block for the batch itself and thus added to the MMR within the batch kernel, so
            // there is no need to prove its inclusion.
            blocks.remove(&latest_block_num);

            // SAFETY:
            // - The latest block num was retrieved from the inner blockchain from which we will
            //   also retrieve the proofs, so it is guaranteed to exist in that chain.
            // - We have checked that no block number in the blocks set is greater than latest block
            //   number *and* latest block num was removed from the set. Therefore only block
            //   numbers smaller than latest block num remain in the set. Therefore all the block
            //   numbers are guaranteed to exist in the chain state at latest block num.
            let partial_mmr = inner_state
                .blockchain
                .partial_mmr_from_blocks(&blocks, latest_block_num)
                .expect("latest block num should exist and all blocks in set should be < than latest block");

            (latest_block_num, partial_mmr)
        };

        // Fetch the reference block of the batch as part of this query, so we can avoid looking it
        // up in a separate DB access.
        let mut headers = self
            .db
            .select_block_headers(blocks.into_iter().chain(std::iter::once(batch_reference_block)))
            .await
            .map_err(GetBatchInputsError::SelectBlockHeaderError)?;

        // Find and remove the batch reference block as we don't want to add it to the chain MMR.
        let header_index = headers
            .iter()
            .enumerate()
            .find_map(|(index, header)| {
                (header.block_num() == batch_reference_block).then_some(index)
            })
            .expect("DB should have returned the header of the batch reference block");

        // The order doesn't matter for PartialBlockchain::new, so swap remove is fine.
        let batch_reference_block_header = headers.swap_remove(header_index);

        // SAFETY: This should not error because:
        // - we're passing exactly the block headers that we've added to the partial MMR,
        // - so none of the block headers block numbers should exceed the chain length of the
        //   partial MMR,
        // - and we've added blocks to a BTreeSet, so there can be no duplicates.
        //
        // We construct headers and partial MMR in concert, so they are consistent. This is why we
        // can call the unchecked constructor.
        let partial_block_chain = PartialBlockchain::new_unchecked(partial_mmr, headers)
            .expect("partial mmr and block headers should be consistent");

        Ok(BatchInputs {
            batch_reference_block_header,
            note_proofs,
            partial_block_chain,
        })
    }

    /// Loads data to synchronize a client.
    ///
    /// The client's request contains a list of tag prefixes, this method will return the first
    /// block with a matching tag, or the chain tip. All the other values are filter based on this
    /// block range.
    ///
    /// # Arguments
    ///
    /// - `block_num`: The last block *known* by the client, updates start from the next block.
    /// - `account_ids`: Include the account's commitment if their _last change_ was in the result's
    ///   block range.
    /// - `note_tags`: The tags the client is interested in, result is restricted to the first block
    ///   with any matches tags.
    #[instrument(level = "debug", target = COMPONENT, skip_all, ret(level = "debug"), err)]
    pub async fn sync_state(
        &self,
        block_num: BlockNumber,
        account_ids: Vec<AccountId>,
        note_tags: Vec<u32>,
    ) -> Result<(StateSyncUpdate, MmrDelta), StateSyncError> {
        let inner = self.inner.read().await;

        let state_sync = self.db.get_state_sync(block_num, account_ids, note_tags).await?;

        let delta = if block_num == state_sync.block_header.block_num() {
            // The client is in sync with the chain tip.
            MmrDelta {
                forest: Forest::new(block_num.as_usize()),
                data: vec![],
            }
        } else {
            // Important notes about the boundary conditions:
            //
            // - The Mmr forest is 1-indexed whereas the block number is 0-indexed. The Mmr root
            // contained in the block header always lag behind by one block, this is because the Mmr
            // leaves are hashes of block headers, and we can't have self-referential hashes. These
            // two points cancel out and don't require adjusting.
            // - Mmr::get_delta is inclusive, whereas the sync_state request block_num is defined to
            //   be
            // exclusive, so the from_forest has to be adjusted with a +1
            let from_forest = (block_num + 1).as_usize();
            let to_forest = state_sync.block_header.block_num().as_usize();
            inner
                .blockchain
                .as_mmr()
                .get_delta(Forest::new(from_forest), Forest::new(to_forest))
                .map_err(StateSyncError::FailedToBuildMmrDelta)?
        };

        Ok((state_sync, delta))
    }

    /// Loads data to synchronize a client's notes.
    ///
    /// The client's request contains a list of tags, this method will return the first
    /// block with a matching tag, or the chain tip. All the other values are filter based on this
    /// block range.
    ///
    /// # Arguments
    ///
    /// - `block_num`: The last block *known* by the client, updates start from the next block.
    /// - `note_tags`: The tags the client is interested in, resulting notes are restricted to the
    ///   first block containing a matching note.
    #[instrument(level = "debug", target = COMPONENT, skip_all, ret(level = "debug"), err)]
    pub async fn sync_notes(
        &self,
        block_num: BlockNumber,
        note_tags: Vec<u32>,
    ) -> Result<(NoteSyncUpdate, MmrProof), NoteSyncError> {
        let inner = self.inner.read().await;

        let note_sync = self.db.get_note_sync(block_num, note_tags).await?;

        let mmr_proof = inner.blockchain.open(note_sync.block_header.block_num())?;

        Ok((note_sync, mmr_proof))
    }

    /// Returns data needed by the block producer to construct and prove the next block.
    pub async fn get_block_inputs(
        &self,
        account_ids: Vec<AccountId>,
        nullifiers: Vec<Nullifier>,
        unauthenticated_notes: BTreeSet<NoteId>,
        reference_blocks: BTreeSet<BlockNumber>,
    ) -> Result<BlockInputs, GetBlockInputsError> {
        // Get the note inclusion proofs from the DB.
        // We do this first so we have to acquire the lock to the state just once. There we need the
        // reference blocks of the note proofs to get their authentication paths in the chain MMR.
        let unauthenticated_note_proofs = self
            .db
            .select_note_inclusion_proofs(unauthenticated_notes)
            .await
            .map_err(GetBlockInputsError::SelectNoteInclusionProofError)?;

        // The set of blocks that the notes are included in.
        let note_proof_reference_blocks =
            unauthenticated_note_proofs.values().map(|proof| proof.location().block_num());

        // Collect all blocks we need to prove inclusion for, without duplicates.
        let mut blocks = reference_blocks;
        blocks.extend(note_proof_reference_blocks);

        let (latest_block_number, account_witnesses, nullifier_witnesses, partial_mmr) =
            self.get_block_inputs_witnesses(&mut blocks, account_ids, nullifiers).await?;

        // Fetch the block headers for all blocks in the partial MMR plus the latest one which will
        // be used as the previous block header of the block being built.
        let mut headers = self
            .db
            .select_block_headers(blocks.into_iter().chain(std::iter::once(latest_block_number)))
            .await
            .map_err(GetBlockInputsError::SelectBlockHeaderError)?;

        // Find and remove the latest block as we must not add it to the chain MMR, since it is
        // not yet in the chain.
        let latest_block_header_index = headers
            .iter()
            .enumerate()
            .find_map(|(index, header)| {
                (header.block_num() == latest_block_number).then_some(index)
            })
            .expect("DB should have returned the header of the latest block header");

        // The order doesn't matter for PartialBlockchain::new, so swap remove is fine.
        let latest_block_header = headers.swap_remove(latest_block_header_index);

        // SAFETY: This should not error because:
        // - we're passing exactly the block headers that we've added to the partial MMR,
        // - so none of the block header's block numbers should exceed the chain length of the
        //   partial MMR,
        // - and we've added blocks to a BTreeSet, so there can be no duplicates.
        //
        // We construct headers and partial MMR in concert, so they are consistent. This is why we
        // can call the unchecked constructor.
        let partial_block_chain = PartialBlockchain::new_unchecked(partial_mmr, headers)
            .expect("partial mmr and block headers should be consistent");

        Ok(BlockInputs::new(
            latest_block_header,
            partial_block_chain,
            account_witnesses,
            nullifier_witnesses,
            unauthenticated_note_proofs,
        ))
    }

    /// Get account and nullifier witnesses for the requested account IDs and nullifier as well as
    /// the [`PartialMmr`] for the given blocks. The MMR won't contain the latest block and its
    /// number is removed from `blocks` and returned separately.
    ///
    /// This method acquires the lock to the inner state and does not access the DB so we release
    /// the lock asap.
    async fn get_block_inputs_witnesses(
        &self,
        blocks: &mut BTreeSet<BlockNumber>,
        account_ids: Vec<AccountId>,
        nullifiers: Vec<Nullifier>,
    ) -> Result<
        (
            BlockNumber,
            BTreeMap<AccountId, AccountWitness>,
            BTreeMap<Nullifier, NullifierWitness>,
            PartialMmr,
        ),
        GetBlockInputsError,
    > {
        let inner = self.inner.read().await;

        let latest_block_number = inner.latest_block_num();

        // If `blocks` is empty, use the latest block number which will never trigger the error.
        let highest_block_number = blocks.last().copied().unwrap_or(latest_block_number);
        if highest_block_number > latest_block_number {
            return Err(GetBlockInputsError::UnknownBatchBlockReference {
                highest_block_number,
                latest_block_number,
            });
        }

        // The latest block is not yet in the chain MMR, so we can't (and don't need to) prove its
        // inclusion in the chain.
        blocks.remove(&latest_block_number);

        // Fetch the partial MMR at the state of the latest block with authentication paths for the
        // provided set of blocks.
        //
        // SAFETY:
        // - The latest block num was retrieved from the inner blockchain from which we will also
        //   retrieve the proofs, so it is guaranteed to exist in that chain.
        // - We have checked that no block number in the blocks set is greater than latest block
        //   number *and* latest block num was removed from the set. Therefore only block numbers
        //   smaller than latest block num remain in the set. Therefore all the block numbers are
        //   guaranteed to exist in the chain state at latest block num.
        let partial_mmr =
            inner.blockchain.partial_mmr_from_blocks(blocks, latest_block_number).expect(
                "latest block num should exist and all blocks in set should be < than latest block",
            );

        // Fetch witnesses for all accounts.
        let account_witnesses = account_ids
            .iter()
            .copied()
            .map(|account_id| (account_id, inner.account_tree.open(account_id)))
            .collect::<BTreeMap<AccountId, AccountWitness>>();

        // Fetch witnesses for all nullifiers. We don't check whether the nullifiers are spent or
        // not as this is done as part of proposing the block.
        let nullifier_witnesses: BTreeMap<Nullifier, NullifierWitness> = nullifiers
            .iter()
            .copied()
            .map(|nullifier| (nullifier, inner.nullifier_tree.open(&nullifier)))
            .collect();

        Ok((latest_block_number, account_witnesses, nullifier_witnesses, partial_mmr))
    }

    /// Returns data needed by the block producer to verify transactions validity.
    #[instrument(target = COMPONENT, skip_all, ret)]
    pub async fn get_transaction_inputs(
        &self,
        account_id: AccountId,
        nullifiers: &[Nullifier],
        unauthenticated_notes: Vec<NoteId>,
    ) -> Result<TransactionInputs, DatabaseError> {
        info!(target: COMPONENT, account_id = %account_id.to_string(), nullifiers = %format_array(nullifiers));

        let inner = self.inner.read().await;

        let account_commitment = inner.account_tree.get(account_id);

        let new_account_id_prefix_is_unique = if account_commitment.is_empty() {
            Some(!inner.account_tree.contains_account_id_prefix(account_id.prefix()))
        } else {
            None
        };

        // Non-unique account Id prefixes for new accounts are not allowed.
        if let Some(false) = new_account_id_prefix_is_unique {
            return Ok(TransactionInputs {
                new_account_id_prefix_is_unique,
                ..Default::default()
            });
        }

        let nullifiers = nullifiers
            .iter()
            .map(|nullifier| NullifierInfo {
                nullifier: *nullifier,
                block_num: inner.nullifier_tree.get_block_num(nullifier).unwrap_or_default(),
            })
            .collect();

        let found_unauthenticated_notes =
            self.db.select_note_ids(unauthenticated_notes.clone()).await?;

        Ok(TransactionInputs {
            account_commitment,
            nullifiers,
            found_unauthenticated_notes,
            new_account_id_prefix_is_unique,
        })
    }

    /// Returns details for public (on-chain) account.
    pub async fn get_account_details(&self, id: AccountId) -> Result<AccountInfo, DatabaseError> {
        self.db.select_account(id).await
    }

    /// Returns details for public (on-chain) network accounts.
    pub async fn get_network_account_details_by_prefix(
        &self,
        id_prefix: u32,
    ) -> Result<Option<AccountInfo>, DatabaseError> {
        self.db.select_network_account_by_prefix(id_prefix).await
    }

    /// Returns account proofs with optional account and storage headers.
    pub async fn get_account_proofs(
        &self,
        account_requests: Vec<AccountProofRequest>,
        known_code_commitments: BTreeSet<Word>,
        include_headers: bool,
    ) -> Result<(BlockNumber, Vec<proto::rpc_store::account_proofs::AccountProof>), DatabaseError>
    {
        // Lock inner state for the whole operation. We need to hold this lock to prevent the
        // database, account tree and latest block number from changing during the operation,
        // because changing one of them would lead to inconsistent state.
        let inner_state = self.inner.read().await;

        let account_ids: Vec<AccountId> =
            account_requests.iter().map(|req| req.account_id).collect();

        let state_headers = if include_headers.not() {
            BTreeMap::<AccountId, proto::rpc_store::account_proofs::account_proof::AccountStateHeader>::default()
        } else {
            let infos = self.db.select_accounts_by_ids(account_ids.clone()).await?;
            if account_ids.len() > infos.len() {
                let found_ids = infos.iter().map(|info| info.summary.account_id).collect();
                return Err(DatabaseError::AccountsNotFoundInDb(
                    BTreeSet::from_iter(account_ids).difference(&found_ids).copied().collect(),
                ));
            }

            let mut headers_map = BTreeMap::new();

            // Iterate and build state headers for public accounts
            for request in account_requests {
                let account_info = infos
                    .iter()
                    .find(|info| info.summary.account_id == request.account_id)
                    .expect("retrieved accounts were validated against request");

                if let Some(details) = &account_info.details {
                    let mut storage_slot_map_keys = Vec::new();

                    for StorageMapKeysProof { storage_index, storage_keys } in
                        &request.storage_requests
                    {
                        if let Some(StorageSlot::Map(storage_map)) =
                            details.storage().slots().get(*storage_index as usize)
                        {
                            for map_key in storage_keys {
                                let proof = storage_map.open(map_key);

                                let slot_map_key = proto::rpc_store::account_proofs::account_proof::account_state_header::StorageSlotMapProof {
                                    storage_slot: u32::from(*storage_index),
                                    smt_proof: proof.to_bytes(),
                                };
                                storage_slot_map_keys.push(slot_map_key);
                            }
                        } else {
                            return Err(AccountError::StorageSlotNotMap(*storage_index).into());
                        }
                    }

                    // Only include unknown account codes
                    let account_code = known_code_commitments
                        .contains(&details.code().commitment())
                        .not()
                        .then(|| details.code().to_bytes());

                    let state_header =
                        proto::rpc_store::account_proofs::account_proof::AccountStateHeader {
                            header: Some(AccountHeader::from(details).into()),
                            storage_header: details.storage().to_header().to_bytes(),
                            account_code,
                            storage_maps: storage_slot_map_keys,
                        };

                    headers_map.insert(account_info.summary.account_id, state_header);
                }
            }

            headers_map
        };

        let responses = account_ids
            .into_iter()
            .map(|account_id| {
                let witness = inner_state.account_tree.open(account_id);
                let state_header = state_headers.get(&account_id).cloned();

                let witness_record = AccountWitnessRecord { account_id, witness };

                proto::rpc_store::account_proofs::AccountProof {
                    witness: Some(witness_record.into()),
                    state_header,
                }
            })
            .collect();

        Ok((inner_state.latest_block_num(), responses))
    }

<<<<<<< HEAD
    /// Returns the state delta between `from_block` (exclusive) and `to_block` (inclusive) for the
    /// given account.
    pub(crate) async fn get_account_state_delta(
        &self,
        account_id: AccountId,
        from_block: BlockNumber,
        to_block: BlockNumber,
    ) -> Result<Option<AccountDelta>, DatabaseError> {
        self.db.select_account_state_delta(account_id, from_block, to_block).await
    }

    /// Returns storage map values for syncing within a block range.
    pub(crate) async fn get_storage_map_sync_values(
        &self,
        account_id: AccountId,
        block_from: BlockNumber,
        block_to: BlockNumber,
    ) -> Result<StorageMapValuesPage, DatabaseError> {
        self.db.select_storage_map_sync_values(account_id, block_from, block_to).await
    }

=======
>>>>>>> 7b2cc6c1
    /// Loads a block from the block store. Return `Ok(None)` if the block is not found.
    pub async fn load_block(
        &self,
        block_num: BlockNumber,
    ) -> Result<Option<Vec<u8>>, DatabaseError> {
        if block_num > self.latest_block_num().await {
            return Ok(None);
        }
        self.block_store.load_block(block_num).await.map_err(Into::into)
    }

    /// Returns the latest block number.
    pub async fn latest_block_num(&self) -> BlockNumber {
        self.inner.read().await.latest_block_num()
    }

    /// Runs database optimization.
    pub async fn optimize_db(&self) -> Result<(), DatabaseError> {
        self.db.optimize().await
    }

    /// Returns the unprocessed network notes, along with the next pagination token.
    pub async fn get_unconsumed_network_notes(
        &self,
        page: Page,
    ) -> Result<(Vec<NoteRecord>, Page), DatabaseError> {
        self.db.select_unconsumed_network_notes(page).await
    }

    /// Returns the network notes for an account that are unconsumed by a specified block number,
    /// along with the next pagination token.
    pub async fn get_unconsumed_network_notes_for_account(
        &self,
        network_account_id_prefix: NetworkAccountPrefix,
        block_num: BlockNumber,
        page: Page,
    ) -> Result<(Vec<NoteRecord>, Page), DatabaseError> {
        self.db
            .select_unconsumed_network_notes_for_account(network_account_id_prefix, block_num, page)
            .await
    }
}

// UTILITIES
// ================================================================================================

#[instrument(level = "info", target = COMPONENT, skip_all)]
async fn load_nullifier_tree(db: &mut Db) -> Result<NullifierTree, StateInitializationError> {
    let nullifiers = db.select_all_nullifiers().await?;

    NullifierTree::with_entries(nullifiers.into_iter().map(|info| (info.nullifier, info.block_num)))
        .map_err(StateInitializationError::FailedToCreateNullifierTree)
}

#[instrument(level = "info", target = COMPONENT, skip_all)]
async fn load_mmr(db: &mut Db) -> Result<Mmr, StateInitializationError> {
    let block_commitments: Vec<Word> = db
        .select_all_block_headers()
        .await?
        .iter()
        .map(BlockHeader::commitment)
        .collect();

    Ok(block_commitments.into())
}

#[instrument(level = "info", target = COMPONENT, skip_all)]
async fn load_account_tree(db: &mut Db) -> Result<AccountTree, StateInitializationError> {
    let account_data = db.select_all_account_commitments().await?.into_iter().collect::<Vec<_>>();

    AccountTree::with_entries(account_data)
        .map_err(StateInitializationError::FailedToCreateAccountsTree)
}<|MERGE_RESOLUTION|>--- conflicted
+++ resolved
@@ -973,18 +973,6 @@
         Ok((inner_state.latest_block_num(), responses))
     }
 
-<<<<<<< HEAD
-    /// Returns the state delta between `from_block` (exclusive) and `to_block` (inclusive) for the
-    /// given account.
-    pub(crate) async fn get_account_state_delta(
-        &self,
-        account_id: AccountId,
-        from_block: BlockNumber,
-        to_block: BlockNumber,
-    ) -> Result<Option<AccountDelta>, DatabaseError> {
-        self.db.select_account_state_delta(account_id, from_block, to_block).await
-    }
-
     /// Returns storage map values for syncing within a block range.
     pub(crate) async fn get_storage_map_sync_values(
         &self,
@@ -995,8 +983,6 @@
         self.db.select_storage_map_sync_values(account_id, block_from, block_to).await
     }
 
-=======
->>>>>>> 7b2cc6c1
     /// Loads a block from the block store. Return `Ok(None)` if the block is not found.
     pub async fn load_block(
         &self,
