--- conflicted
+++ resolved
@@ -10,11 +10,7 @@
 use miden_tx_batch_prover::LocalBatchProver;
 use rand::Rng;
 use tokio::{task::JoinSet, time};
-<<<<<<< HEAD
-use tracing::{debug, info, instrument, Span};
-=======
 use tracing::{Span, debug, info, instrument};
->>>>>>> 9571780f
 use url::Url;
 
 use crate::{
@@ -40,22 +36,15 @@
     /// Note: this _must_ be sign positive and less than 1.0.
     pub failure_rate: f32,
     /// The batch prover to use.
-<<<<<<< HEAD
     ///
     /// If not provided, a local batch prover is used.
-=======
->>>>>>> 9571780f
     batch_prover: BatchProver,
 }
 
 impl BatchBuilder {
     /// Creates a new [`BatchBuilder`] with the given batch prover URL.
     ///
-<<<<<<< HEAD
     /// If no URL is provided, a local batch prover is used.
-=======
-    /// Defaults to [`BatchProver::Local`] is no URL is provided.
->>>>>>> 9571780f
     pub fn new(batch_prover_url: Option<Url>) -> Self {
         let batch_prover = match batch_prover_url {
             Some(url) => BatchProver::new_remote(url),
