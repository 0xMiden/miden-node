# gRPC Reference

This is a reference of the Node's public RPC interface. It consists of a gRPC API which may be used to submit transactions and query the state of the blockchain.

The gRPC service definition can be found in the Miden node's `proto` [directory](https://github.com/0xMiden/miden-node/tree/main/proto) in the `rpc.proto` file.

<!--toc:start-->

- [CheckNullifiers](#checknullifiers)
- [GetAccountDetails](#getaccountdetails)
- [GetAccountProofs](#getaccountproofs)
- [GetBlockByNumber](#getblockbynumber)
- [GetBlockHeaderByNumber](#getblockheaderbynumber)
- [GetNotesById](#getnotesbyid)
- [GetNoteScriptByRoot](#getnotescriptbyroot)
- [SubmitProvenTransaction](#submitproventransaction)
- [SyncNullifiers](#syncnullifiers)
- [SyncAccountVault](#syncaccountvault)
- [SyncNotes](#syncnotes)
- [SyncState](#syncstate)
- [SyncStorageMaps](#syncstoragemaps)
- [SyncTransactions](#synctransactions)
- [Status](#status)

<!--toc:end-->

## API Endpoints

### CheckNullifiers

Request proofs for a set of nullifiers.

### GetAccountDetails

Request the latest state of an account.

### GetAccountProofs

Request state proofs for accounts, including specific storage slots.

### GetBlockByNumber

Request the raw data for a specific block.

### GetBlockHeaderByNumber

Request a specific block header and its inclusion proof.

### GetNotesById

Request a set of notes.

### GetNoteScriptByRoot

Request the script for a note by its root.

### SubmitProvenTransaction

Submit a transaction to the network.

This endpoint accepts a proven transaction and attempts to add it to the mempool for inclusion in future blocks. The transaction must be properly formatted and include a valid execution proof.

#### Error Codes

When transaction submission fails, detailed error information is provided through gRPC status details. The following error codes may be returned:

| Error Code                             | Value | gRPC Status        | Description                                                   |
|----------------------------------------|-------|--------------------|---------------------------------------------------------------|
| `UNSPECIFIED_ERROR`                    | 0     | `INTERNAL`         | Default/unspecified error                                     |
| `INTERNAL_ERROR`                       | 1     | `INTERNAL`         | Internal server error occurred                                |
| `DESERIALIZATION_FAILED`               | 2     | `INVALID_ARGUMENT` | Transaction could not be deserialized                         |
| `INVALID_TRANSACTION_PROOF`            | 3     | `INVALID_ARGUMENT` | Transaction execution proof is invalid                        |
| `INCORRECT_ACCOUNT_INITIAL_COMMITMENT` | 4     | `INVALID_ARGUMENT` | Account's initial state doesn't match current state           |
| `INPUT_NOTES_ALREADY_CONSUMED`         | 5     | `INVALID_ARGUMENT` | Input notes have already been consumed by another transaction |
| `UNAUTHENTICATED_NOTES_NOT_FOUND`      | 6     | `INVALID_ARGUMENT` | Required unauthenticated notes were not found                 |
| `OUTPUT_NOTES_ALREADY_EXIST`           | 7     | `INVALID_ARGUMENT` | Output note IDs are already in use                            |
| `TRANSACTION_EXPIRED`                  | 8     | `INVALID_ARGUMENT` | Transaction has exceeded its expiration block height          |

### SyncNullifiers

Returns nullifier synchronization data for a set of prefixes within a given block range. This method allows clients to efficiently track nullifier creation by retrieving only the nullifiers produced between two blocks.

Caller specifies the `prefix_len` (currently only 16), the list of prefix values (`nullifiers`), and the block range (`block_from`, optional `block_to`). The response includes all matching nullifiers created within that range, the last block included in the response (`block_num`), and the current chain tip (`chain_tip`).

If the response is chunked (i.e., `block_num < block_to`), continue by issuing another request with `block_from = block_num + 1` to retrieve subsequent updates.

### SyncAccountVault

Returns information that allows clients to sync asset values for specific public accounts within a block range.

For any `[block_from..block_to]` range, the latest known set of assets is returned for the requested account ID. The data can be split and a cutoff block may be selected if there are too many assets to sync. The response contains the chain tip so that the caller knows when it has been reached.

### SyncNotes

Iteratively sync data for a given set of note tags.

Client specify the note tags of interest and the block height from which to search. The response returns the next block containing note matching the provided tags.

The response includes each note's metadata and inclusion proof.

A basic note sync can be implemented by repeatedly requesting the previous response's block until reaching the tip of the chain.

### SyncState

Iteratively sync data for specific notes and accounts.

This request returns the next block containing data of interest. Client is expected to repeat these requests in a loop until the response reaches the head of the chain, at which point the data is fully synced.

Each update response also contains info about new notes, accounts etc. created. It also returns Chain MMR delta that can be used to update the state of Chain MMR. This includes both chain MMR peaks and chain MMR nodes.

The low part of note tags are redacted to preserve some degree of privacy. Returned data therefore contains additional notes which should be filtered out by the client.

### SyncStorageMaps

Returns storage map synchronization data for a specified public account within a given block range. This method allows clients to efficiently sync the storage map state of an account by retrieving only the changes that occurred between two blocks.

Caller specifies the `account_id` of the public account and the block range (`block_from`, `block_to`) for which to retrieve storage updates. The response includes all storage map key-value updates that occurred within that range, along with the last block included in the sync and the current chain tip.

This endpoint enables clients to maintain an updated view of account storage.

<<<<<<< HEAD
## SyncTransactions
=======
### Status
>>>>>>> 6c87cc01

Returns transaction records for specific accounts within a block range.

<<<<<<< HEAD
## Status

Request the status of the node components. The response contains the current version of the RPC component and the connection status of the other components, including their versions and the number of the most recent block in the chain (chain tip).
=======
## Error Handling

The Miden node uses standard gRPC error reporting mechanisms. When an RPC call fails, a `Status` object is returned containing:

- **Status Code**: Standard gRPC status codes (`INVALID_ARGUMENT`, `INTERNAL`, etc.).
- **Message**: Human-readable error description.
- **Details**: Additional structured error information (when available).

For critical operations like transaction submission, detailed error codes are provided in the `Status.details` field to help clients understand the specific failure reason and take appropriate action.

### Error Details Format

The `Status.details` field contains the specific error code serialized as raw bytes:

- **Format**: Single byte containing the numeric error code value
- **Decoding**: Read the first byte to get the error code
- **Mapping**: Map the numeric value to the corresponding error enum

**Example decoding** (pseudocode):
```
if status.details.length > 0:
    error_code = status.details[0]  // Extract first byte
    switch error_code:
        case 1: return "INTERNAL_ERROR"
        case 2: return "DESERIALIZATION_FAILED"
        case 5: return "INPUT_NOTES_ALREADY_CONSUMED"
        // ... etc
```
>>>>>>> 6c87cc01
<|MERGE_RESOLUTION|>--- conflicted
+++ resolved
@@ -118,19 +118,14 @@
 
 This endpoint enables clients to maintain an updated view of account storage.
 
-<<<<<<< HEAD
-## SyncTransactions
-=======
-### Status
->>>>>>> 6c87cc01
+### SyncTransactions
 
 Returns transaction records for specific accounts within a block range.
 
-<<<<<<< HEAD
-## Status
+### Status
 
 Request the status of the node components. The response contains the current version of the RPC component and the connection status of the other components, including their versions and the number of the most recent block in the chain (chain tip).
-=======
+
 ## Error Handling
 
 The Miden node uses standard gRPC error reporting mechanisms. When an RPC call fails, a `Status` object is returned containing:
@@ -158,5 +153,4 @@
         case 2: return "DESERIALIZATION_FAILED"
         case 5: return "INPUT_NOTES_ALREADY_CONSUMED"
         // ... etc
-```
->>>>>>> 6c87cc01
+```