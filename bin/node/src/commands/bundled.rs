--- conflicted
+++ resolved
@@ -222,14 +222,9 @@
                     .context("Failed to parse URL")?;
                 Rpc {
                     listener: grpc_rpc,
-<<<<<<< HEAD
                     store_url,
                     block_producer_url: Some(block_producer_url),
-=======
-                    store: store_rpc_address,
-                    block_producer: Some(block_producer_address),
                     grpc_timeout,
->>>>>>> b91e7aa9
                 }
                 .serve()
                 .await
