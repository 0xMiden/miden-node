# Changelog

## v0.9.0 (TBD)

### Changes

- [BREAKING] Simplified node bootstrapping (#776).
  - Database is now created during bootstrap process instead of on first startup.
  - Data directory is no longer created but is instead expected to exist.
  - The genesis block can no longer be configured which also removes the `store dump-genesis` command.
- [BREAKING] Use `AccountTree` and update account witness proto definitions (#783).
- Enabled running RPC component in `read-only` mode (#802).
- [BREAKING] Update name of `ChainMmr` to `PartialBlockchain` (#807).
- Added gRPC `/status` endpoint on all components (#817).
- Added `--enable-otel` and `MIDEN_FAUCET_ENABLE_OTEL` flag to faucet (#834).
- [BREAKING] Add HTTP ACCEPT header layer to RPC server to enforce semver requirements against client connections (#844).
<<<<<<< HEAD
- Block producer now emits network note information (#805).
=======
- Faucet now supports the usage of a remote transaction prover (#830).
- [BUGFIX] Prevents duplicated note IDs (#842).
- Added a required Proof-of-Work in the faucet to request tokens (#831).
- Added an optional API key request parameter to skip PoW in faucet (#839).

## v0.8.2 (2025-05-04)

### Enhancements

- gRPC error messages now include more context (#819).
- Faucet now detects and recovers from state desync (#819).
- Faucet implementation is now more robust (#819).
- Faucet now supports TLS connection to the node RPC (#819).

### Fixes

- Faucet times out during high load (#819).
>>>>>>> 8272fd18

## v0.8.0 (2025-03-26)

### Enhancements

- Implemented database optimization routine (#721).

### Fixes

- Faucet webpage is missing `background.png` and `favicon.ico` (#672).

### Enhancements

- Add an optional open-telemetry trace exporter (#659, #690).
- Support tracing across gRPC boundaries using remote tracing context (#669).
- Instrument the block-producer's block building process (#676).
- Use `LocalBlockProver` for block building (#709).
- Initial developer and operator guides covering monitoring (#699).
- Instrument the block-producer's batch building process (#738).
- Optimized database by adding missing indexes (#728).
- Added support for `Content-type` header in `get_tokens` endpoint of the faucet (#754).
- Block frequency is now configurable (#750).
- Batch frequency is now configurable (#750).

### Changes

- [BREAKING] `Endpoint` configuration simplified to a single string (#654).
- Added stress test binary with seed-store command (#657).
- [BREAKING] `CheckNullifiersByPrefix` now takes a starting block number (#707).
- [BREAKING] Removed nullifiers from `SyncState` endpoint (#708).
- [BREAKING] Update `GetBlockInputs` RPC (#709).
- [BREAKING] Added `batch_prover_url` to block producer configuration (#701).
- [BREAKING] Added `block_prover_url` to block producer configuration (#719).
- [BREAKING] Removed `miden-rpc-proto` and introduced `miden-node-proto-build` (#723).
- [BREAKING] Updated to Rust Edition 2024 (#727).
- [BREAKING] MSRV bumped to 1.85 (#727).
- [BREAKING] Replaced `toml` configuration with CLI (#732).
- [BREAKING] Renamed multiple `xxx_hash` to `xxx_commitment` in RPC API (#757).

### Enhancements

- Prove transaction batches using Rust batch prover reference implementation (#659).

## v0.7.2 (2025-01-29)

### Fixes

- Faucet webpage rejects valid account IDs (#655).

## v0.7.1 (2025-01-28)

### Fixes

- Faucet webpage fails to load styling (index.css) and script (index.js) (#647).

### Changes

- [BREAKING] Default faucet endpoint is now public instead of localhost (#647).

## v0.7.0 (2025-01-23)

### Enhancements

- Support Https in endpoint configuration (#556).
- Upgrade `block-producer` from FIFO queue to mempool dependency graph (#562).
- Support transaction expiration (#582).
- Improved RPC endpoints doc comments (#620).

### Changes

- Standardized protobuf type aliases (#609).
- [BREAKING] Added support for new two `Felt` account ID (#591).
- [BREAKING] Inverted `TransactionInputs.missing_unauthenticated_notes` to `found_missing_notes` (#509).
- [BREAKING] Remove store's `ListXXX` endpoints which were intended for test purposes (#608).
- [BREAKING] Added support for storage maps on `GetAccountProofs` endpoint (#598).
- [BREAKING] Removed the `testing` feature (#619).
- [BREAKING] Renamed modules to singular (#636).

## v0.6.0 (2024-11-05)

### Enhancements

- Added `GetAccountProofs` endpoint (#506).

### Changes

- [BREAKING] Added `kernel_root` to block header's protobuf message definitions (#496).
- [BREAKING] Renamed `off-chain` and `on-chain` to `private` and `public` respectively for the account storage modes (#489).
- Optimized state synchronizations by removing unnecessary fetching and parsing of note details (#462).
- [BREAKING] Changed `GetAccountDetailsResponse` field to `details` (#481).
- Improve `--version` by adding build metadata (#495).
- [BREAKING] Introduced additional limits for note/account number (#503).
- [BREAKING] Removed support for basic wallets in genesis creation (#510).
- Migrated faucet from actix-web to axum (#511).
- Changed the `BlockWitness` to pass the inputs to the VM using only advice provider (#516).
- [BREAKING] Improved store API errors (return "not found" instead of "internal error" status if requested account(s) not found) (#518).
- Added `AccountCode` as part of `GetAccountProofs` endpoint response (#521).
- [BREAKING] Migrated to v0.11 version of Miden VM (#528).
- Reduce cloning in the store's `apply_block` (#532).
- [BREAKING] Changed faucet storage type in the genesis to public. Using faucet from the genesis for faucet web app. Added support for faucet restarting without blockchain restarting (#517).
- [BREAKING] Improved `ApplyBlockError` in the store (#535).
- [BREAKING] Updated minimum Rust version to 1.82.

## 0.5.1 (2024-09-12)

### Enhancements

- Node component server startup is now coherent instead of requiring an arbitrary sleep amount (#488).

## 0.5.0 (2024-08-27)

### Enhancements

- [BREAKING] Configuration files with unknown properties are now rejected (#401).
- [BREAKING] Removed redundant node configuration properties (#401).
- Support multiple inflight transactions on the same account (#407).
- Now accounts for genesis are optional. Accounts directory will be overwritten, if `--force` flag is set (#420).
- Added `GetAccountStateDelta` endpoint (#418).
- Added `CheckNullifiersByPrefix` endpoint (#419).
- Added `GetNoteAuthenticationInfo` endpoint (#421).
- Added `SyncNotes` endpoint (#424).
- Added `execution_hint` field to the `Notes` table (#441).

### Changes

- Improve type safety of the transaction inputs nullifier mapping (#406).
- Embed the faucet's static website resources (#411).
- CI check for proto file consistency (#412).
- Added warning on CI for `CHANGELOG.md` (#413).
- Implemented caching of SQL statements (#427).
- Updates to `miden-vm` dependency to v0.10 and `winterfell` dependency to v0.9 (#457).
- [BREAKING] Updated minimum Rust version to 1.80 (#457).

### Fixes

- `miden-node-proto`'s build script always triggers (#412).

## 0.4.0 (2024-07-04)

### Features

- Changed sync endpoint to return a list of committed transactions (#377).
- Added `aux` column to notes table (#384).
- Changed state sync endpoint to return a list of `TransactionSummary` objects instead of just transaction IDs (#386).
- Added support for unauthenticated transaction notes (#390).

### Enhancements

- Standardized CI and Makefile across Miden repositories (#367)
- Removed client dependency from faucet (#368).
- Fixed faucet note script so that it uses the `aux` input (#387).
- Added crate to distribute node RPC protobuf files (#391).
- Add `init` command for node and faucet (#392).

## 0.3.0 (2024-05-15)

- Added option to mint pulic notes in the faucet (#339).
- Renamed `note_hash` into `note_id` in the database (#336)
- Changed `version` and `timestamp` fields in `Block` message to `u32` (#337).
- [BREAKING] Implemented `NoteMetadata` protobuf message (#338).
- Added `GetBlockByNumber` endpoint (#340).
- Added block authentication data to the `GetBlockHeaderByNumber` RPC (#345).
- Enabled support for HTTP/1.1 requests for the RPC component (#352).

## 0.2.1 (2024-04-27)

- Combined node components into a single binary (#323).

## 0.2.0 (2024-04-11)

- Implemented Docker-based node deployment (#257).
- Improved build process (#267, #272, #278).
- Implemented Nullifier tree wrapper (#275).
- [BREAKING] Added support for public accounts (#287, #293, #294).
- [BREAKING] Added support for public notes (#300, #310).
- Added `GetNotesById` endpoint (#298).
- Implemented amd64 debian packager (#312).

## 0.1.0 (2024-03-11)

- Initial release.<|MERGE_RESOLUTION|>--- conflicted
+++ resolved
@@ -14,13 +14,11 @@
 - Added gRPC `/status` endpoint on all components (#817).
 - Added `--enable-otel` and `MIDEN_FAUCET_ENABLE_OTEL` flag to faucet (#834).
 - [BREAKING] Add HTTP ACCEPT header layer to RPC server to enforce semver requirements against client connections (#844).
-<<<<<<< HEAD
-- Block producer now emits network note information (#805).
-=======
 - Faucet now supports the usage of a remote transaction prover (#830).
 - [BUGFIX] Prevents duplicated note IDs (#842).
 - Added a required Proof-of-Work in the faucet to request tokens (#831).
 - Added an optional API key request parameter to skip PoW in faucet (#839).
+- Block producer now emits network note information (#805).
 
 ## v0.8.2 (2025-05-04)
 
@@ -34,7 +32,6 @@
 ### Fixes
 
 - Faucet times out during high load (#819).
->>>>>>> 8272fd18
 
 ## v0.8.0 (2025-03-26)
 
@@ -57,7 +54,6 @@
 - Optimized database by adding missing indexes (#728).
 - Added support for `Content-type` header in `get_tokens` endpoint of the faucet (#754).
 - Block frequency is now configurable (#750).
-- Batch frequency is now configurable (#750).
 
 ### Changes
 
