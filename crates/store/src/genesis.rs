use miden_lib::transaction::TransactionKernel;
use miden_objects::{
    ACCOUNT_TREE_DEPTH, Digest,
    account::{Account, delta::AccountUpdateDetails},
    block::{BlockAccountUpdate, BlockHeader, BlockNoteTree, BlockNumber, ProvenBlock},
    crypto::merkle::{MmrPeaks, SimpleSmt, Smt},
    note::Nullifier,
    utils::serde::{ByteReader, ByteWriter, Deserializable, DeserializationError, Serializable},
};

use crate::errors::GenesisError;

// GENESIS STATE
// ================================================================================================

/// Represents the state at genesis, which will be used to derive the genesis block.
#[derive(Clone, Debug, PartialEq, Eq)]
pub struct GenesisState {
    pub accounts: Vec<Account>,
    pub version: u32,
    pub timestamp: u32,
}

/// A type-safety wrapper ensuring that genesis block data can only be created from
/// [`GenesisState`].
pub struct GenesisBlock(ProvenBlock);

impl GenesisBlock {
    pub fn inner(&self) -> &ProvenBlock {
        &self.0
    }

    pub fn into_inner(self) -> ProvenBlock {
        self.0
    }
}

impl GenesisState {
    pub fn new(accounts: Vec<Account>, version: u32, timestamp: u32) -> Self {
        Self { accounts, version, timestamp }
    }

    /// Returns the block header and the account SMT
    pub fn into_block(self) -> Result<GenesisBlock, GenesisError> {
        let accounts: Vec<BlockAccountUpdate> = self
            .accounts
            .iter()
            .map(|account| {
                let account_update_details = if account.id().is_public() {
                    AccountUpdateDetails::New(account.clone())
                } else {
                    AccountUpdateDetails::Private
                };

                BlockAccountUpdate::new(account.id(), account.commitment(), account_update_details)
            })
            .collect();

        let account_smt: SimpleSmt<ACCOUNT_TREE_DEPTH> =
            SimpleSmt::with_leaves(accounts.iter().map(|update| {
                (update.account_id().prefix().into(), update.final_state_commitment().into())
            }))?;

        let empty_nullifiers: Vec<Nullifier> = Vec::new();
        let empty_nullifier_tree = Smt::new();

        let empty_output_notes = Vec::new();
        let empty_block_note_tree = BlockNoteTree::empty();

        let empty_transactions = Vec::new();

        let header = BlockHeader::new(
            self.version,
            Digest::default(),
            BlockNumber::GENESIS,
            MmrPeaks::new(0, Vec::new()).unwrap().hash_peaks(),
            account_smt.root(),
            empty_nullifier_tree.root(),
            empty_block_note_tree.root(),
            Digest::default(),
            TransactionKernel::kernel_commitment(),
            Digest::default(),
            self.timestamp,
        );

        // SAFETY: Header and accounts should be valid by construction.
        // No notes or nullifiers are created at genesis, which is consistent with the above empty
        // block note tree root and empty nullifier tree root.
        Ok(GenesisBlock(ProvenBlock::new_unchecked(
            header,
            accounts,
            empty_output_notes,
            empty_nullifiers,
<<<<<<< HEAD
            empty_transactions,
        ))
=======
        )))
>>>>>>> cf39f002
    }
}

// SERIALIZATION
// ================================================================================================

impl Serializable for GenesisState {
    fn write_into<W: ByteWriter>(&self, target: &mut W) {
        assert!(u64::try_from(self.accounts.len()).is_ok(), "too many accounts in GenesisState");
        target.write_usize(self.accounts.len());
        target.write_many(&self.accounts);

        target.write_u32(self.version);
        target.write_u32(self.timestamp);
    }
}

impl Deserializable for GenesisState {
    fn read_from<R: ByteReader>(source: &mut R) -> Result<Self, DeserializationError> {
        let num_accounts = source.read_usize()?;
        let accounts = source.read_many::<Account>(num_accounts)?;

        let version = source.read_u32()?;
        let timestamp = source.read_u32()?;

        Ok(Self::new(accounts, version, timestamp))
    }
}<|MERGE_RESOLUTION|>--- conflicted
+++ resolved
@@ -91,12 +91,8 @@
             accounts,
             empty_output_notes,
             empty_nullifiers,
-<<<<<<< HEAD
             empty_transactions,
-        ))
-=======
         )))
->>>>>>> cf39f002
     }
 }
 
