use std::fs::{self, create_dir_all};

use deadpool_sqlite::{Config as SqliteConfig, Hook, HookError, Pool, Runtime};
use miden_node_proto::domain::accounts::{AccountHashUpdate, AccountInfo};
use miden_objects::{
    block::BlockNoteTree,
    crypto::{hash::rpo::RpoDigest, merkle::MerklePath, utils::Deserializable},
<<<<<<< HEAD
    notes::{NoteId, Nullifier},
=======
    notes::Nullifier,
    transaction::AccountDetails,
>>>>>>> 2f113f96
    BlockHeader, GENESIS_BLOCK,
};
use rusqlite::vtab::array;
use tokio::sync::oneshot;
use tracing::{info, info_span, instrument};

use crate::{
    config::StoreConfig,
    errors::{DatabaseError, DatabaseSetupError, GenesisError, StateSyncError},
    genesis::GenesisState,
    types::{AccountId, BlockNumber},
    COMPONENT,
};

mod migrations;
mod sql;

#[cfg(test)]
mod tests;

pub type Result<T, E = DatabaseError> = std::result::Result<T, E>;

pub struct Db {
    pool: Pool,
}

#[derive(Debug, PartialEq)]
pub struct NullifierInfo {
    pub nullifier: Nullifier,
    pub block_num: BlockNumber,
}

#[derive(Debug, Clone, PartialEq)]
pub struct NoteCreated {
    pub batch_index: u32,
    pub note_index: u32,
    pub note_id: RpoDigest,
    pub sender: AccountId,
    pub tag: u64,
}

impl NoteCreated {
    /// Returns the absolute position on the note tree based on the batch index
    /// and local-to-the-subtree index
    pub fn absolute_note_index(&self) -> u32 {
        BlockNoteTree::note_index(self.batch_index as usize, self.note_index as usize) as u32
    }
}

#[derive(Debug, Clone, PartialEq)]
pub struct Note {
    pub block_num: BlockNumber,
    pub note_created: NoteCreated,
    pub merkle_path: MerklePath,
}

#[derive(Debug, PartialEq)]
pub struct StateSyncUpdate {
    pub notes: Vec<Note>,
    pub block_header: BlockHeader,
    pub chain_tip: BlockNumber,
    pub account_updates: Vec<AccountHashUpdate>,
    pub nullifiers: Vec<NullifierInfo>,
}

impl Db {
    /// Open a connection to the DB, apply any pending migrations, and ensure that the genesis block
    /// is as expected and present in the database.
    // TODO: This span is logged in a root span, we should connect it to the parent one.
    #[instrument(target = "miden-store", skip_all)]
    pub async fn setup(config: StoreConfig) -> Result<Self, DatabaseSetupError> {
        info!(target: COMPONENT, %config, "Connecting to the database");

        if let Some(p) = config.database_filepath.parent() {
            create_dir_all(p).map_err(DatabaseError::IoError)?;
        }

        let pool = SqliteConfig::new(config.database_filepath.clone())
            .builder(Runtime::Tokio1)
            .expect("Infallible")
            .post_create(Hook::async_fn(move |conn, _| {
                Box::pin(async move {
                    let _ = conn
                        .interact(|conn| {
                            // Feature used to support `IN` and `NOT IN` queries. We need to load
                            // this module for every connection we create to the DB to support the
                            // queries we want to run
                            array::load_module(conn)?;

                            // Enable the WAL mode. This allows concurrent reads while the
                            // transaction is being written, this is required for proper
                            // synchronization of the servers in-memory and on-disk representations
                            // (see [State::apply_block])
                            conn.execute("PRAGMA journal_mode = WAL;", ())?;

                            // Enable foreign key checks.
                            conn.execute("PRAGMA foreign_keys = ON;", ())
                        })
                        .await
                        .map_err(|e| {
                            HookError::Message(format!("Loading carray module failed: {e}"))
                        })?;

                    Ok(())
                })
            }))
            .build()?;

        info!(
            target: COMPONENT,
            sqlite = format!("{}", config.database_filepath.display()),
            "Connected to the database"
        );

        let conn = pool.get().await.map_err(DatabaseError::MissingDbConnection)?;

        conn.interact(|conn| migrations::MIGRATIONS.to_latest(conn))
            .await
            .map_err(|err| {
                DatabaseError::InteractError(format!("Migration task failed: {err}"))
            })??;

        let db = Db { pool };
        db.ensure_genesis_block(&config.genesis_filepath.as_path().to_string_lossy())
            .await?;

        Ok(db)
    }

    /// Loads all the nullifiers from the DB.
    #[instrument(target = "miden-store", skip_all, ret(level = "debug"), err)]
    pub async fn select_nullifiers(&self) -> Result<Vec<(Nullifier, BlockNumber)>> {
        self.pool.get().await?.interact(sql::select_nullifiers).await.map_err(|err| {
            DatabaseError::InteractError(format!("Select nullifiers task failed: {err}"))
        })?
    }

    /// Loads all the notes from the DB.
    #[instrument(target = "miden-store", skip_all, ret(level = "debug"), err)]
    pub async fn select_notes(&self) -> Result<Vec<Note>> {
        self.pool.get().await?.interact(sql::select_notes).await.map_err(|err| {
            DatabaseError::InteractError(format!("Select notes task failed: {err}"))
        })?
    }

    /// Loads all the accounts from the DB.
    #[instrument(target = "miden-store", skip_all, ret(level = "debug"), err)]
    pub async fn select_accounts(&self) -> Result<Vec<AccountInfo>> {
        self.pool.get().await?.interact(sql::select_accounts).await.map_err(|err| {
            DatabaseError::InteractError(format!("Select accounts task failed: {err}"))
        })?
    }

    /// Search for a [BlockHeader] from the database by its `block_num`.
    ///
    /// When `block_number` is [None], the latest block header is returned.
    #[instrument(target = "miden-store", skip_all, ret(level = "debug"), err)]
    pub async fn select_block_header_by_block_num(
        &self,
        block_number: Option<BlockNumber>,
    ) -> Result<Option<BlockHeader>> {
        self.pool
            .get()
            .await?
            .interact(move |conn| sql::select_block_header_by_block_num(conn, block_number))
            .await
            .map_err(|err| {
                DatabaseError::InteractError(format!("Select block header task failed: {err}"))
            })?
    }

    /// Loads all the block headers from the DB.
    #[instrument(target = "miden-store", skip_all, ret(level = "debug"), err)]
    pub async fn select_block_headers(&self) -> Result<Vec<BlockHeader>> {
        self.pool
            .get()
            .await?
            .interact(sql::select_block_headers)
            .await
            .map_err(|err| {
                DatabaseError::InteractError(format!("Select block headers task failed: {err}"))
            })?
    }

    /// Loads all the account hashes from the DB.
    #[instrument(target = "miden-store", skip_all, ret(level = "debug"), err)]
    pub async fn select_account_hashes(&self) -> Result<Vec<(AccountId, RpoDigest)>> {
        self.pool
            .get()
            .await?
            .interact(sql::select_account_hashes)
            .await
            .map_err(|err| {
                DatabaseError::InteractError(format!("Select account hashes task failed: {err}"))
            })?
    }

    /// Loads public account details from the DB.
    #[instrument(target = "miden-store", skip_all, ret(level = "debug"), err)]
    pub async fn select_account(
        &self,
        id: AccountId,
    ) -> Result<AccountInfo> {
        self.pool
            .get()
            .await?
            .interact(move |conn| sql::select_account(conn, id))
            .await
            .map_err(|err| {
                DatabaseError::InteractError(format!("Get account details task failed: {err}"))
            })?
    }

    #[instrument(target = "miden-store", skip_all, ret(level = "debug"), err)]
    pub async fn get_state_sync(
        &self,
        block_num: BlockNumber,
        account_ids: &[AccountId],
        note_tag_prefixes: &[u32],
        nullifier_prefixes: &[u32],
    ) -> Result<StateSyncUpdate, StateSyncError> {
        let account_ids = account_ids.to_vec();
        let note_tag_prefixes = note_tag_prefixes.to_vec();
        let nullifier_prefixes = nullifier_prefixes.to_vec();

        self.pool
            .get()
            .await
            .map_err(DatabaseError::MissingDbConnection)?
            .interact(move |conn| {
                sql::get_state_sync(
                    conn,
                    block_num,
                    &account_ids,
                    &note_tag_prefixes,
                    &nullifier_prefixes,
                )
            })
            .await
            .map_err(|err| {
                DatabaseError::InteractError(format!("Get state sync task failed: {err}"))
            })?
    }

    /// Loads all the Note's matching a certain NoteId from the database.
    #[instrument(target = "miden-store", skip_all, ret(level = "debug"), err)]
    pub async fn select_notes_by_id(
        &self,
        note_ids: Vec<NoteId>,
    ) -> Result<Vec<Note>> {
        self.pool
            .get()
            .await?
            .interact(move |conn| sql::select_notes_by_id(conn, &note_ids))
            .await
            .map_err(|err| {
                DatabaseError::InteractError(format!("Select note by id task failed: {err}"))
            })?
    }

    /// Inserts the data of a new block into the DB.
    ///
    /// `allow_acquire` and `acquire_done` are used to synchronize writes to the DB with writes to
    /// the in-memory trees. Further details available on [super::state::State::apply_block].
    // TODO: This span is logged in a root span, we should connect it to the parent one.
    #[instrument(target = "miden-store", skip_all, err)]
    pub async fn apply_block(
        &self,
        allow_acquire: oneshot::Sender<()>,
        acquire_done: oneshot::Receiver<()>,
        block_header: BlockHeader,
        notes: Vec<Note>,
        nullifiers: Vec<Nullifier>,
        accounts: Vec<(AccountId, Option<AccountDetails>, RpoDigest)>,
    ) -> Result<()> {
        self.pool
            .get()
            .await?
            .interact(move |conn| -> Result<()> {
                // TODO: This span is logged in a root span, we should connect it to the parent one.
                let _span = info_span!(target: COMPONENT, "write_block_to_db").entered();

                let transaction = conn.transaction()?;
                sql::apply_block(&transaction, &block_header, &notes, &nullifiers, &accounts)?;

                let _ = allow_acquire.send(());
                acquire_done
                    .blocking_recv()
                    .map_err(DatabaseError::ApplyBlockFailedClosedChannel)?;

                transaction.commit()?;

                Ok(())
            })
            .await
            .map_err(|err| {
                DatabaseError::InteractError(format!("Apply block task failed: {err}"))
            })??;

        Ok(())
    }

    // HELPERS
    // ---------------------------------------------------------------------------------------------

    /// If the database is empty, generates and stores the genesis block. Otherwise, it ensures that the
    /// genesis block in the database is consistent with the genesis block data in the genesis JSON
    /// file.
    #[instrument(target = "miden-store", skip_all, err)]
    async fn ensure_genesis_block(
        &self,
        genesis_filepath: &str,
    ) -> Result<(), GenesisError> {
        let (expected_genesis_header, account_smt) = {
            let file_contents = fs::read(genesis_filepath).map_err(|error| {
                GenesisError::FailedToReadGenesisFile {
                    genesis_filepath: genesis_filepath.to_string(),
                    error,
                }
            })?;

            let genesis_state = GenesisState::read_from_bytes(&file_contents)
                .map_err(GenesisError::GenesisFileDeserializationError)?;

            genesis_state.into_block_parts().map_err(GenesisError::MalformedGenesisState)?
        };

        let maybe_block_header_in_store = self
            .select_block_header_by_block_num(Some(GENESIS_BLOCK))
            .await
            .map_err(|err| GenesisError::SelectBlockHeaderByBlockNumError(err.into()))?;

        match maybe_block_header_in_store {
            Some(block_header_in_store) => {
                // ensure that expected header is what's also in the store
                if expected_genesis_header != block_header_in_store {
                    Err(GenesisError::GenesisBlockHeaderMismatch {
                        expected_genesis_header: Box::new(expected_genesis_header),
                        block_header_in_store: Box::new(block_header_in_store),
                    })?;
                }
            },
            None => {
                // add genesis header to store
                self.pool
                    .get()
                    .await
                    .map_err(DatabaseError::MissingDbConnection)?
                    .interact(move |conn| -> Result<()> {
                        // TODO: This span is logged in a root span, we should connect it to the parent one.
                        let span = info_span!(target: COMPONENT, "write_genesis_block_to_db");
                        let guard = span.enter();

                        let transaction = conn.transaction()?;
                        let accounts: Vec<_> = account_smt
                            .leaves()
                            .map(|(account_id, state_hash)| (account_id, None, state_hash.into()))
                            .collect();
                        sql::apply_block(
                            &transaction,
                            &expected_genesis_header,
                            &[],
                            &[],
                            &accounts,
                        )?;

                        transaction.commit()?;

                        drop(guard);
                        Ok(())
                    })
                    .await
                    .map_err(|err| GenesisError::ApplyBlockFailed(err.to_string()))??;
            },
        }

        Ok(())
    }
}<|MERGE_RESOLUTION|>--- conflicted
+++ resolved
@@ -5,12 +5,8 @@
 use miden_objects::{
     block::BlockNoteTree,
     crypto::{hash::rpo::RpoDigest, merkle::MerklePath, utils::Deserializable},
-<<<<<<< HEAD
     notes::{NoteId, Nullifier},
-=======
-    notes::Nullifier,
     transaction::AccountDetails,
->>>>>>> 2f113f96
     BlockHeader, GENESIS_BLOCK,
 };
 use rusqlite::vtab::array;
