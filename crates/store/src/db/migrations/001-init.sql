-- Table for storing different settings in run-time, which need to persist over runs.
-- Note: we can store values of different types in the same `value` field.
CREATE TABLE settings (
    name  TEXT NOT NULL,
    value ANY,

    PRIMARY KEY (name),
    CONSTRAINT settings_name_is_not_empty CHECK (length(name) > 0)
) STRICT, WITHOUT ROWID;

CREATE TABLE block_headers (
    block_num    INTEGER NOT NULL,
    block_header BLOB    NOT NULL,

    PRIMARY KEY (block_num),
    CONSTRAINT block_header_block_num_is_u32 CHECK (block_num BETWEEN 0 AND 0xFFFFFFFF)
) STRICT;


CREATE TABLE accounts (
    account_id              BLOB NOT NULL,
    id_prefix               INTEGER NOT NULL,
    account_commitment      BLOB NOT NULL,
    block_num               INTEGER NOT NULL,
    details                 BLOB,

    PRIMARY KEY (account_id),
<<<<<<< HEAD
    UNIQUE (id_prefix),  
    FOREIGN KEY (block_num) REFERENCES block_headers(block_num)
) STRICT;
=======
    FOREIGN KEY (block_num) REFERENCES block_headers(block_num)
) STRICT, WITHOUT ROWID;
>>>>>>> d35f2453

CREATE TABLE notes (
    block_num      INTEGER NOT NULL,
    batch_index    INTEGER NOT NULL, -- Index of batch in block, starting from 0
    note_index     INTEGER NOT NULL, -- Index of note in batch, starting from 0
    note_id        BLOB    NOT NULL,
    note_type      INTEGER NOT NULL, -- 1-Public (0b01), 2-Private (0b10), 3-Encrypted (0b11)
    sender         BLOB    NOT NULL,
    tag            INTEGER NOT NULL,
    execution_mode INTEGER NOT NULL, -- 0-Network, 1-Local
    aux            INTEGER NOT NULL,
    execution_hint INTEGER NOT NULL,
    merkle_path    BLOB    NOT NULL,
    consumed       INTEGER NOT NULL, -- boolean
    nullifier      BLOB,             -- Only known for public notes, null for private notes
    assets         BLOB,
    inputs         BLOB,
    script_root    BLOB,
    serial_num     BLOB,

    PRIMARY KEY (block_num, batch_index, note_index),
    FOREIGN KEY (block_num) REFERENCES block_headers(block_num),
    FOREIGN KEY (sender) REFERENCES accounts(account_id),
    FOREIGN KEY (script_root) REFERENCES note_scripts(script_root),
    CONSTRAINT notes_type_in_enum CHECK (note_type BETWEEN 1 AND 3),
    CONSTRAINT notes_execution_mode_in_enum CHECK (execution_mode BETWEEN 0 AND 1),
    CONSTRAINT notes_consumed_is_bool CHECK (execution_mode BETWEEN 0 AND 1),
    CONSTRAINT notes_batch_index_is_u32 CHECK (batch_index BETWEEN 0 AND 0xFFFFFFFF),
    CONSTRAINT notes_note_index_is_u32 CHECK (note_index BETWEEN 0 AND 0xFFFFFFFF)
) STRICT;

CREATE INDEX idx_notes_note_id ON notes(note_id);
CREATE INDEX idx_notes_sender ON notes(sender, block_num);
CREATE INDEX idx_notes_tag ON notes(tag, block_num);
CREATE INDEX idx_notes_nullifier ON notes(nullifier);
CREATE INDEX idx_unconsumed_network_notes ON notes(execution_mode, consumed);

CREATE TABLE note_scripts (
    script_root BLOB NOT NULL,
    script      BLOB NOT NULL,
  
    PRIMARY KEY (script_root)
) STRICT, WITHOUT ROWID;

CREATE TABLE account_deltas (
    account_id  BLOB NOT NULL,
    block_num   INTEGER NOT NULL,
    nonce       INTEGER NOT NULL,

    PRIMARY KEY (account_id, block_num),
    FOREIGN KEY (account_id) REFERENCES accounts(account_id),
    FOREIGN KEY (block_num) REFERENCES block_headers(block_num)
) STRICT, WITHOUT ROWID;

CREATE TABLE account_storage_slot_updates (
    account_id  BLOB NOT NULL,
    block_num   INTEGER NOT NULL,
    slot        INTEGER NOT NULL,
    value       BLOB    NOT NULL,

    PRIMARY KEY (account_id, block_num, slot),
    FOREIGN KEY (account_id, block_num) REFERENCES account_deltas (account_id, block_num)
) STRICT, WITHOUT ROWID;

CREATE TABLE account_storage_map_updates (
    account_id  BLOB NOT NULL,
    block_num   INTEGER NOT NULL,
    slot        INTEGER NOT NULL,
    key         BLOB    NOT NULL,
    value       BLOB    NOT NULL,

    PRIMARY KEY (account_id, block_num, slot, key),
    FOREIGN KEY (account_id, block_num) REFERENCES account_deltas (account_id, block_num)
) STRICT, WITHOUT ROWID;

CREATE TABLE account_fungible_asset_deltas (
    account_id  BLOB NOT NULL,
    block_num   INTEGER NOT NULL,
    faucet_id   BLOB NOT NULL,
    delta       INTEGER NOT NULL,

    PRIMARY KEY (account_id, block_num, faucet_id),
    FOREIGN KEY (account_id, block_num) REFERENCES account_deltas (account_id, block_num)
) STRICT, WITHOUT ROWID;

CREATE TABLE account_non_fungible_asset_updates (
    account_id  BLOB NOT NULL,
    block_num   INTEGER NOT NULL,
    vault_key   BLOB NOT NULL,
    is_remove   INTEGER NOT NULL, -- 0 - add, 1 - remove

    PRIMARY KEY (account_id, block_num, vault_key),
    FOREIGN KEY (account_id, block_num) REFERENCES account_deltas (account_id, block_num)
) STRICT, WITHOUT ROWID;

CREATE TABLE nullifiers (
    nullifier        BLOB    NOT NULL,
    nullifier_prefix INTEGER NOT NULL,
    block_num        INTEGER NOT NULL,

    PRIMARY KEY (nullifier),
    FOREIGN KEY (block_num) REFERENCES block_headers(block_num),
    CONSTRAINT nullifiers_nullifier_is_digest CHECK (length(nullifier) = 32),
    CONSTRAINT nullifiers_nullifier_prefix_is_u16 CHECK (nullifier_prefix BETWEEN 0 AND 0xFFFF)
) STRICT, WITHOUT ROWID;

CREATE INDEX idx_nullifiers_prefix ON nullifiers(nullifier_prefix);
CREATE INDEX idx_nullifiers_block_num ON nullifiers(block_num);

CREATE TABLE transactions (
    transaction_id BLOB    NOT NULL,
    account_id     BLOB    NOT NULL,
    block_num      INTEGER NOT NULL,

    PRIMARY KEY (transaction_id),
    FOREIGN KEY (account_id) REFERENCES accounts(account_id),
    FOREIGN KEY (block_num) REFERENCES block_headers(block_num)
) STRICT, WITHOUT ROWID;

CREATE INDEX idx_transactions_account_id ON transactions(account_id);
CREATE INDEX idx_transactions_block_num ON transactions(block_num);<|MERGE_RESOLUTION|>--- conflicted
+++ resolved
@@ -23,16 +23,15 @@
     account_commitment      BLOB NOT NULL,
     block_num               INTEGER NOT NULL,
     details                 BLOB,
+    account_id              BLOB NOT NULL,
+    id_prefix               INTEGER NOT NULL,
+    account_commitment      BLOB NOT NULL,
+    block_num               INTEGER NOT NULL,
+    details                 BLOB,
 
     PRIMARY KEY (account_id),
-<<<<<<< HEAD
-    UNIQUE (id_prefix),  
-    FOREIGN KEY (block_num) REFERENCES block_headers(block_num)
-) STRICT;
-=======
     FOREIGN KEY (block_num) REFERENCES block_headers(block_num)
 ) STRICT, WITHOUT ROWID;
->>>>>>> d35f2453
 
 CREATE TABLE notes (
     block_num      INTEGER NOT NULL,
