--- conflicted
+++ resolved
@@ -11,17 +11,13 @@
 
 ### Enhancements
 
-- Added `miden-proving-service` and `miden-proving-service-client` crates (#926).
+- Added `miden-remote-prover` and `miden-remote-prover-client` crates (#926).
 - Added support for gRPC server side reflection to all components (#949).
 - Compressed faucet background image (#985).
-<<<<<<< HEAD
 - Added support for TLS to `miden-remote-prover-client` (#968).
-=======
-- Added support for TLS to `miden-proving-service-client` (#968).
->>>>>>> a025ba7b
 - Added support for TLS to faucet's connection to node RPC (#976).
 - Replaced integer-based duration args with human-readable duration strings (#998).
-- [BREAKING] Refactor the `miden-proving-service` proxy status service to use gRPC instead of HTTP (#953).
+- [BREAKING] Refactor the `miden-remote-prover` proxy status service to use gRPC instead of HTTP (#953).
 
 ## v0.9.2 (2025-06-12)
 
@@ -54,10 +50,6 @@
 - Introduced Network Transaction Builder (#840).
 - Added way of executing and proving network transactions (#841).
 - [BREAKING] Add HTTP ACCEPT header layer to RPC server to enforce semver requirements against client connections (#844).
-<<<<<<< HEAD
-- Add miden-remote-prover and miden-remote-prover-client crates (#926).
-=======
->>>>>>> a025ba7b
 
 ### Changes
 
