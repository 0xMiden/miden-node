[package]
authors.workspace      = true
description            = "Miden node's block producer component"
edition.workspace      = true
homepage.workspace     = true
keywords               = ["block-producer", "miden", "node"]
license.workspace      = true
name                   = "miden-node-block-producer"
readme                 = "README.md"
repository.workspace   = true
rust-version.workspace = true
version.workspace      = true

[lints]
workspace = true

[features]
testing        = []
tracing-forest = ["miden-node-utils/tracing-forest"]

[dependencies]
anyhow                       = { workspace = true }
futures                      = { version = "0.3" }
itertools                    = { workspace = true }
miden-block-prover           = { version = "0.9" }
miden-lib                    = { workspace = true }
miden-node-proto             = { workspace = true }
miden-node-utils             = { features = ["testing"], workspace = true }
miden-objects                = { workspace = true }
miden-processor              = { workspace = true }
<<<<<<< HEAD
miden-proving-service-client = { workspace = true, features = ["batch-prover", "block-prover"] }
=======
miden-proving-service-client = { features = ["batch-prover", "block-prover"], version = "0.9" }
>>>>>>> d35f2453
miden-tx                     = { workspace = true }
miden-tx-batch-prover        = { version = "0.9" }
rand                         = { version = "0.9" }
thiserror                    = { workspace = true }
tokio                        = { features = ["macros", "net", "rt-multi-thread", "sync", "time"], workspace = true }
tokio-stream                 = { features = ["net"], workspace = true }
tonic                        = { features = ["transport"], workspace = true }
tower-http                   = { features = ["util"], workspace = true }
tracing                      = { workspace = true }
url                          = { workspace = true }

[dev-dependencies]
assert_matches        = { workspace = true }
miden-air             = { workspace = true }
miden-lib             = { features = ["testing"], workspace = true }
miden-node-store      = { workspace = true }
miden-node-test-macro = { workspace = true }
miden-node-utils      = { features = ["testing"], workspace = true }
miden-objects         = { features = ["testing"], workspace = true }
miden-tx              = { features = ["testing"], workspace = true }
pretty_assertions     = "1.4"
rand_chacha           = { default-features = false, version = "0.9" }
serial_test           = "3.2"
tempfile              = { version = "3.5" }
tokio                 = { features = ["test-util"], workspace = true }
winterfell            = { version = "0.12" }<|MERGE_RESOLUTION|>--- conflicted
+++ resolved
@@ -28,11 +28,7 @@
 miden-node-utils             = { features = ["testing"], workspace = true }
 miden-objects                = { workspace = true }
 miden-processor              = { workspace = true }
-<<<<<<< HEAD
-miden-proving-service-client = { workspace = true, features = ["batch-prover", "block-prover"] }
-=======
-miden-proving-service-client = { features = ["batch-prover", "block-prover"], version = "0.9" }
->>>>>>> d35f2453
+miden-proving-service-client = { features = ["batch-prover", "block-prover"], workspace = true }
 miden-tx                     = { workspace = true }
 miden-tx-batch-prover        = { version = "0.9" }
 rand                         = { version = "0.9" }
