--- conflicted
+++ resolved
@@ -169,36 +169,6 @@
     let mut nullifier_prefixes: Vec<u32> = vec![];
     let mut current_block_num = 0;
     loop {
-<<<<<<< HEAD
-        // Process chunks in parallel using futures
-        let chunk_futures: Vec<_> = account_ids
-            .chunks(1000)
-            .map(|chunk| {
-                let mut client = store_client.clone();
-                let chunk_vec = chunk.to_vec();
-                async move {
-                    let (_, response) = sync_state(&mut client, chunk_vec, current_block_num).await;
-                    response.notes.iter().map(|n| n.note_id.unwrap()).collect::<Vec<Digest>>()
-                }
-            })
-            .collect();
-
-        // Wait for all chunks to complete and flatten results
-        let chunk_results = futures::future::join_all(chunk_futures).await;
-        let note_ids: Vec<Digest> = chunk_results.into_iter().flatten().collect();
-
-        // get the notes nullifiers in chunks of 1k
-        let mut all_notes = Vec::new();
-        for note_chunk in note_ids.chunks(1000) {
-            let notes = store_client
-                .get_notes_by_id(GetNotesByIdRequest { note_ids: note_chunk.to_vec() })
-                .await
-                .unwrap()
-                .into_inner()
-                .notes;
-            all_notes.extend(notes);
-        }
-=======
         // get the accounts notes
         let (_, response) =
             sync_state(&mut store_client, account_ids.clone(), current_block_num).await;
@@ -215,10 +185,9 @@
             .unwrap()
             .into_inner()
             .notes;
->>>>>>> dc0b1202
 
         nullifier_prefixes.extend(
-            all_notes
+            notes
                 .iter()
                 .filter_map(|n| {
                     // private notes are filtered out because `n.details` is None
