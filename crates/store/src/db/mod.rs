use std::{
    collections::{BTreeMap, BTreeSet},
    path::PathBuf,
};

use anyhow::Context;
use miden_node_proto::{
    domain::account::{AccountInfo, AccountSummary},
    generated::note as proto,
};
use miden_objects::{
    account::{AccountDelta, AccountId},
    block::{BlockHeader, BlockNoteIndex, BlockNumber, ProvenBlock},
    crypto::{hash::rpo::RpoDigest, merkle::MerklePath, utils::Deserializable},
    note::{NoteId, NoteInclusionProof, NoteMetadata, Nullifier},
    transaction::TransactionId,
};
use sql::utils::{column_value_as_u64, read_block_number};
use tokio::sync::oneshot;
use tracing::{info, info_span, instrument};

use crate::{
    COMPONENT,
    db::{
        migrations::apply_migrations,
        pool_manager::{Pool, SqlitePoolManager},
    },
    errors::{DatabaseError, DatabaseSetupError, NoteSyncError, StateSyncError},
    genesis::GenesisBlock,
};

mod migrations;
#[macro_use]
mod sql;
pub use sql::Page;

mod connection;
mod pool_manager;
#[cfg(test)]
mod query_plan;
mod settings;
#[cfg(test)]
mod tests;
mod transaction;

pub type Result<T, E = DatabaseError> = std::result::Result<T, E>;

pub struct Db {
    pool: Pool,
}

#[derive(Debug, PartialEq)]
pub struct NullifierInfo {
    pub nullifier: Nullifier,
    pub block_num: BlockNumber,
}

#[derive(Debug, PartialEq)]
pub struct TransactionSummary {
    pub account_id: AccountId,
    pub block_num: BlockNumber,
    pub transaction_id: TransactionId,
}

#[derive(Debug, Clone, PartialEq)]
pub struct NoteRecord {
    pub block_num: BlockNumber,
    pub note_index: BlockNoteIndex,
    pub note_id: RpoDigest,
    pub metadata: NoteMetadata,
    pub details: Option<Vec<u8>>,
    pub merkle_path: MerklePath,
}

impl NoteRecord {
    /// Columns from the `notes` table ordered to match [`Self::from_row`].
    const SELECT_COLUMNS: &'static str = "
            block_num,
            batch_index,
            note_index,
            note_id,
            note_type,
            sender,
            tag,
            aux,
            execution_hint,
            merkle_path,
            details
    ";

    /// Parses a row from the `notes` table. The sql selection must use [`Self::SELECT_COLUMNS`] to
    /// ensure ordering is correct.
    fn from_row(row: &rusqlite::Row<'_>) -> Result<Self> {
        let block_num = read_block_number(row, 0)?;
        let batch_idx = row.get(1)?;
        let note_idx_in_batch = row.get(2)?;
        // SAFETY: We can assume the batch and note indices stored in the DB are valid so this
        // should never panic.
        let note_index = BlockNoteIndex::new(batch_idx, note_idx_in_batch)
            .expect("batch and note index from DB should be valid");
        let note_id = row.get_ref(3)?.as_blob()?;
        let note_id = RpoDigest::read_from_bytes(note_id)?;
        let note_type = row.get::<_, u8>(4)?.try_into()?;
        let sender = AccountId::read_from_bytes(row.get_ref(5)?.as_blob()?)?;
        let tag: u32 = row.get(6)?;
        let aux: u64 = row.get(7)?;
        let aux = aux.try_into().map_err(DatabaseError::InvalidFelt)?;
        let execution_hint = column_value_as_u64(row, 8)?;
        let merkle_path_data = row.get_ref(9)?.as_blob()?;
        let merkle_path = MerklePath::read_from_bytes(merkle_path_data)?;
        let details_data = row.get_ref(10)?.as_blob_or_null()?;
        let details = details_data.map(<Vec<u8>>::read_from_bytes).transpose()?;

        let metadata =
            NoteMetadata::new(sender, note_type, tag.into(), execution_hint.try_into()?, aux)?;

        Ok(NoteRecord {
            block_num,
            note_index,
            note_id,
            metadata,
            details,
            merkle_path,
        })
    }
}

impl From<NoteRecord> for proto::Note {
    fn from(note: NoteRecord) -> Self {
        Self {
            block_num: note.block_num.as_u32(),
            note_index: note.note_index.leaf_index_value().into(),
            note_id: Some(note.note_id.into()),
            metadata: Some(note.metadata.into()),
            merkle_path: Some(Into::into(&note.merkle_path)),
            details: note.details,
        }
    }
}

#[derive(Debug, PartialEq)]
pub struct StateSyncUpdate {
    pub notes: Vec<NoteSyncRecord>,
    pub block_header: BlockHeader,
    pub account_updates: Vec<AccountSummary>,
    pub transactions: Vec<TransactionSummary>,
}

#[derive(Debug, PartialEq)]
pub struct NoteSyncUpdate {
    pub notes: Vec<NoteSyncRecord>,
    pub block_header: BlockHeader,
}

#[derive(Debug, Clone, PartialEq)]
pub struct NoteSyncRecord {
    pub block_num: BlockNumber,
    pub note_index: BlockNoteIndex,
    pub note_id: RpoDigest,
    pub metadata: NoteMetadata,
    pub merkle_path: MerklePath,
}

impl From<NoteSyncRecord> for proto::NoteSyncRecord {
    fn from(note: NoteSyncRecord) -> Self {
        Self {
            note_index: note.note_index.leaf_index_value().into(),
            note_id: Some(note.note_id.into()),
            metadata: Some(note.metadata.into()),
            merkle_path: Some(Into::into(&note.merkle_path)),
        }
    }
}

impl From<NoteRecord> for NoteSyncRecord {
    fn from(note: NoteRecord) -> Self {
        Self {
            block_num: note.block_num,
            note_index: note.note_index,
            note_id: note.note_id,
            metadata: note.metadata,
            merkle_path: note.merkle_path,
        }
    }
}

impl Db {
    /// Creates a new database and inserts the genesis block.
    #[instrument(
        target = COMPONENT,
        name = "store.database.bootstrap",
        skip_all,
        fields(path=%database_filepath.display())
        err,
    )]
    pub fn bootstrap(database_filepath: PathBuf, genesis: &GenesisBlock) -> anyhow::Result<()> {
        // Create database.
        //
        // This will create the file if it does not exist, but will also happily open it if already
        // exists. In the latter case we will error out when attempting to insert the genesis
        // block so this isn't such a problem.
        let mut conn = connection::Connection::open(database_filepath)
            .context("failed to open a database connection")?;

        // Run migrations.
        apply_migrations(&mut conn).context("failed to apply database migrations")?;

        // Insert genesis block data.
        let db_tx = conn.transaction().context("failed to create database transaction")?;
        let genesis = genesis.inner();
        sql::apply_block(&db_tx, genesis.header(), &[], &[], genesis.updated_accounts())
            .context("failed to insert genesis block")?;
        db_tx.commit().context("failed to commit database transaction")
    }

    /// Open a connection to the DB and apply any pending migrations.
    #[instrument(target = COMPONENT, skip_all)]
    pub async fn load(database_filepath: PathBuf) -> Result<Self, DatabaseSetupError> {
        let sqlite_pool_manager = SqlitePoolManager::new(database_filepath.clone());
        let pool = Pool::builder(sqlite_pool_manager).build()?;

        info!(
            target: COMPONENT,
            sqlite= %database_filepath.display(),
            "Connected to the database"
        );

        let conn = pool.get().await.map_err(DatabaseError::MissingDbConnection)?;

        conn.interact(apply_migrations).await.map_err(|err| {
            DatabaseError::InteractError(format!("Migration task failed: {err}"))
        })??;

        Ok(Db { pool })
    }

    /// Loads all the nullifiers from the DB.
    #[instrument(target = COMPONENT, skip_all, ret(level = "debug"), err)]
    pub async fn select_all_nullifiers(&self) -> Result<Vec<(Nullifier, BlockNumber)>> {
        self.pool
            .get()
            .await?
            .interact(|conn| {
                let transaction = conn.transaction()?;
                sql::select_all_nullifiers(&transaction)
            })
            .await
            .map_err(|err| {
                DatabaseError::InteractError(format!("Select nullifiers task failed: {err}"))
            })?
    }

    /// Loads the nullifiers that match the prefixes from the DB.
    #[instrument(target = COMPONENT, skip_all, ret(level = "debug"), err)]
    pub async fn select_nullifiers_by_prefix(
        &self,
        prefix_len: u32,
        nullifier_prefixes: Vec<u32>,
        block_num: BlockNumber,
    ) -> Result<Vec<NullifierInfo>> {
        self.pool
            .get()
            .await?
            .interact(move |conn| {
                let transaction = conn.transaction()?;
                sql::select_nullifiers_by_prefix(
                    &transaction,
                    prefix_len,
                    &nullifier_prefixes,
                    block_num,
                )
            })
            .await
            .map_err(|err| {
                DatabaseError::InteractError(format!(
                    "Select nullifiers by prefix task failed: {err}"
                ))
            })?
    }

    /// Search for a [BlockHeader] from the database by its `block_num`.
    ///
    /// When `block_number` is [None], the latest block header is returned.
    #[instrument(target = COMPONENT, skip_all, ret(level = "debug"), err)]
    pub async fn select_block_header_by_block_num(
        &self,
        block_number: Option<BlockNumber>,
    ) -> Result<Option<BlockHeader>> {
        self.pool
            .get()
            .await?
            .interact(move |conn| {
                let transaction = conn.transaction()?;
                sql::select_block_header_by_block_num(&transaction, block_number)
            })
            .await
            .map_err(|err| {
                DatabaseError::InteractError(format!("Select block header task failed: {err}"))
            })?
    }

    /// Loads multiple block headers from the DB.
    #[instrument(target = COMPONENT, skip_all, ret(level = "debug"), err)]
    pub async fn select_block_headers(
        &self,
        blocks: impl Iterator<Item = BlockNumber> + Send + 'static,
    ) -> Result<Vec<BlockHeader>> {
        self.pool
            .get()
            .await?
            .interact(move |conn| {
                let transaction = conn.transaction()?;
                sql::select_block_headers(&transaction, blocks)
            })
            .await
            .map_err(|err| {
                DatabaseError::InteractError(format!(
                    "Select many block headers task failed: {err}"
                ))
            })?
    }

    /// Loads all the block headers from the DB.
    #[instrument(target = COMPONENT, skip_all, ret(level = "debug"), err)]
    pub async fn select_all_block_headers(&self) -> Result<Vec<BlockHeader>> {
        self.pool
            .get()
            .await?
            .interact(|conn| {
                let transaction = conn.transaction()?;
                sql::select_all_block_headers(&transaction)
            })
            .await
            .map_err(|err| {
                DatabaseError::InteractError(format!("Select block headers task failed: {err}"))
            })?
    }

    /// Loads all the account commitments from the DB.
    #[instrument(target = COMPONENT, skip_all, ret(level = "debug"), err)]
    pub async fn select_all_account_commitments(&self) -> Result<Vec<(AccountId, RpoDigest)>> {
        self.pool
            .get()
            .await?
            .interact(|conn| {
                let transaction = conn.transaction()?;
                sql::select_all_account_commitments(&transaction)
            })
            .await
            .map_err(|err| {
                DatabaseError::InteractError(format!(
                    "Select account commitments task failed: {err}"
                ))
            })?
    }

    /// Loads public account details from the DB.
    #[instrument(target = COMPONENT, skip_all, ret(level = "debug"), err)]
    pub async fn select_account(&self, id: AccountId) -> Result<AccountInfo> {
        self.pool
            .get()
            .await?
            .interact(move |conn| {
                let transaction = conn.transaction()?;
                sql::select_account(&transaction, id)
            })
            .await
            .map_err(|err| {
                DatabaseError::InteractError(format!("Get account details task failed: {err}"))
            })?
    }

    /// Loads public accounts details from the DB.
    #[instrument(target = COMPONENT, skip_all, ret(level = "debug"), err)]
    pub async fn select_accounts_by_ids(
        &self,
        account_ids: Vec<AccountId>,
    ) -> Result<Vec<AccountInfo>> {
        self.pool
            .get()
            .await?
            .interact(move |conn| {
                let transaction = conn.transaction()?;
                sql::select_accounts_by_ids(&transaction, &account_ids)
            })
            .await
            .map_err(|err| {
                DatabaseError::InteractError(format!("Get accounts details task failed: {err}"))
            })?
    }

    #[instrument(target = COMPONENT, skip_all, ret(level = "debug"), err)]
    pub async fn get_state_sync(
        &self,
        block_num: BlockNumber,
        account_ids: Vec<AccountId>,
        note_tags: Vec<u32>,
    ) -> Result<StateSyncUpdate, StateSyncError> {
        self.pool
            .get()
            .await
            .map_err(DatabaseError::MissingDbConnection)?
            .interact(move |conn| {
                let transaction = conn.transaction().map_err(DatabaseError::SqliteError)?;
                sql::get_state_sync(&transaction, block_num, &account_ids, &note_tags)
            })
            .await
            .map_err(|err| {
                DatabaseError::InteractError(format!("Get state sync task failed: {err}"))
            })?
    }

    #[instrument(target = COMPONENT, skip_all, ret(level = "debug"), err)]
    pub async fn get_note_sync(
        &self,
        block_num: BlockNumber,
        note_tags: Vec<u32>,
    ) -> Result<NoteSyncUpdate, NoteSyncError> {
        self.pool
            .get()
            .await
            .map_err(DatabaseError::MissingDbConnection)?
            .interact(move |conn| {
                let transaction = conn.transaction().map_err(DatabaseError::SqliteError)?;
                sql::get_note_sync(&transaction, block_num, &note_tags)
            })
            .await
            .map_err(|err| {
                DatabaseError::InteractError(format!("Get notes sync task failed: {err}"))
            })?
    }

    /// Loads all the Note's matching a certain NoteId from the database.
    #[instrument(target = COMPONENT, skip_all, ret(level = "debug"), err)]
    pub async fn select_notes_by_id(&self, note_ids: Vec<NoteId>) -> Result<Vec<NoteRecord>> {
        self.pool
            .get()
            .await?
            .interact(move |conn| {
                let transaction = conn.transaction()?;
                sql::select_notes_by_id(&transaction, &note_ids)
            })
            .await
            .map_err(|err| {
                DatabaseError::InteractError(format!("Select note by id task failed: {err}"))
            })?
    }

    /// Loads inclusion proofs for notes matching the given IDs.
    #[instrument(target = COMPONENT, skip_all, ret(level = "debug"), err)]
    pub async fn select_note_inclusion_proofs(
        &self,
        note_ids: BTreeSet<NoteId>,
    ) -> Result<BTreeMap<NoteId, NoteInclusionProof>> {
        self.pool
            .get()
            .await?
            .interact(move |conn| {
                let transaction = conn.transaction()?;
                sql::select_note_inclusion_proofs(&transaction, note_ids)
            })
            .await
            .map_err(|err| {
                DatabaseError::InteractError(format!(
                    "Select block note inclusion proofs task failed: {err}"
                ))
            })?
    }

    /// Loads all note IDs matching a certain NoteId from the database.
    #[instrument(target = COMPONENT, skip_all, ret(level = "debug"), err)]
    pub async fn select_note_ids(&self, note_ids: Vec<NoteId>) -> Result<BTreeSet<NoteId>> {
        self.select_notes_by_id(note_ids)
            .await
            .map(|notes| notes.into_iter().map(|note| note.note_id.into()).collect())
    }

    /// Inserts the data of a new block into the DB.
    ///
    /// `allow_acquire` and `acquire_done` are used to synchronize writes to the DB with writes to
    /// the in-memory trees. Further details available on [super::state::State::apply_block].
    // TODO: This span is logged in a root span, we should connect it to the parent one.
    #[instrument(target = COMPONENT, skip_all, err)]
    pub async fn apply_block(
        &self,
        allow_acquire: oneshot::Sender<()>,
        acquire_done: oneshot::Receiver<()>,
        block: ProvenBlock,
        notes: Vec<(NoteRecord, Option<Nullifier>)>,
    ) -> Result<()> {
        self.pool
            .get()
            .await?
            .interact(move |conn| -> Result<()> {
                // TODO: This span is logged in a root span, we should connect it to the parent one.
                let _span = info_span!(target: COMPONENT, "write_block_to_db").entered();

                let transaction = conn.transaction()?;
                sql::apply_block(
                    &transaction,
                    block.header(),
                    &notes,
                    block.created_nullifiers(),
                    block.updated_accounts(),
                )?;

                let _ = allow_acquire.send(());
                acquire_done.blocking_recv()?;

                transaction.commit()?;

                Ok(())
            })
            .await
            .map_err(|err| {
                DatabaseError::InteractError(format!("Apply block task failed: {err}"))
            })??;

        Ok(())
    }

    /// Merges all account deltas from the DB for given account ID and block range.
    /// Note, that `from_block` is exclusive and `to_block` is inclusive.
    ///
    /// Returns `Ok(None)` if no deltas were found in the DB for the specified account within
    /// the given block range.
    pub(crate) async fn select_account_state_delta(
        &self,
        account_id: AccountId,
        from_block: BlockNumber,
        to_block: BlockNumber,
    ) -> Result<Option<AccountDelta>> {
        self.pool
            .get()
            .await
            .map_err(DatabaseError::MissingDbConnection)?
            .interact(move |conn| {
                let transaction = conn.transaction()?;
                sql::select_account_delta(&transaction, account_id, from_block, to_block)
            })
            .await
            .map_err(|err| DatabaseError::InteractError(err.to_string()))?
    }

    /// Runs database optimization.
    #[instrument(target = COMPONENT, skip_all, err)]
    pub async fn optimize(&self) -> Result<(), DatabaseError> {
        self.pool
            .get()
            .await?
            .interact(move |conn| -> Result<()> {
                conn.execute("PRAGMA optimize;", ())
                    .map(|_| ())
                    .map_err(DatabaseError::SqliteError)
            })
            .await
            .map_err(|err| {
                DatabaseError::InteractError(format!("Database optimization task failed: {err}"))
            })?
    }
<<<<<<< HEAD
=======

    /// Loads the network notes that have not been consumed yet, using pagination to limit the
    /// number of notes returned.
    pub(crate) async fn select_unconsumed_network_notes(
        &self,
        page: Page,
    ) -> Result<(Vec<NoteRecord>, Page)> {
        self.pool
            .get()
            .await
            .map_err(DatabaseError::MissingDbConnection)?
            .interact(move |conn| sql::unconsumed_network_notes(&conn.transaction()?, page))
            .await
            .map_err(|err| DatabaseError::InteractError(err.to_string()))?
    }

    // HELPERS
    // ---------------------------------------------------------------------------------------------

    /// If the database is empty, generates and stores the genesis block. Otherwise, it ensures that
    /// the genesis block in the database is consistent with the genesis block data in the
    /// genesis JSON file.
    #[instrument(target = COMPONENT, skip_all, err)]
    async fn ensure_genesis_block(
        &self,
        genesis_filepath: &str,
        block_store: Arc<BlockStore>,
    ) -> Result<(), GenesisError> {
        let genesis_block = {
            let file_contents = fs::read(genesis_filepath).map_err(|source| {
                GenesisError::FailedToReadGenesisFile {
                    genesis_filepath: genesis_filepath.to_string(),
                    source,
                }
            })?;

            let genesis_state = GenesisState::read_from_bytes(&file_contents)
                .map_err(GenesisError::GenesisFileDeserializationError)?;

            genesis_state.into_block()?
        };

        let maybe_block_header_in_store = self
            .select_block_header_by_block_num(Some(BlockNumber::GENESIS))
            .await
            .map_err(|err| GenesisError::SelectBlockHeaderByBlockNumError(err.into()))?;

        let expected_genesis_header = genesis_block.header().clone();

        match maybe_block_header_in_store {
            Some(block_header_in_store) => {
                // ensure that expected header is what's also in the store
                if expected_genesis_header != block_header_in_store {
                    Err(GenesisError::GenesisBlockHeaderMismatch {
                        expected_genesis_header: Box::new(expected_genesis_header),
                        block_header_in_store: Box::new(block_header_in_store),
                    })?;
                }
            },
            None => {
                // add genesis header to store
                self.pool
                    .get()
                    .await
                    .map_err(DatabaseError::MissingDbConnection)?
                    .interact(move |conn| -> Result<()> {
                        // TODO: This span is logged in a root span, we should connect it to the
                        // parent one.
                        let span = info_span!(target: COMPONENT, "write_genesis_block_to_db");
                        let guard = span.enter();

                        let transaction = conn.transaction()?;
                        sql::apply_block(
                            &transaction,
                            &expected_genesis_header,
                            &[],
                            &[],
                            genesis_block.updated_accounts(),
                        )?;

                        block_store.save_block_blocking(0.into(), &genesis_block.to_bytes())?;

                        transaction.commit()?;

                        drop(guard);
                        Ok(())
                    })
                    .await
                    .map_err(GenesisError::ApplyBlockFailed)??;
            },
        }

        Ok(())
    }
>>>>>>> cb868408
}<|MERGE_RESOLUTION|>--- conflicted
+++ resolved
@@ -558,8 +558,6 @@
                 DatabaseError::InteractError(format!("Database optimization task failed: {err}"))
             })?
     }
-<<<<<<< HEAD
-=======
 
     /// Loads the network notes that have not been consumed yet, using pagination to limit the
     /// number of notes returned.
@@ -576,83 +574,4 @@
             .map_err(|err| DatabaseError::InteractError(err.to_string()))?
     }
 
-    // HELPERS
-    // ---------------------------------------------------------------------------------------------
-
-    /// If the database is empty, generates and stores the genesis block. Otherwise, it ensures that
-    /// the genesis block in the database is consistent with the genesis block data in the
-    /// genesis JSON file.
-    #[instrument(target = COMPONENT, skip_all, err)]
-    async fn ensure_genesis_block(
-        &self,
-        genesis_filepath: &str,
-        block_store: Arc<BlockStore>,
-    ) -> Result<(), GenesisError> {
-        let genesis_block = {
-            let file_contents = fs::read(genesis_filepath).map_err(|source| {
-                GenesisError::FailedToReadGenesisFile {
-                    genesis_filepath: genesis_filepath.to_string(),
-                    source,
-                }
-            })?;
-
-            let genesis_state = GenesisState::read_from_bytes(&file_contents)
-                .map_err(GenesisError::GenesisFileDeserializationError)?;
-
-            genesis_state.into_block()?
-        };
-
-        let maybe_block_header_in_store = self
-            .select_block_header_by_block_num(Some(BlockNumber::GENESIS))
-            .await
-            .map_err(|err| GenesisError::SelectBlockHeaderByBlockNumError(err.into()))?;
-
-        let expected_genesis_header = genesis_block.header().clone();
-
-        match maybe_block_header_in_store {
-            Some(block_header_in_store) => {
-                // ensure that expected header is what's also in the store
-                if expected_genesis_header != block_header_in_store {
-                    Err(GenesisError::GenesisBlockHeaderMismatch {
-                        expected_genesis_header: Box::new(expected_genesis_header),
-                        block_header_in_store: Box::new(block_header_in_store),
-                    })?;
-                }
-            },
-            None => {
-                // add genesis header to store
-                self.pool
-                    .get()
-                    .await
-                    .map_err(DatabaseError::MissingDbConnection)?
-                    .interact(move |conn| -> Result<()> {
-                        // TODO: This span is logged in a root span, we should connect it to the
-                        // parent one.
-                        let span = info_span!(target: COMPONENT, "write_genesis_block_to_db");
-                        let guard = span.enter();
-
-                        let transaction = conn.transaction()?;
-                        sql::apply_block(
-                            &transaction,
-                            &expected_genesis_header,
-                            &[],
-                            &[],
-                            genesis_block.updated_accounts(),
-                        )?;
-
-                        block_store.save_block_blocking(0.into(), &genesis_block.to_bytes())?;
-
-                        transaction.commit()?;
-
-                        drop(guard);
-                        Ok(())
-                    })
-                    .await
-                    .map_err(GenesisError::ApplyBlockFailed)??;
-            },
-        }
-
-        Ok(())
-    }
->>>>>>> cb868408
 }