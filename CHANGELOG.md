--- conflicted
+++ resolved
@@ -7,11 +7,8 @@
 - Optimized state synchronizations by removing unnecessary fetching and parsing of note details (#462).
 - [BREAKING] Changed `GetAccountDetailsResponse` field to `details` (#481).
 - Improve `--version` by adding build metadata (#495).
-<<<<<<< HEAD
+- [BREAKING] Introduced additional limits for note/account number (#503). 
 - Added `GetAccountStates` endpoint (#506).
-=======
-- [BREAKING] Introduced additional limits for note/account number (#503). 
->>>>>>> 10df0e28
 
 ## 0.5.1 (2024-09-12)
 
