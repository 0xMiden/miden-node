<<<<<<< HEAD
=======
use std::sync::Arc;

>>>>>>> 59984a5d
use anyhow::Result;
use miden_crypto::hash::rpo::RpoDigest;
use miden_node_proto::{
    conversion::convert,
    digest::Digest,
    error::ParseError,
    requests::{
        ApplyBlockRequest, CheckNullifiersRequest, EmptyRequest, GetBlockHeaderByNumberRequest,
        GetBlockInputsRequest, GetTransactionInputsRequest, SyncStateRequest,
    },
    responses::{
        ApplyBlockResponse, CheckNullifiersResponse, GetBlockHeaderByNumberResponse,
        GetBlockInputsResponse, GetTransactionInputsResponse, ListNullifiersResponse,
        SyncStateResponse,
    },
    store::api_server,
    tsmt::NullifierLeaf,
};
<<<<<<< HEAD
use std::{net::ToSocketAddrs, sync::Arc};
use tonic::{transport::Server, Response, Status};
use tracing::{info, instrument};
=======
use tonic::{Response, Status};
>>>>>>> 59984a5d

use crate::state::State;

// STORE API
// ================================================================================================

pub struct StoreApi {
    pub(super) state: Arc<State>,
}

#[tonic::async_trait]
impl api_server::Api for StoreApi {
    // CLIENT ENDPOINTS
    // --------------------------------------------------------------------------------------------

    /// Returns block header for the specified block number.
    ///
    /// If the block number is not provided, block header for the latest block is returned.
    async fn get_block_header_by_number(
        &self,
        request: tonic::Request<GetBlockHeaderByNumberRequest>,
    ) -> Result<Response<GetBlockHeaderByNumberResponse>, Status> {
        let request = request.into_inner();
        let block_header =
            self.state.get_block_header(request.block_num).await.map_err(internal_error)?;

        Ok(Response::new(GetBlockHeaderByNumberResponse { block_header }))
    }

    /// Returns info on whether the specified nullifiers have been consumed.
    ///
    /// This endpoint also returns Merkle authentication path for each requested nullifier which can
    /// be verified against the latest root of the nullifier database.
    async fn check_nullifiers(
        &self,
        request: tonic::Request<CheckNullifiersRequest>,
    ) -> Result<Response<CheckNullifiersResponse>, Status> {
        // Validate the nullifiers and convert them to RpoDigest values. Stop on first error.
        let request = request.into_inner();
        let nullifiers = validate_nullifiers(&request.nullifiers)?;

        // Query the state for the request's nullifiers
        let proofs = self.state.check_nullifiers(&nullifiers).await;

        Ok(Response::new(CheckNullifiersResponse {
            proofs: convert(proofs),
        }))
    }

    /// Returns info which can be used by the client to sync up to the latest state of the chain
    /// for the objects the client is interested in.
    async fn sync_state(
        &self,
        request: tonic::Request<SyncStateRequest>,
    ) -> Result<Response<SyncStateResponse>, Status> {
        let request = request.into_inner();

        let account_ids: Vec<u64> = request.account_ids.iter().map(|e| e.id).collect();

        let (state, delta, path) = self
            .state
            .sync_state(request.block_num, &account_ids, &request.note_tags, &request.nullifiers)
            .await
            .map_err(internal_error)?;

        Ok(Response::new(SyncStateResponse {
            chain_tip: state.chain_tip,
            block_header: Some(state.block_header),
            mmr_delta: Some(delta.into()),
            block_path: Some(path.into()),
            accounts: state.account_updates,
            notes: convert(state.notes),
            nullifiers: state.nullifiers,
        }))
    }

    // BLOCK PRODUCER ENDPOINTS
    // --------------------------------------------------------------------------------------------

    /// Updates the local DB by inserting a new block header and the related data.
    async fn apply_block(
        &self,
        request: tonic::Request<ApplyBlockRequest>,
    ) -> Result<tonic::Response<ApplyBlockResponse>, tonic::Status> {
        let request = request.into_inner();

        let nullifiers = validate_nullifiers(&request.nullifiers)?;
        let accounts = request
            .accounts
            .iter()
            .map(|account_update| {
                let account_id = account_update
                    .account_id
                    .clone()
                    .ok_or(invalid_argument("Account update missing account id"))?;
                let account_hash = account_update
                    .account_hash
                    .clone()
                    .ok_or(invalid_argument("Account update missing account hash"))?;
                Ok((account_id.id, account_hash))
            })
            .collect::<Result<Vec<_>, Status>>()?;

        let block = request.block.ok_or(invalid_argument("Apply block missing block header"))?;

        let notes = request.notes;

        let _ = self.state.apply_block(block, nullifiers, accounts, notes).await;

        Ok(Response::new(ApplyBlockResponse {}))
    }

    /// Returns data needed by the block producer to construct and prove the next block.
    async fn get_block_inputs(
        &self,
        request: tonic::Request<GetBlockInputsRequest>,
    ) -> Result<Response<GetBlockInputsResponse>, Status> {
        let request = request.into_inner();

        let nullifiers = validate_nullifiers(&request.nullifiers)?;
        let account_ids: Vec<u64> = request.account_ids.iter().map(|e| e.id).collect();

        let (latest, accumulator, account_states) = self
            .state
            .get_block_inputs(&account_ids, &nullifiers)
            .await
            .map_err(internal_error)?;

        Ok(Response::new(GetBlockInputsResponse {
            block_header: Some(latest),
            mmr_peaks: convert(accumulator.peaks()),
            account_states: convert(account_states),
            // TODO: nullifiers blocked by changes in crypto repo
            nullifiers: vec![],
        }))
    }

    async fn get_transaction_inputs(
        &self,
        request: tonic::Request<GetTransactionInputsRequest>,
    ) -> Result<Response<GetTransactionInputsResponse>, Status> {
        let request = request.into_inner();

        let nullifiers = validate_nullifiers(&request.nullifiers)?;
        let account_id = request.account_id.ok_or(invalid_argument("Account_id missing"))?.id;

        let (account, nullifiers_blocks) = self
            .state
            .get_transaction_inputs(account_id, &nullifiers)
            .await
            .map_err(internal_error)?;

        Ok(Response::new(GetTransactionInputsResponse {
            account_state: Some(account.into()),
            nullifiers: convert(nullifiers_blocks),
        }))
    }

    // TESTING ENDPOINTS
    // --------------------------------------------------------------------------------------------

    // Returns a list of all nullifiers
    async fn list_nullifiers(
        &self,
        _request: tonic::Request<EmptyRequest>,
    ) -> Result<Response<ListNullifiersResponse>, Status> {
        let request = self.state.list_nullifiers().await.map_err(internal_error)?;
        let nullifiers = request
            .into_iter()
            .map(|(key, block_num)| NullifierLeaf {
                key: Some(Digest::from(key)),
                block_num,
            })
            .collect();
        Ok(Response::new(ListNullifiersResponse { nullifiers }))
    }
}

// UTILITIES
// ================================================================================================

/// Formats an error
fn internal_error<E: core::fmt::Debug>(err: E) -> Status {
    Status::internal(format!("{:?}", err))
}

fn invalid_argument<E: core::fmt::Debug>(err: E) -> Status {
    Status::invalid_argument(format!("{:?}", err))
}

fn validate_nullifiers(nullifiers: &[Digest]) -> Result<Vec<RpoDigest>, Status> {
    nullifiers
        .iter()
        .map(|v| v.try_into())
        .collect::<Result<Vec<RpoDigest>, ParseError>>()
        .map_err(|_| invalid_argument("Digest field is not in the modulus range"))
}<|MERGE_RESOLUTION|>--- conflicted
+++ resolved
@@ -1,8 +1,5 @@
-<<<<<<< HEAD
-=======
-use std::sync::Arc;
-
->>>>>>> 59984a5d
+use std::{net::ToSocketAddrs, sync::Arc};
+
 use anyhow::Result;
 use miden_crypto::hash::rpo::RpoDigest;
 use miden_node_proto::{
@@ -21,15 +18,35 @@
     store::api_server,
     tsmt::NullifierLeaf,
 };
-<<<<<<< HEAD
-use std::{net::ToSocketAddrs, sync::Arc};
 use tonic::{transport::Server, Response, Status};
 use tracing::{info, instrument};
-=======
-use tonic::{Response, Status};
->>>>>>> 59984a5d
-
-use crate::state::State;
+
+use crate::{config::StoreConfig, db::Db, state::State, COMPONENT};
+
+// STORE INITIALIZER
+// ================================================================================================
+
+#[instrument(skip(config, db))]
+pub async fn serve(
+    config: StoreConfig,
+    db: Db,
+) -> Result<()> {
+    let endpoint = (config.endpoint.host.as_ref(), config.endpoint.port);
+    let addrs: Vec<_> = endpoint.to_socket_addrs()?.collect();
+
+    let state = Arc::new(State::load(db).await?);
+    let store = api_server::ApiServer::new(StoreApi { state });
+
+    info!(
+        host = config.endpoint.host,
+        port = config.endpoint.port,
+        COMPONENT,
+        "Server initialized",
+    );
+    Server::builder().add_service(store).serve(addrs[0]).await?;
+
+    Ok(())
+}
 
 // STORE API
 // ================================================================================================
