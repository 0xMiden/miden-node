use std::path::PathBuf;

<<<<<<< HEAD
mod metrics;
use clap::{Parser, Subcommand};
use metrics::Metrics;
use miden_air::{FieldElement, HashFunction};
use miden_block_prover::LocalBlockProver;
use miden_lib::{
    account::{auth::RpoFalcon512, faucets::BasicFungibleFaucet, wallets::BasicWallet},
    note::create_p2id_note,
    utils::Serializable,
};
use miden_node_block_producer::store::StoreClient;
use miden_node_proto::domain::batch::BatchInputs;
use miden_node_store::GenesisState;
use miden_objects::{
    Felt,
    account::{
        Account, AccountBuilder, AccountId, AccountIdAnchor, AccountStorageMode, AccountType,
    },
    asset::{Asset, FungibleAsset, TokenSymbol},
    batch::{BatchAccountUpdate, BatchId, ProvenBatch},
    block::{BlockHeader, BlockInputs, BlockNumber, ProposedBlock, ProvenBlock},
    crypto::{
        dsa::rpo_falcon512::{PublicKey, SecretKey},
        rand::RpoRandomCoin,
    },
    note::{Note, NoteHeader, NoteId, NoteInclusionProof},
    transaction::{
        InputNote, InputNotes, OrderedTransactionHeaders, OutputNote, ProvenTransaction,
        ProvenTransactionBuilder, TransactionHeader,
    },
    vm::ExecutionProof,
};
use rand::Rng;
use rayon::{
    iter::{IntoParallelIterator, ParallelIterator},
    prelude::ParallelSlice,
};
use tokio::{net::TcpListener, task};
use winterfell::Proof;

// CONSTANTS
// ================================================================================================

const BATCHES_PER_BLOCK: usize = 16;
const TRANSACTIONS_PER_BATCH: usize = 16;
=======
use clap::{Parser, Subcommand};
use seeding::seed_store;
use store::{bench_check_nullifiers_by_prefix, bench_sync_notes, bench_sync_state};
>>>>>>> 30531ee5

mod seeding;
mod store;

#[derive(Parser)]
#[command(version)]
pub struct Cli {
    #[command(subcommand)]
    pub command: Command,
}

#[derive(Subcommand)]
pub enum Command {
    /// Create and store blocks into the store. Create a given number of accounts, where each
    /// account consumes a note created from a faucet.
    SeedStore {
        /// Directory in which to store the database and raw block data. If the directory contains
        /// a database dump file, it will be replaced.
        #[arg(short, long, value_name = "DATA_DIRECTORY")]
        data_directory: PathBuf,

        /// Number of accounts to create.
        #[arg(short, long, value_name = "NUM_ACCOUNTS")]
        num_accounts: usize,
<<<<<<< HEAD
    },
}

#[tokio::main]
async fn main() {
    let cli = Cli::parse();

    match cli.command {
        Command::SeedStore { data_directory, num_accounts } => {
            seed_store(data_directory, num_accounts).await;
        },
    }
}

// SEED STORE
// ================================================================================================

/// Seeds the store with a given number of accounts.
async fn seed_store(data_directory: PathBuf, num_accounts: usize) {
    let start = Instant::now();

    // Recreate the data directory (it should be empty for store bootstrapping).
    //
    // Ignore the error since it will also error if it does not exist.
    let _ = std::fs::remove_dir_all(&data_directory);
    std::fs::create_dir_all(&data_directory).expect("created data directory");

    // generate the faucet account and the genesis state
    let faucet = create_faucet();
    let genesis_state = GenesisState::new(vec![faucet.clone()], 1, 1);
    miden_node_store::bootstrap(genesis_state.clone(), &data_directory)
        .expect("store should bootstrap");

    // start the store
    let store_addr = {
        let grpc_store = TcpListener::bind("127.0.0.1:0").await.expect("Failed to bind store");
        let store_addr = grpc_store.local_addr().expect("Failed to get store address");
        let dir = data_directory.clone();
        task::spawn(async move {
            miden_node_store::serve(grpc_store, dir)
                .await
                .expect("Failed to start serving store");
        });
        store_addr
    };

    // connect to the store
    let store_client = StoreClient::new(store_addr);

    // start generating blocks
    let data_directory =
        miden_node_store::DataDirectory::load(data_directory).expect("data directory should exist");
    let genesis_header = genesis_state.into_block().unwrap().into_inner();
    let metrics = generate_blocks(
        num_accounts,
        faucet,
        genesis_header,
        &store_client,
        data_directory.database_path(),
    )
    .await;

    println!("Total time: {:.3} seconds", start.elapsed().as_secs_f64());
    println!("{metrics}");
}

/// Generates batches of transactions to be inserted into the store.
///
/// The first transaction in each batch sends assets from the faucet to 255 accounts.
/// The rest of the transactions consume the notes created by the faucet in the previous block.
async fn generate_blocks(
    num_accounts: usize,
    mut faucet: Account,
    genesis_block: ProvenBlock,
    store_client: &StoreClient,
    database_filepath: PathBuf,
) -> Metrics {
    // Each block is composed of [`BATCHES_PER_BLOCK`] batches, and each batch is composed of
    // [`TRANSACTIONS_PER_BATCH`] txs. The first note of the block is always a send assets tx
    // from the faucet to (BATCHES_PER_BLOCK * TRANSACTIONS_PER_BATCH) - 1 accounts. The rest of
    // the notes are consume note txs from the (BATCHES_PER_BLOCK * TRANSACTIONS_PER_BATCH) - 1
    // accounts that were minted in the previous block.
    let mut metrics = Metrics::new(database_filepath);

    let mut consume_notes_txs = vec![];

    let consumes_per_block = TRANSACTIONS_PER_BATCH * BATCHES_PER_BLOCK - 1;
    // +1 to account for the first block with the send assets tx only
    let total_blocks = (num_accounts / consumes_per_block) + 1;

    // share random coin seed and key pair for all accounts to avoid key generation overhead
    let coin_seed: [u64; 4] = rand::rng().random();
    let rng = Arc::new(Mutex::new(RpoRandomCoin::new(coin_seed.map(Felt::new))));
    let key_pair = {
        let mut rng = rng.lock().unwrap();
        SecretKey::with_rng(&mut *rng)
    };

    let mut prev_block = genesis_block.clone();
    let mut current_anchor_header = genesis_block.header().clone();

    for i in 0..total_blocks {
        let mut block_txs = Vec::with_capacity(BATCHES_PER_BLOCK * TRANSACTIONS_PER_BATCH);

        // create accounts and notes that mint assets for these accounts
        let (accounts, notes) = create_accounts_and_notes(
            consumes_per_block,
            &current_anchor_header,
            &key_pair,
            &rng,
            faucet.id(),
            i,
        );

        // create the tx that creates the notes
        let emit_note_tx = create_emit_note_tx(prev_block.header(), &mut faucet, notes.clone());

        // collect all the txs
        block_txs.push(emit_note_tx);
        block_txs.extend(consume_notes_txs);

        // create the batches with [TRANSACTIONS_PER_BATCH] txs each
        let batches: Vec<ProvenBatch> = block_txs
            .par_chunks(TRANSACTIONS_PER_BATCH)
            .map(|txs| create_batch(txs, prev_block.header()))
            .collect();

        // create the block and send it to the store
        let block_inputs = get_block_inputs(store_client, &batches, &mut metrics).await;
=======
>>>>>>> 30531ee5

        /// Percentage of accounts that will be created as public accounts. The rest will be
        /// private accounts.
        #[arg(short, long, value_name = "PUBLIC_ACCOUNTS_PERCENTAGE", default_value = "0")]
        public_accounts_percentage: u8,
    },

    /// Benchmark the performance of the store endpoints.
    BenchmarkStore {
        /// Store endpoint to test against.
        #[command(subcommand)]
        endpoint: Endpoint,

        /// Directory that contains the database dump file.
        #[arg(short, long, value_name = "DATA_DIRECTORY")]
        data_directory: PathBuf,

        /// Iterations of the sync request.
        #[arg(short, long, value_name = "ITERATIONS")]
        iterations: usize,

        /// Concurrency level of the sync request. Represents the number of request that
        /// can be sent in parallel.
        #[arg(short, long, value_name = "CONCURRENCY", default_value = "1")]
        concurrency: usize,
    },
}

#[derive(Subcommand, Clone, Copy)]
pub enum Endpoint {
    CheckNullifiersByPrefix {
        /// Number of prefixes to send in each request.
        #[arg(short, long, value_name = "PREFIXES", default_value = "10")]
        prefixes: usize,
    },
    SyncState,
    SyncNotes,
}

#[tokio::main]
async fn main() {
    let cli = Cli::parse();

    match cli.command {
        Command::SeedStore {
            data_directory,
            num_accounts,
            public_accounts_percentage,
        } => {
            seed_store(data_directory, num_accounts, public_accounts_percentage).await;
        },
        Command::BenchmarkStore {
            endpoint,
            data_directory,
            iterations,
            concurrency,
        } => match endpoint {
            Endpoint::CheckNullifiersByPrefix { prefixes } => {
                bench_check_nullifiers_by_prefix(data_directory, iterations, concurrency, prefixes)
                    .await;
            },
            Endpoint::SyncState => {
                bench_sync_state(data_directory, iterations, concurrency).await;
            },
            Endpoint::SyncNotes => {
                bench_sync_notes(data_directory, iterations, concurrency).await;
            },
        },
    }
}<|MERGE_RESOLUTION|>--- conflicted
+++ resolved
@@ -1,56 +1,8 @@
 use std::path::PathBuf;
 
-<<<<<<< HEAD
-mod metrics;
-use clap::{Parser, Subcommand};
-use metrics::Metrics;
-use miden_air::{FieldElement, HashFunction};
-use miden_block_prover::LocalBlockProver;
-use miden_lib::{
-    account::{auth::RpoFalcon512, faucets::BasicFungibleFaucet, wallets::BasicWallet},
-    note::create_p2id_note,
-    utils::Serializable,
-};
-use miden_node_block_producer::store::StoreClient;
-use miden_node_proto::domain::batch::BatchInputs;
-use miden_node_store::GenesisState;
-use miden_objects::{
-    Felt,
-    account::{
-        Account, AccountBuilder, AccountId, AccountIdAnchor, AccountStorageMode, AccountType,
-    },
-    asset::{Asset, FungibleAsset, TokenSymbol},
-    batch::{BatchAccountUpdate, BatchId, ProvenBatch},
-    block::{BlockHeader, BlockInputs, BlockNumber, ProposedBlock, ProvenBlock},
-    crypto::{
-        dsa::rpo_falcon512::{PublicKey, SecretKey},
-        rand::RpoRandomCoin,
-    },
-    note::{Note, NoteHeader, NoteId, NoteInclusionProof},
-    transaction::{
-        InputNote, InputNotes, OrderedTransactionHeaders, OutputNote, ProvenTransaction,
-        ProvenTransactionBuilder, TransactionHeader,
-    },
-    vm::ExecutionProof,
-};
-use rand::Rng;
-use rayon::{
-    iter::{IntoParallelIterator, ParallelIterator},
-    prelude::ParallelSlice,
-};
-use tokio::{net::TcpListener, task};
-use winterfell::Proof;
-
-// CONSTANTS
-// ================================================================================================
-
-const BATCHES_PER_BLOCK: usize = 16;
-const TRANSACTIONS_PER_BATCH: usize = 16;
-=======
 use clap::{Parser, Subcommand};
 use seeding::seed_store;
 use store::{bench_check_nullifiers_by_prefix, bench_sync_notes, bench_sync_state};
->>>>>>> 30531ee5
 
 mod seeding;
 mod store;
@@ -75,138 +27,6 @@
         /// Number of accounts to create.
         #[arg(short, long, value_name = "NUM_ACCOUNTS")]
         num_accounts: usize,
-<<<<<<< HEAD
-    },
-}
-
-#[tokio::main]
-async fn main() {
-    let cli = Cli::parse();
-
-    match cli.command {
-        Command::SeedStore { data_directory, num_accounts } => {
-            seed_store(data_directory, num_accounts).await;
-        },
-    }
-}
-
-// SEED STORE
-// ================================================================================================
-
-/// Seeds the store with a given number of accounts.
-async fn seed_store(data_directory: PathBuf, num_accounts: usize) {
-    let start = Instant::now();
-
-    // Recreate the data directory (it should be empty for store bootstrapping).
-    //
-    // Ignore the error since it will also error if it does not exist.
-    let _ = std::fs::remove_dir_all(&data_directory);
-    std::fs::create_dir_all(&data_directory).expect("created data directory");
-
-    // generate the faucet account and the genesis state
-    let faucet = create_faucet();
-    let genesis_state = GenesisState::new(vec![faucet.clone()], 1, 1);
-    miden_node_store::bootstrap(genesis_state.clone(), &data_directory)
-        .expect("store should bootstrap");
-
-    // start the store
-    let store_addr = {
-        let grpc_store = TcpListener::bind("127.0.0.1:0").await.expect("Failed to bind store");
-        let store_addr = grpc_store.local_addr().expect("Failed to get store address");
-        let dir = data_directory.clone();
-        task::spawn(async move {
-            miden_node_store::serve(grpc_store, dir)
-                .await
-                .expect("Failed to start serving store");
-        });
-        store_addr
-    };
-
-    // connect to the store
-    let store_client = StoreClient::new(store_addr);
-
-    // start generating blocks
-    let data_directory =
-        miden_node_store::DataDirectory::load(data_directory).expect("data directory should exist");
-    let genesis_header = genesis_state.into_block().unwrap().into_inner();
-    let metrics = generate_blocks(
-        num_accounts,
-        faucet,
-        genesis_header,
-        &store_client,
-        data_directory.database_path(),
-    )
-    .await;
-
-    println!("Total time: {:.3} seconds", start.elapsed().as_secs_f64());
-    println!("{metrics}");
-}
-
-/// Generates batches of transactions to be inserted into the store.
-///
-/// The first transaction in each batch sends assets from the faucet to 255 accounts.
-/// The rest of the transactions consume the notes created by the faucet in the previous block.
-async fn generate_blocks(
-    num_accounts: usize,
-    mut faucet: Account,
-    genesis_block: ProvenBlock,
-    store_client: &StoreClient,
-    database_filepath: PathBuf,
-) -> Metrics {
-    // Each block is composed of [`BATCHES_PER_BLOCK`] batches, and each batch is composed of
-    // [`TRANSACTIONS_PER_BATCH`] txs. The first note of the block is always a send assets tx
-    // from the faucet to (BATCHES_PER_BLOCK * TRANSACTIONS_PER_BATCH) - 1 accounts. The rest of
-    // the notes are consume note txs from the (BATCHES_PER_BLOCK * TRANSACTIONS_PER_BATCH) - 1
-    // accounts that were minted in the previous block.
-    let mut metrics = Metrics::new(database_filepath);
-
-    let mut consume_notes_txs = vec![];
-
-    let consumes_per_block = TRANSACTIONS_PER_BATCH * BATCHES_PER_BLOCK - 1;
-    // +1 to account for the first block with the send assets tx only
-    let total_blocks = (num_accounts / consumes_per_block) + 1;
-
-    // share random coin seed and key pair for all accounts to avoid key generation overhead
-    let coin_seed: [u64; 4] = rand::rng().random();
-    let rng = Arc::new(Mutex::new(RpoRandomCoin::new(coin_seed.map(Felt::new))));
-    let key_pair = {
-        let mut rng = rng.lock().unwrap();
-        SecretKey::with_rng(&mut *rng)
-    };
-
-    let mut prev_block = genesis_block.clone();
-    let mut current_anchor_header = genesis_block.header().clone();
-
-    for i in 0..total_blocks {
-        let mut block_txs = Vec::with_capacity(BATCHES_PER_BLOCK * TRANSACTIONS_PER_BATCH);
-
-        // create accounts and notes that mint assets for these accounts
-        let (accounts, notes) = create_accounts_and_notes(
-            consumes_per_block,
-            &current_anchor_header,
-            &key_pair,
-            &rng,
-            faucet.id(),
-            i,
-        );
-
-        // create the tx that creates the notes
-        let emit_note_tx = create_emit_note_tx(prev_block.header(), &mut faucet, notes.clone());
-
-        // collect all the txs
-        block_txs.push(emit_note_tx);
-        block_txs.extend(consume_notes_txs);
-
-        // create the batches with [TRANSACTIONS_PER_BATCH] txs each
-        let batches: Vec<ProvenBatch> = block_txs
-            .par_chunks(TRANSACTIONS_PER_BATCH)
-            .map(|txs| create_batch(txs, prev_block.header()))
-            .collect();
-
-        // create the block and send it to the store
-        let block_inputs = get_block_inputs(store_client, &batches, &mut metrics).await;
-=======
->>>>>>> 30531ee5
 
         /// Percentage of accounts that will be created as public accounts. The rest will be
         /// private accounts.
