use std::{net::SocketAddr, time::Duration};

use http::{
    HeaderMap, HeaderValue,
    header::{ACCEPT, CONTENT_TYPE},
};
use miden_node_proto::generated::{
    requests::{GetBlockHeaderByNumberRequest, SubmitProvenTransactionRequest},
    responses::GetBlockHeaderByNumberResponse,
    rpc::api_client::ApiClient as ProtoClient,
};
use miden_node_store::{GenesisState, Store};
use miden_objects::{
    Felt, Word,
    account::{
        AccountDelta, AccountId, AccountIdVersion, AccountStorageDelta, AccountStorageMode,
        AccountType, AccountVaultDelta, delta::AccountUpdateDetails,
    },
    transaction::ProvenTransactionBuilder,
    utils::Serializable,
    vm::ExecutionProof,
};
use tempfile::TempDir;
use tokio::{
    net::TcpListener,
    runtime::{self, Runtime},
    task,
};
use url::Url;

use crate::{ApiClient, Rpc};

#[tokio::test]
async fn rpc_server_accepts_requests_without_accept_header() {
    // Start the RPC.
    let (_, rpc_addr, store_addr) = start_rpc().await;
    let (store_runtime, _data_directory) = start_store(store_addr).await;

    // Override the client so that the ACCEPT header is not set.
    let mut rpc_client = {
        let endpoint = tonic::transport::Endpoint::try_from(format!("http://{rpc_addr}")).unwrap();

        ProtoClient::connect(endpoint).await.unwrap()
    };

    // Send any request to the RPC.
    let request = GetBlockHeaderByNumberRequest {
        block_num: Some(0),
        include_mmr_proof: None,
    };
    let response = rpc_client.get_block_header_by_number(request).await;

    // Assert that the server did not reject our request.
    assert!(response.is_ok());

    // Shutdown to avoid runtime drop error.
    store_runtime.shutdown_background();
}

#[tokio::test]
async fn rpc_server_accepts_requests_with_accept_header() {
    // Start the RPC.
    let (mut rpc_client, _, store_addr) = start_rpc().await;
    let (store_runtime, _data_directory) = start_store(store_addr).await;

    // Send any request to the RPC.
    let response = send_request(&mut rpc_client).await;

    // Assert the server does not reject our request on the basis of missing accept header.
    assert!(response.is_ok());

    // Shutdown to avoid runtime drop error.
    store_runtime.shutdown_background();
}

#[tokio::test]
async fn rpc_server_rejects_requests_with_accept_header_invalid_version() {
    for version in ["1.9.0", "0.8.1", "0.8.0", "0.999.0", "99.0.0"] {
        // Start the RPC.
        let (_, rpc_addr, store_addr) = start_rpc().await;
        let (store_runtime, _data_directory) = start_store(store_addr).await;

        // Recreate the RPC client with an invalid version.
        let url = rpc_addr.to_string();
        let url = Url::parse(format!("http://{}", &url).as_str()).unwrap();
        let mut rpc_client =
            ApiClient::connect(&url, Duration::from_secs(10), Some(version)).await.unwrap();

        // Send any request to the RPC.
        let response = send_request(&mut rpc_client).await;

        // Assert the server does not reject our request on the basis of missing accept header.
        assert!(response.is_err());
        assert_eq!(response.as_ref().err().unwrap().code(), tonic::Code::InvalidArgument);
        assert!(response.as_ref().err().unwrap().message().contains("server does not support"),);

        // Shutdown to avoid runtime drop error.
        store_runtime.shutdown_background();
    }
}

#[tokio::test]
async fn rpc_startup_is_robust_to_network_failures() {
    // This test starts the store and RPC components and verifies that they successfully
    // connect to each other on startup and that they reconnect after the store is restarted.

    // Start the RPC.
    let (mut rpc_client, _, store_addr) = start_rpc().await;

    // Test: requests against RPC api should fail immediately
    let response = send_request(&mut rpc_client).await;
    assert!(response.is_err());

    // Start the store.
    let (store_runtime, data_directory) = start_store(store_addr).await;

    // Test: send request against RPC api and should succeed
    let response = send_request(&mut rpc_client).await;
    assert!(response.unwrap().into_inner().block_header.is_some());

    // Test: shutdown the store and should fail
    store_runtime.shutdown_background();
    let response = send_request(&mut rpc_client).await;
    assert!(response.is_err());

    // Test: restart the store and request should succeed
    let rpc_listener = TcpListener::bind(store_addr).await.expect("Failed to bind store");
    let ntx_builder_listener = TcpListener::bind("127.0.0.1:0")
        .await
        .expect("Failed to bind store ntx-builder gRPC endpoint");
    let block_producer_listener =
        TcpListener::bind("127.0.0.1:0").await.expect("store should bind a port");
    task::spawn(async move {
        Store {
            rpc_listener,
            ntx_builder_listener,
            block_producer_listener,
            data_directory: data_directory.path().to_path_buf(),
        }
        .serve()
        .await
        .expect("store should start serving");
    });
    let response = send_request(&mut rpc_client).await;
    assert_eq!(response.unwrap().into_inner().block_header.unwrap().block_num, 0);
}

#[tokio::test]
<<<<<<< HEAD
async fn rpc_server_has_web_support() {
    // Start server
    let (_, rpc_addr, store_addr) = start_rpc().await;
    let (store_runtime, _data_directory) = start_store(store_addr).await;

    // Send a status request
    let client = reqwest::Client::new();

    let mut headers = HeaderMap::new();
    let accept_header = concat!("application/vnd.miden; version=", env!("CARGO_PKG_VERSION"));
    headers.insert(CONTENT_TYPE, HeaderValue::from_static("application/grpc-web+proto"));
    headers.insert(ACCEPT, HeaderValue::from_static(accept_header));

    // An empty message with header format:
    //   - A byte indicating uncompressed (0)
    //   - A u32 indicating the data length (0)
    //
    // Originally described here:
    // https://github.com/hyperium/tonic/issues/1040#issuecomment-1191832200
    let mut message = Vec::new();
    message.push(0);
    message.extend_from_slice(&0u32.to_be_bytes());

    let response = client
        .post(format!("http://{rpc_addr}/rpc.Api/Status"))
        .headers(headers)
        .body(message)
        .send()
        .await
        .unwrap();
    let headers = response.headers();

    // CORS headers are usually set when `tonic_web` is enabled.
    //
    // This was deduced by manually checking, and isn't formally described
    // in any documentation.
    assert!(headers.get("access-control-allow-credentials").is_some());
    assert!(headers.get("access-control-expose-headers").is_some());
    assert!(headers.get("vary").is_some());
=======
async fn rpc_server_rejects_proven_transactions_with_invalid_commitment() {
    // Start the RPC.
    let (_, rpc_addr, store_addr) = start_rpc().await;
    let (store_runtime, _data_directory) = start_store(store_addr).await;

    // Override the client so that the ACCEPT header is not set.
    let mut rpc_client = {
        let endpoint = tonic::transport::Endpoint::try_from(format!("http://{rpc_addr}")).unwrap();

        ProtoClient::connect(endpoint).await.unwrap()
    };

    let account_id = AccountId::dummy(
        [0; 15],
        AccountIdVersion::Version0,
        AccountType::RegularAccountImmutableCode,
        AccountStorageMode::Public,
    );
    // Send any request to the RPC.
    let tx = ProvenTransactionBuilder::new(
        account_id,
        [8; 32].try_into().unwrap(),
        [3; 32].try_into().unwrap(),
        [22; 32].try_into().unwrap(), // delta commitment
        0.into(),
        Word::default(),
        u32::MAX.into(),
        ExecutionProof::new_dummy(),
    )
    .account_update_details(AccountUpdateDetails::Delta(
        AccountDelta::new(
            account_id,
            AccountStorageDelta::new(),
            AccountVaultDelta::default(),
            Felt::default(),
        )
        .unwrap(),
    ))
    .build()
    .unwrap();
    let request = SubmitProvenTransactionRequest { transaction: tx.to_bytes() };

    let response = rpc_client.submit_proven_transaction(request).await;

    // Assert that the server rejected our request.
    assert!(response.is_err());

    // Assert that the error is due to the invalid account delta commitment.
    assert!(
        response
            .as_ref()
            .err()
            .unwrap()
            .message()
            .contains("Account delta commitment does not match the actual account delta"),
    );

    // Shutdown to avoid runtime drop error.
>>>>>>> 2ac8ddba
    store_runtime.shutdown_background();
}

/// Sends an arbitrary / irrelevant request to the RPC.
async fn send_request(
    rpc_client: &mut ApiClient,
) -> std::result::Result<tonic::Response<GetBlockHeaderByNumberResponse>, tonic::Status> {
    let request = GetBlockHeaderByNumberRequest {
        block_num: Some(0),
        include_mmr_proof: None,
    };
    rpc_client.get_block_header_by_number(request).await
}

/// Binds a socket on an available port, runs the RPC server on it, and
/// returns a client to talk to the server, along with the socket address.
async fn start_rpc() -> (ApiClient, std::net::SocketAddr, std::net::SocketAddr) {
    let store_addr = {
        let store_listener =
            TcpListener::bind("127.0.0.1:0").await.expect("store should bind a port");
        store_listener.local_addr().expect("store should get a local address")
    };
    let block_producer_addr = {
        let block_producer_listener =
            TcpListener::bind("127.0.0.1:0").await.expect("Failed to bind block-producer");
        block_producer_listener
            .local_addr()
            .expect("Failed to get block-producer address")
    };

    // Start the rpc component.
    let rpc_listener = TcpListener::bind("127.0.0.1:0").await.expect("Failed to bind rpc");
    let rpc_addr = rpc_listener.local_addr().expect("Failed to get rpc address");
    task::spawn(async move {
        Rpc {
            listener: rpc_listener,
            store: store_addr,
            block_producer: Some(block_producer_addr),
        }
        .serve()
        .await
        .expect("Failed to start serving store");
    });
    let url = rpc_addr.to_string();
    let url = Url::parse(format!("http://{}", &url).as_str()).unwrap();
    let rpc_client = ApiClient::connect(&url, Duration::from_secs(10), None).await.unwrap();

    (rpc_client, rpc_addr, store_addr)
}

async fn start_store(store_addr: SocketAddr) -> (Runtime, TempDir) {
    // Start the store.
    let data_directory = tempfile::tempdir().expect("tempdir should be created");
    let genesis_state = GenesisState::new(vec![], 1, 1);
    Store::bootstrap(genesis_state.clone(), data_directory.path()).expect("store should bootstrap");
    let dir = data_directory.path().to_path_buf();
    let rpc_listener = TcpListener::bind(store_addr).await.expect("store should bind a port");
    let ntx_builder_listener = TcpListener::bind("127.0.0.1:0")
        .await
        .expect("Failed to bind store ntx-builder gRPC endpoint");
    let block_producer_listener =
        TcpListener::bind("127.0.0.1:0").await.expect("store should bind a port");
    // In order to later kill the store, we need to spawn a new runtime and run the store on
    // it. That allows us to kill all the tasks spawned by the store when we
    // kill the runtime.
    let store_runtime =
        runtime::Builder::new_multi_thread().enable_time().enable_io().build().unwrap();
    store_runtime.spawn(async move {
        Store {
            rpc_listener,
            ntx_builder_listener,
            block_producer_listener,
            data_directory: dir,
        }
        .serve()
        .await
        .expect("store should start serving");
    });
    (store_runtime, data_directory)
}<|MERGE_RESOLUTION|>--- conflicted
+++ resolved
@@ -146,7 +146,6 @@
 }
 
 #[tokio::test]
-<<<<<<< HEAD
 async fn rpc_server_has_web_support() {
     // Start server
     let (_, rpc_addr, store_addr) = start_rpc().await;
@@ -186,7 +185,10 @@
     assert!(headers.get("access-control-allow-credentials").is_some());
     assert!(headers.get("access-control-expose-headers").is_some());
     assert!(headers.get("vary").is_some());
-=======
+    store_runtime.shutdown_background();
+}
+
+#[tokio::test]
 async fn rpc_server_rejects_proven_transactions_with_invalid_commitment() {
     // Start the RPC.
     let (_, rpc_addr, store_addr) = start_rpc().await;
@@ -245,7 +247,6 @@
     );
 
     // Shutdown to avoid runtime drop error.
->>>>>>> 2ac8ddba
     store_runtime.shutdown_background();
 }
 
