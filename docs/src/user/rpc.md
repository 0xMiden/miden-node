--- conflicted
+++ resolved
@@ -63,7 +63,6 @@
 
 When transaction submission fails, detailed error information is provided through gRPC status details. The following error codes may be returned:
 
-<<<<<<< HEAD
 | Error Code                                    | Value | gRPC Status        | Description                                                   |
 |-----------------------------------------------|-------|--------------------|---------------------------------------------------------------|
 | `INTERNAL_ERROR`                              | 0     | `INTERNAL`         | Internal server error occurred                                |
@@ -74,19 +73,6 @@
 | `UNAUTHENTICATED_NOTES_NOT_FOUND`             | 5     | `INVALID_ARGUMENT` | Required unauthenticated notes were not found                 |
 | `OUTPUT_NOTES_ALREADY_EXIST`                  | 6     | `INVALID_ARGUMENT` | Output note IDs are already in use                            |
 | `TRANSACTION_EXPIRED`                         | 7     | `INVALID_ARGUMENT` | Transaction has exceeded its expiration block height          |
-=======
-| Error Code                             | Value | gRPC Status        | Description                                                   |
-|----------------------------------------|-------|--------------------|---------------------------------------------------------------|
-| `UNSPECIFIED_ERROR`                    | 0     | `INTERNAL`         | Default/unspecified error                                     |
-| `INTERNAL_ERROR`                       | 1     | `INTERNAL`         | Internal server error occurred                                |
-| `DESERIALIZATION_FAILED`               | 2     | `INVALID_ARGUMENT` | Transaction could not be deserialized                         |
-| `INVALID_TRANSACTION_PROOF`            | 3     | `INVALID_ARGUMENT` | Transaction execution proof is invalid                        |
-| `INCORRECT_ACCOUNT_INITIAL_COMMITMENT` | 4     | `INVALID_ARGUMENT` | Account's initial state doesn't match current state           |
-| `INPUT_NOTES_ALREADY_CONSUMED`         | 5     | `INVALID_ARGUMENT` | Input notes have already been consumed by another transaction |
-| `UNAUTHENTICATED_NOTES_NOT_FOUND`      | 6     | `INVALID_ARGUMENT` | Required unauthenticated notes were not found                 |
-| `OUTPUT_NOTES_ALREADY_EXIST`           | 7     | `INVALID_ARGUMENT` | Output note IDs are already in use                            |
-| `TRANSACTION_EXPIRED`                  | 8     | `INVALID_ARGUMENT` | Transaction has exceeded its expiration block height          |
->>>>>>> 881576e2
 
 ### SyncNullifiers
 
