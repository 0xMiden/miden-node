--- conflicted
+++ resolved
@@ -14,7 +14,6 @@
 workspace = true
 
 [dependencies]
-<<<<<<< HEAD
 anyhow              = { workspace = true }
 futures             = { workspace = true }
 miden-node-proto    = { workspace = true }
@@ -22,28 +21,12 @@
 miden-objects       = { default-features = true, workspace = true }
 miden-remote-prover = { features = ["tx-prover"], workspace = true }
 miden-tx            = { default-features = true, workspace = true }
-rand                = { workspace = true }
 thiserror           = { workspace = true }
 tokio               = { features = ["rt-multi-thread"], workspace = true }
 tokio-stream        = { workspace = true }
 tonic               = { workspace = true }
 tracing             = { workspace = true }
 url                 = { workspace = true }
-=======
-anyhow                     = { workspace = true }
-futures                    = { workspace = true }
-miden-node-proto           = { workspace = true }
-miden-node-utils           = { workspace = true }
-miden-objects              = { default-features = true, workspace = true }
-miden-remote-prover-client = { features = ["tx-prover"], workspace = true }
-miden-tx                   = { default-features = true, workspace = true }
-thiserror                  = { workspace = true }
-tokio                      = { features = ["rt-multi-thread"], workspace = true }
-tokio-stream               = { workspace = true }
-tonic                      = { workspace = true }
-tracing                    = { workspace = true }
-url                        = { workspace = true }
->>>>>>> 0e39be02
 
 [dev-dependencies]
 miden-node-test-macro = { path = "../test-macro" }
