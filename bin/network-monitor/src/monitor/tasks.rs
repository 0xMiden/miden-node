//! Task management for the network monitor.

use std::collections::HashMap;
use std::sync::Arc;
use std::sync::atomic::AtomicU64;
use std::time::{Duration, SystemTime, UNIX_EPOCH};

use anyhow::Result;
use miden_node_proto::clients::{Builder as ClientBuilder, RemoteProverProxy, Rpc};
use tokio::sync::watch;
use tokio::sync::watch::Receiver;
use tokio::task::{Id, JoinSet};
use tracing::{debug, instrument};

use crate::COMPONENT;
use crate::config::MonitorConfig;
use crate::counter::{run_counter_tracking_task, run_increment_task};
use crate::deploy::ensure_accounts_exist;
use crate::faucet::run_faucet_test_task;
use crate::frontend::{ServerState, serve};
use crate::remote_prover::{ProofType, generate_prover_test_payload, run_remote_prover_test_task};
use crate::status::{
    ServiceStatus,
    check_remote_prover_status,
    check_rpc_status,
    run_remote_prover_status_task,
    run_rpc_status_task,
};

/// Task management structure that encapsulates `JoinSet` and component names.
#[derive(Default)]
pub struct Tasks {
    handles: JoinSet<()>,
    names: HashMap<Id, String>,
}

impl Tasks {
    /// Create a new Tasks instance.
    pub fn new() -> Self {
        Self {
            handles: JoinSet::new(),
            names: HashMap::new(),
        }
    }

    /// Spawn the RPC status checker task.
    #[instrument(
        parent = None,
        target = COMPONENT,
        name = "network_monitor.tasks.spawn_rpc_checker",
        skip_all,
        level = "info",
        ret(level = "debug"),
        err
    )]
    pub async fn spawn_rpc_checker(
        &mut self,
        config: &MonitorConfig,
    ) -> Result<Receiver<ServiceStatus>> {
        debug!(target: COMPONENT, rpc_url = %config.rpc_url, "Spawning RPC status checker task");

        // Create initial status for RPC service
        let mut rpc = ClientBuilder::new(config.rpc_url.clone())
            .with_tls()
            .expect("TLS is enabled")
            .with_timeout(config.request_timeout)
            .without_metadata_version()
            .without_metadata_genesis()
            .connect_lazy::<Rpc>();

        let current_time = current_unix_timestamp_secs();
        let initial_rpc_status = check_rpc_status(&mut rpc, current_time).await;

        // Spawn the RPC checker
        let (rpc_tx, rpc_rx) = watch::channel(initial_rpc_status);
        let rpc_url = config.rpc_url.clone();
        let status_check_interval = config.status_check_interval;
        let request_timeout = config.request_timeout;
        let id = self
            .handles
            .spawn(async move {
                run_rpc_status_task(rpc_url, rpc_tx, status_check_interval, request_timeout).await;
            })
            .id();
        self.names.insert(id, "rpc-checker".to_string());

        debug!(target: COMPONENT, "RPC status checker task spawned successfully");
        Ok(rpc_rx)
    }

    /// Spawn prover status and test tasks for all configured provers.
    #[instrument(
        parent = None,
        target = COMPONENT,
        name = "network_monitor.tasks.spawn_prover_tasks",
        skip_all,
        level = "info",
        ret(level = "debug"),
        err
    )]
    pub async fn spawn_prover_tasks(
        &mut self,
        config: &MonitorConfig,
    ) -> Result<Vec<(watch::Receiver<ServiceStatus>, watch::Receiver<ServiceStatus>)>> {
        debug!(target: COMPONENT, prover_count = config.remote_prover_urls.len(), "Spawning prover tasks");
        let mut prover_rxs = Vec::new();

        for (i, prover_url) in config.remote_prover_urls.iter().enumerate() {
            let name = format!("Prover-{}", i + 1);

            let mut remote_prover = ClientBuilder::new(prover_url.clone())
                .with_tls()
                .expect("TLS is enabled")
                .with_timeout(config.request_timeout)
                .without_metadata_version()
                .without_metadata_genesis()
                .connect_lazy::<RemoteProverProxy>();

            let current_time = current_unix_timestamp_secs();

            let initial_prover_status = check_remote_prover_status(
                &mut remote_prover,
                name.clone(),
                prover_url.to_string(),
                current_time,
            )
            .await;

            let (prover_status_tx, prover_status_rx) =
                watch::channel(initial_prover_status.clone());

            // Spawn the remote prover status check task
            let component_name = format!("prover-checker-{}", i + 1);
            let prover_url_clone = prover_url.clone();
            let name_clone = name.clone();
            let status_check_interval = config.status_check_interval;
            let request_timeout = config.request_timeout;
            let id = self
                .handles
                .spawn(async move {
                    run_remote_prover_status_task(
                        prover_url_clone,
                        name_clone,
                        prover_status_tx,
                        status_check_interval,
                        request_timeout,
                    )
                    .await;
                })
                .id();
            self.names.insert(id, component_name);

            // Extract proof_type directly from the service status
            // If the prover is not available during startup, skip spawning test tasks
            let proof_type = if let crate::status::ServiceDetails::RemoteProverStatus(details) =
                &initial_prover_status.details
            {
                Some(details.supported_proof_type.clone())
            } else {
                // Prover is not available during startup, but we'll still monitor its status
                tracing::warn!(
                    "Prover {} is not available during startup, skipping test task initialization",
                    name
                );
                None
            };

            // Only spawn test tasks for transaction provers if proof_type is available
            let prover_test_rx = if matches!(proof_type, Some(ProofType::Transaction)) {
                debug!("Starting transaction proof tests for prover: {}", name);
                let payload = generate_prover_test_payload().await;
                let (prover_test_tx, prover_test_rx) =
                    watch::channel(initial_prover_status.clone());

                let prover_url_clone = prover_url.clone();
                let name_clone = name.clone();
                let proof_type = proof_type.expect("proof type is Some");
                let remote_prover_interval = config.remote_prover_test_interval;

                let id = self
                    .handles
                    .spawn(async move {
                        run_remote_prover_test_task(
                            prover_url_clone,
                            &name_clone,
                            proof_type,
                            payload,
                            prover_test_tx,
                            request_timeout,
                            remote_prover_interval,
                        )
                        .await;
                    })
                    .id();
                let component_name = format!("prover-test-{}", i + 1);
                self.names.insert(id, component_name);

                prover_test_rx
            } else {
                debug!(
                    "Skipping prover tests for {} (supports {:?} proofs, only testing Transaction proofs)",
                    name, proof_type
                );
                // For non-transaction provers, create a dummy receiver with no test task
                let (_tx, rx) = watch::channel(initial_prover_status.clone());
                rx
            };

            prover_rxs.push((prover_status_rx, prover_test_rx));
        }

        debug!(target: COMPONENT, spawned_provers = prover_rxs.len(), "All prover tasks spawned successfully");
        Ok(prover_rxs)
    }

    /// Spawn the faucet testing task.
    #[instrument(
        parent = None,
        target = COMPONENT,
        name = "network_monitor.tasks.spawn_faucet",
        skip_all,
        level = "info",
        ret(level = "debug")
    )]
    pub fn spawn_faucet(&mut self, config: &MonitorConfig) -> Receiver<ServiceStatus> {
        let current_time = current_unix_timestamp_secs();

        // Create initial faucet test status
        let initial_faucet_status = ServiceStatus {
            name: "Faucet".to_string(),
            status: crate::status::Status::Unknown,
            last_checked: current_time,
            error: None,
            details: crate::status::ServiceDetails::FaucetTest(crate::faucet::FaucetTestDetails {
                test_duration_ms: 0,
                success_count: 0,
                failure_count: 0,
                last_tx_id: None,
                faucet_metadata: None,
            }),
        };

        // Spawn the faucet testing task
        let (faucet_tx, faucet_rx) = watch::channel(initial_faucet_status);
        // SAFETY: config.faucet_url is Some
        let faucet_url = config.faucet_url.clone().unwrap();
        let faucet_test_interval = config.faucet_test_interval;
        let request_timeout = config.request_timeout;
        let id = self
            .handles
            .spawn(async move {
                run_faucet_test_task(faucet_url, faucet_tx, faucet_test_interval, request_timeout)
                    .await;
            })
            .id();
        self.names.insert(id, "faucet-test".to_string());

        faucet_rx
    }

<<<<<<< HEAD
    /// Spawn the network transaction service checker task.
    #[instrument(
        parent = None,
        target = COMPONENT,
        name = "network_monitor.tasks.spawn_ntx_service",
        skip_all,
        level = "info",
        ret(level = "debug"),
        err
    )]
=======
    /// Spawn the network transaction service checker tasks (increment and tracking).
    #[instrument(target = COMPONENT, name = "tasks.spawn-ntx-service", skip_all)]
>>>>>>> cfe42901
    pub async fn spawn_ntx_service(
        &mut self,
        config: &MonitorConfig,
    ) -> Result<(Receiver<ServiceStatus>, Receiver<ServiceStatus>)> {
        // Ensure accounts exist before starting monitoring tasks
        ensure_accounts_exist(&config.wallet_filepath, &config.counter_filepath, &config.rpc_url)
            .await?;

        let current_time = current_unix_timestamp_secs();

        // Create shared atomic counter for tracking expected counter value
        let expected_counter_value = Arc::new(AtomicU64::new(0));

        // Create initial increment status
        let initial_increment_status = ServiceStatus {
            name: "Counter Increment".to_string(),
            status: crate::status::Status::Unknown,
            last_checked: current_time,
            error: None,
            details: crate::status::ServiceDetails::NtxIncrement(crate::status::IncrementDetails {
                success_count: 0,
                failure_count: 0,
                last_tx_id: None,
            }),
        };

        // Create initial tracking status
        let initial_tracking_status = ServiceStatus {
            name: "Counter Tracking".to_string(),
            status: crate::status::Status::Unknown,
            last_checked: current_time,
            error: None,
            details: crate::status::ServiceDetails::NtxTracking(
                crate::status::CounterTrackingDetails {
                    current_value: None,
                    expected_value: None,
                    last_updated: None,
                    pending_increments: None,
                },
            ),
        };

        // Spawn the increment task
        let (increment_tx, increment_rx) = watch::channel(initial_increment_status);
        let config_clone = config.clone();
        let counter_clone = Arc::clone(&expected_counter_value);
        let increment_id = self
            .handles
            .spawn(async move {
                Box::pin(run_increment_task(config_clone, increment_tx, counter_clone))
                    .await
                    .expect("Counter increment task runs indefinitely");
            })
            .id();
        self.names.insert(increment_id, "counter-increment".to_string());

        // Spawn the tracking task
        let (tracking_tx, tracking_rx) = watch::channel(initial_tracking_status);
        let config_clone = config.clone();
        let counter_clone = Arc::clone(&expected_counter_value);
        let tracking_id = self
            .handles
            .spawn(async move {
                Box::pin(run_counter_tracking_task(config_clone, tracking_tx, counter_clone))
                    .await
                    .expect("Counter tracking task runs indefinitely");
            })
            .id();
        self.names.insert(tracking_id, "counter-tracking".to_string());

        Ok((increment_rx, tracking_rx))
    }

    /// Spawn the HTTP frontend server.
    #[instrument(
        parent = None,
        target = COMPONENT,
        name = "network_monitor.tasks.spawn_http_server",
        skip_all,
        level = "info",
        ret(level = "debug")
    )]
    pub fn spawn_http_server(&mut self, server_state: ServerState, config: &MonitorConfig) {
        let config = config.clone();
        let id = self.handles.spawn(async move { serve(server_state, config).await }).id();
        self.names.insert(id, "frontend".to_string());
    }

    /// Wait for any task to complete or fail and return the result.
    async fn join_next_with_id(&mut self) -> Option<Result<(Id, ()), tokio::task::JoinError>> {
        self.handles.join_next_with_id().await
    }

    /// Get the component name for a given task ID.
    fn get_component_name(&self, id: Id) -> Option<&String> {
        self.names.get(&id)
    }

    /// Handles the failure of a task.
    ///
    /// This method waits for any task to complete or fail and returns an error.
    /// Since we expect components to run indefinitely, any task completion is treated as fatal.
    ///
    /// # Returns
    ///
    /// An error if any task fails or completes unexpectedly.
    pub async fn handle_failure(&mut self) -> Result<()> {
        // Wait for any task to complete or fail
        let component_result = self.join_next_with_id().await.expect("join set is not empty");

        // We expect components to run indefinitely, so we treat any return as fatal.
        let (id, err) = match component_result {
            Ok((id, ())) => (id, anyhow::anyhow!("component completed unexpectedly")),
            Err(join_err) => (join_err.id(), anyhow::Error::from(join_err)),
        };
        let component_name = self.get_component_name(id).map_or("unknown", String::as_str);

        // Exit with error context
        Err(err.context(format!("component {component_name} failed")))
    }
}

/// Gets the current Unix timestamp in seconds.
///
/// This function is infallible - if the system time is somehow before Unix epoch
/// (extremely unlikely), it returns 0.
pub fn current_unix_timestamp_secs() -> u64 {
    SystemTime::now()
        .duration_since(UNIX_EPOCH)
        .unwrap_or_else(|_| Duration::from_secs(0))  // Fallback to 0 if before Unix epoch
        .as_secs()
}<|MERGE_RESOLUTION|>--- conflicted
+++ resolved
@@ -258,8 +258,7 @@
         faucet_rx
     }
 
-<<<<<<< HEAD
-    /// Spawn the network transaction service checker task.
+    /// Spawn the network transaction service checker tasks (increment and tracking).
     #[instrument(
         parent = None,
         target = COMPONENT,
@@ -269,10 +268,6 @@
         ret(level = "debug"),
         err
     )]
-=======
-    /// Spawn the network transaction service checker tasks (increment and tracking).
-    #[instrument(target = COMPONENT, name = "tasks.spawn-ntx-service", skip_all)]
->>>>>>> cfe42901
     pub async fn spawn_ntx_service(
         &mut self,
         config: &MonitorConfig,
