--- conflicted
+++ resolved
@@ -22,14 +22,9 @@
 
     // Returns the latest state of an account with the specified ID.
     rpc GetAccountDetails(requests.GetAccountDetailsRequest) returns (responses.GetAccountDetailsResponse) {}
-
-<<<<<<< HEAD
-    // Returns the latest state of an account with the specified ID.
-=======
     
     // Returns the latest state of an account with the specified ID.
     // TODO: would probably be cleaner to do a specific response type instead of reusing GetAccountDetailsResponse
->>>>>>> 0824695b
     rpc GetNetworkAccountDetailsByPrefix(requests.GetNetworkAccountDetailsByPrefixRequest) returns (responses.GetAccountDetailsResponse) {}
 
     // Returns the latest state proofs of the specified accounts.
