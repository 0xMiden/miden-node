[package]
authors.workspace      = true
description            = "Miden node binary"
edition.workspace      = true
homepage.workspace     = true
keywords               = ["miden", "node"]
license.workspace      = true
name                   = "miden-node"
readme.workspace       = true
repository.workspace   = true
rust-version.workspace = true
version.workspace      = true

[lints]
workspace = true

[features]
tracing-forest = ["miden-node-block-producer/tracing-forest"]

[dependencies]
anyhow                    = { workspace = true }
clap                      = { features = ["derive", "env", "string"], version = "4.5" }
fs-err                    = { workspace = true }
humantime                 = { workspace = true }
miden-node-block-producer = { workspace = true }
miden-node-ntx-builder    = { workspace = true }
miden-node-rpc            = { workspace = true }
miden-node-store          = { workspace = true }
miden-node-utils          = { workspace = true }
miden-objects             = { workspace = true }
<<<<<<< HEAD
tokio                     = { features = ["macros", "net", "rt-multi-thread"], workspace = true }
=======
rand                      = { workspace = true }
rand_chacha               = { version = "0.9" }
tokio                     = { features = ["rt-multi-thread"], workspace = true }
>>>>>>> b3d09fb3
url                       = { workspace = true }

[dev-dependencies]
figment          = { features = ["env", "test", "toml"], version = "0.10" }
miden-node-utils = { features = ["tracing-forest"], workspace = true }

[build-dependencies]
# Required to inject build metadata.
miden-node-utils = { features = ["vergen"], workspace = true }<|MERGE_RESOLUTION|>--- conflicted
+++ resolved
@@ -28,13 +28,9 @@
 miden-node-store          = { workspace = true }
 miden-node-utils          = { workspace = true }
 miden-objects             = { workspace = true }
-<<<<<<< HEAD
-tokio                     = { features = ["macros", "net", "rt-multi-thread"], workspace = true }
-=======
 rand                      = { workspace = true }
 rand_chacha               = { version = "0.9" }
-tokio                     = { features = ["rt-multi-thread"], workspace = true }
->>>>>>> b3d09fb3
+tokio                     = { features = ["macros", "net", "rt-multi-thread"], workspace = true }
 url                       = { workspace = true }
 
 [dev-dependencies]
