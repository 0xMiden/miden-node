use miden_node_proto::domain::accounts::AccountHashUpdate;
use miden_objects::{
<<<<<<< HEAD
    accounts::{AccountId, AccountType},
=======
    accounts::{AccountId, ACCOUNT_ID_OFF_CHAIN_SENDER},
>>>>>>> eeae078c
    block::BlockNoteTree,
    crypto::{hash::rpo::RpoDigest, merkle::MerklePath},
    notes::{NoteMetadata, NoteType, Nullifier},
    BlockHeader, Felt, FieldElement, ZERO,
};
use rusqlite::{vtab::array, Connection};
use winter_rand_utils::rand_array;

use super::{sql, AccountInfo, Note, NoteCreated, NullifierInfo};
use crate::db::migrations;

fn create_db() -> Connection {
    let mut conn = Connection::open_in_memory().unwrap();
    array::load_module(&conn).unwrap();
    migrations::MIGRATIONS.to_latest(&mut conn).unwrap();
    conn
}

fn create_block(
    conn: &mut Connection,
    block_num: u32,
) {
    let block_header = BlockHeader::new(
        num_to_rpo_digest(1),
        block_num,
        num_to_rpo_digest(3),
        num_to_rpo_digest(4),
        num_to_rpo_digest(5),
        num_to_rpo_digest(6),
        num_to_rpo_digest(7),
        num_to_rpo_digest(8),
        9_u8.into(),
        10_u8.into(),
    );

    let transaction = conn.transaction().unwrap();
    sql::insert_block_header(&transaction, &block_header).unwrap();
    transaction.commit().unwrap();
}

#[test]
fn test_sql_insert_nullifiers_for_block() {
    let mut conn = create_db();

    let nullifiers = [num_to_nullifier(1 << 48)];

    let block_num = 1;
    create_block(&mut conn, block_num);

    // Insert a new nullifier succeeds
    {
        let transaction = conn.transaction().unwrap();
        let res = sql::insert_nullifiers_for_block(&transaction, &nullifiers, block_num);
        assert_eq!(res.unwrap(), nullifiers.len(), "There should be one entry");
        transaction.commit().unwrap();
    }

    // Inserting the nullifier twice is an error
    {
        let transaction = conn.transaction().unwrap();
        let res = sql::insert_nullifiers_for_block(&transaction, &nullifiers, block_num);
        assert!(res.is_err(), "Inserting the same nullifier twice is an error");
    }

    // even if the block number is different
    {
        let transaction = conn.transaction().unwrap();
        let res = sql::insert_nullifiers_for_block(&transaction, &nullifiers, block_num + 1);
        transaction.commit().unwrap();
        assert!(
            res.is_err(),
            "Inserting the same nullifier twice is an error, even if with a different block number"
        );
    }

    // test inserting multiple nullifiers
    {
        let nullifiers: Vec<_> = (0..10).map(num_to_nullifier).collect();
        let block_num = 1;
        let transaction = conn.transaction().unwrap();
        let res = sql::insert_nullifiers_for_block(&transaction, &nullifiers, block_num);
        transaction.commit().unwrap();
        assert_eq!(res.unwrap(), nullifiers.len(), "There should be 10 entries");
    }
}

#[test]
fn test_sql_select_nullifiers() {
    let mut conn = create_db();

    let block_num = 1;
    create_block(&mut conn, block_num);

    // test querying empty table
    let nullifiers = sql::select_nullifiers(&mut conn).unwrap();
    assert!(nullifiers.is_empty());

    // test multiple entries
    let mut state = vec![];
    for i in 0..10 {
        let nullifier = num_to_nullifier(i);
        state.push((nullifier, block_num));

        let transaction = conn.transaction().unwrap();
        let res = sql::insert_nullifiers_for_block(&transaction, &[nullifier], block_num);
        assert_eq!(res.unwrap(), 1, "One element must have been inserted");
        transaction.commit().unwrap();
        let nullifiers = sql::select_nullifiers(&mut conn).unwrap();
        assert_eq!(nullifiers, state);
    }
}

#[test]
fn test_sql_select_notes() {
    let mut conn = create_db();

    let block_num = 1;
    create_block(&mut conn, block_num);

    // test querying empty table
    let notes = sql::select_notes(&mut conn).unwrap();
    assert!(notes.is_empty());

    // test multiple entries
    let mut state = vec![];
    for i in 0..10 {
        let note = Note {
            block_num,
            note_created: NoteCreated {
                batch_index: 0,
                note_index: i,
                note_id: num_to_rpo_digest(i as u64),
                sender: i as u64,
                tag: i as u64,
            },
            merkle_path: MerklePath::new(vec![]),
        };
        state.push(note.clone());

        let transaction = conn.transaction().unwrap();
        let res = sql::insert_notes(&transaction, &[note]);
        assert_eq!(res.unwrap(), 1, "One element must have been inserted");
        transaction.commit().unwrap();
        let notes = sql::select_notes(&mut conn).unwrap();
        assert_eq!(notes, state);
    }
}

#[test]
fn test_sql_select_accounts() {
    let mut conn = create_db();

    let block_num = 1;
    create_block(&mut conn, block_num);

    // test querying empty table
    let accounts = sql::select_accounts(&mut conn).unwrap();
    assert!(accounts.is_empty());

    // test multiple entries
    let mut state = vec![];
    for i in 0..10 {
        let account_id =
            AccountId::new_dummy(rand_array(), AccountType::RegularAccountImmutableCode);
        let account_hash = num_to_rpo_digest(i);
        state.push(AccountInfo {
            update: AccountHashUpdate {
                account_id,
                account_hash,
                block_num,
            },
            details: None,
        });

        let transaction = conn.transaction().unwrap();
        let res = sql::upsert_accounts(
            &transaction,
            &[(account_id.into(), None, account_hash)],
            block_num,
        );
        assert_eq!(res.unwrap(), 1, "One element must have been inserted");
        transaction.commit().unwrap();
        let mut accounts = sql::select_accounts(&mut conn).unwrap();
        accounts.sort_by_key(|acc| acc.update.account_id);
        state.sort_by_key(|acc| acc.update.account_id);
        assert_eq!(accounts, state);
    }
}

#[test]
fn test_sql_select_nullifiers_by_block_range() {
    let mut conn = create_db();

    // test empty table
    let nullifiers = sql::select_nullifiers_by_block_range(&mut conn, 0, u32::MAX, &[]).unwrap();
    assert!(nullifiers.is_empty());

    // test single item
    let nullifier1 = num_to_nullifier(1 << 48);
    let block_number1 = 1;
    create_block(&mut conn, block_number1);

    let transaction = conn.transaction().unwrap();
    sql::insert_nullifiers_for_block(&transaction, &[nullifier1], block_number1).unwrap();
    transaction.commit().unwrap();

    let nullifiers = sql::select_nullifiers_by_block_range(
        &mut conn,
        0,
        u32::MAX,
        &[sql::get_nullifier_prefix(&nullifier1)],
    )
    .unwrap();
    assert_eq!(
        nullifiers,
        vec![NullifierInfo {
            nullifier: nullifier1,
            block_num: block_number1
        }]
    );

    // test two elements
    let nullifier2 = num_to_nullifier(2 << 48);
    let block_number2 = 2;
    create_block(&mut conn, block_number2);

    let transaction = conn.transaction().unwrap();
    sql::insert_nullifiers_for_block(&transaction, &[nullifier2], block_number2).unwrap();
    transaction.commit().unwrap();

    let nullifiers = sql::select_nullifiers(&mut conn).unwrap();
    assert_eq!(nullifiers, vec![(nullifier1, block_number1), (nullifier2, block_number2)]);

    // only the nullifiers matching the prefix are included
    let nullifiers = sql::select_nullifiers_by_block_range(
        &mut conn,
        0,
        u32::MAX,
        &[sql::get_nullifier_prefix(&nullifier1)],
    )
    .unwrap();
    assert_eq!(
        nullifiers,
        vec![NullifierInfo {
            nullifier: nullifier1,
            block_num: block_number1
        }]
    );
    let nullifiers = sql::select_nullifiers_by_block_range(
        &mut conn,
        0,
        u32::MAX,
        &[sql::get_nullifier_prefix(&nullifier2)],
    )
    .unwrap();
    assert_eq!(
        nullifiers,
        vec![NullifierInfo {
            nullifier: nullifier2,
            block_num: block_number2
        }]
    );

    // Nullifiers created at block_end are included
    let nullifiers = sql::select_nullifiers_by_block_range(
        &mut conn,
        0,
        1,
        &[sql::get_nullifier_prefix(&nullifier1), sql::get_nullifier_prefix(&nullifier2)],
    )
    .unwrap();
    assert_eq!(
        nullifiers,
        vec![NullifierInfo {
            nullifier: nullifier1,
            block_num: block_number1
        }]
    );

    // Nullifiers created at block_start are not included
    let nullifiers = sql::select_nullifiers_by_block_range(
        &mut conn,
        1,
        u32::MAX,
        &[sql::get_nullifier_prefix(&nullifier1), sql::get_nullifier_prefix(&nullifier2)],
    )
    .unwrap();
    assert_eq!(
        nullifiers,
        vec![NullifierInfo {
            nullifier: nullifier2,
            block_num: block_number2
        }]
    );

    // When block start and end are the same, no nullifiers should be returned. This case happens
    // when the client requests a sync update, and it is already tracking the chain tip.
    let nullifiers = sql::select_nullifiers_by_block_range(
        &mut conn,
        2,
        2,
        &[sql::get_nullifier_prefix(&nullifier1), sql::get_nullifier_prefix(&nullifier2)],
    )
    .unwrap();
    assert!(nullifiers.is_empty());
}

#[test]
fn test_db_block_header() {
    let mut conn = create_db();

    // test querying empty table
    let block_number = 1;
    let res = sql::select_block_header_by_block_num(&mut conn, Some(block_number)).unwrap();
    assert!(res.is_none());

    let res = sql::select_block_header_by_block_num(&mut conn, None).unwrap();
    assert!(res.is_none());

    let res = sql::select_block_headers(&mut conn).unwrap();
    assert!(res.is_empty());

    let block_header = BlockHeader::new(
        num_to_rpo_digest(1),
        2,
        num_to_rpo_digest(3),
        num_to_rpo_digest(4),
        num_to_rpo_digest(5),
        num_to_rpo_digest(6),
        num_to_rpo_digest(7),
        num_to_rpo_digest(8),
        9_u8.into(),
        10_u8.into(),
    );

    // test insertion
    let transaction = conn.transaction().unwrap();
    sql::insert_block_header(&transaction, &block_header).unwrap();
    transaction.commit().unwrap();

    // test fetch unknown block header
    let block_number = 1;
    let res = sql::select_block_header_by_block_num(&mut conn, Some(block_number)).unwrap();
    assert!(res.is_none());

    // test fetch block header by block number
    let res =
        sql::select_block_header_by_block_num(&mut conn, Some(block_header.block_num())).unwrap();
    assert_eq!(res.unwrap(), block_header);

    // test fetch latest block header
    let res = sql::select_block_header_by_block_num(&mut conn, None).unwrap();
    assert_eq!(res.unwrap(), block_header);

    let block_header2 = BlockHeader::new(
        num_to_rpo_digest(11),
        12,
        num_to_rpo_digest(13),
        num_to_rpo_digest(14),
        num_to_rpo_digest(15),
        num_to_rpo_digest(16),
        num_to_rpo_digest(17),
        num_to_rpo_digest(18),
        19_u8.into(),
        20_u8.into(),
    );

    let transaction = conn.transaction().unwrap();
    sql::insert_block_header(&transaction, &block_header2).unwrap();
    transaction.commit().unwrap();

    let res = sql::select_block_header_by_block_num(&mut conn, None).unwrap();
    assert_eq!(res.unwrap(), block_header2);

    let res = sql::select_block_headers(&mut conn).unwrap();
    assert_eq!(res, [block_header, block_header2]);
}

#[test]
fn test_db_account() {
    let mut conn = create_db();

    let block_num = 1;
    create_block(&mut conn, block_num);

    // test empty table
    let account_id = AccountId::new_dummy(rand_array(), AccountType::RegularAccountImmutableCode);
    let account_ids = vec![account_id.into(), 1, 2, 3, 4, 5];
    let res = sql::select_accounts_by_block_range(&mut conn, 0, u32::MAX, &account_ids).unwrap();
    assert!(res.is_empty());

    // test insertion
    let account_hash = num_to_rpo_digest(0);

    let transaction = conn.transaction().unwrap();
    let row_count =
        sql::upsert_accounts(&transaction, &[(account_id.into(), None, account_hash)], block_num)
            .unwrap();
    transaction.commit().unwrap();

    assert_eq!(row_count, 1);

    // test successful query
    let res = sql::select_accounts_by_block_range(&mut conn, 0, u32::MAX, &account_ids).unwrap();
    assert_eq!(
        res,
        vec![AccountHashUpdate {
            account_id,
            account_hash,
            block_num,
        }]
    );

    // test query for update outside the block range
    let res = sql::select_accounts_by_block_range(&mut conn, block_num + 1, u32::MAX, &account_ids)
        .unwrap();
    assert!(res.is_empty());

    // test query with unknown accounts
    let res = sql::select_accounts_by_block_range(&mut conn, block_num + 1, u32::MAX, &[6, 7, 8])
        .unwrap();
    assert!(res.is_empty());
}

#[test]
fn test_notes() {
    let mut conn = create_db();

    let block_num_1 = 1;
    create_block(&mut conn, block_num_1);

    // test empty table
    let res = sql::select_notes_since_block_by_tag_and_sender(&mut conn, &[], &[], 0).unwrap();
    assert!(res.is_empty());

    let res =
        sql::select_notes_since_block_by_tag_and_sender(&mut conn, &[1, 2, 3], &[], 0).unwrap();
    assert!(res.is_empty());

    // test insertion
    let batch_index = 0u32;
    let note_index = 2u32;
    let note_id = num_to_rpo_digest(3);
    let tag = 5u64;
<<<<<<< HEAD
    let sender = AccountId::new_dummy(rand_array(), AccountType::RegularAccountImmutableCode);
=======
    // Precomputed seed for regular off-chain account for zeroed initial seed:
    let sender = AccountId::new_unchecked(Felt::new(ACCOUNT_ID_OFF_CHAIN_SENDER));
>>>>>>> eeae078c
    let note_metadata =
        NoteMetadata::new(sender, NoteType::OffChain, (tag as u32).into(), ZERO).unwrap();

    let values = [(batch_index as usize, note_index as usize, (note_id, note_metadata))];
    let notes_db = BlockNoteTree::with_entries(values.iter().cloned()).unwrap();
    let merkle_path = notes_db.get_note_path(batch_index as usize, note_index as usize).unwrap();

    let note = Note {
        block_num: block_num_1,
        note_created: NoteCreated {
            batch_index,
            note_index,
            note_id,
            sender: sender.into(),
            tag,
        },
        merkle_path: merkle_path.clone(),
    };

    let transaction = conn.transaction().unwrap();
    sql::insert_notes(&transaction, &[note.clone()]).unwrap();
    transaction.commit().unwrap();

    // test empty tags
    let res = sql::select_notes_since_block_by_tag_and_sender(&mut conn, &[], &[], 0).unwrap();
    assert!(res.is_empty());

    // test no updates
    let res = sql::select_notes_since_block_by_tag_and_sender(
        &mut conn,
        &[(tag >> 48) as u32],
        &[],
        block_num_1,
    )
    .unwrap();
    assert!(res.is_empty());

    // test match
    let res = sql::select_notes_since_block_by_tag_and_sender(
        &mut conn,
        &[(tag >> 48) as u32],
        &[],
        block_num_1 - 1,
    )
    .unwrap();
    assert_eq!(res, vec![note.clone()]);

    let block_num_2 = note.block_num + 1;
    create_block(&mut conn, block_num_2);

    // insertion second note with same tag, but on higher block
    let note2 = Note {
        block_num: block_num_2,
        note_created: NoteCreated {
            batch_index: note.note_created.batch_index,
            note_index: note.note_created.note_index,
            note_id: num_to_rpo_digest(3),
            sender: note.note_created.sender,
            tag: note.note_created.tag,
        },
        merkle_path,
    };

    let transaction = conn.transaction().unwrap();
    sql::insert_notes(&transaction, &[note2.clone()]).unwrap();
    transaction.commit().unwrap();

    // only first note is returned
    let res = sql::select_notes_since_block_by_tag_and_sender(
        &mut conn,
        &[(tag >> 48) as u32],
        &[],
        block_num_1 - 1,
    )
    .unwrap();
    assert_eq!(res, vec![note.clone()]);

    // only the second note is returned
    let res = sql::select_notes_since_block_by_tag_and_sender(
        &mut conn,
        &[(tag >> 48) as u32],
        &[],
        block_num_1,
    )
    .unwrap();
    assert_eq!(res, vec![note2.clone()]);
}

// UTILITIES
// -------------------------------------------------------------------------------------------
fn num_to_rpo_digest(n: u64) -> RpoDigest {
    RpoDigest::new([Felt::ZERO, Felt::ZERO, Felt::ZERO, Felt::new(n)])
}

fn num_to_nullifier(n: u64) -> Nullifier {
    Nullifier::from(num_to_rpo_digest(n))
}<|MERGE_RESOLUTION|>--- conflicted
+++ resolved
@@ -1,17 +1,14 @@
 use miden_node_proto::domain::accounts::AccountHashUpdate;
 use miden_objects::{
-<<<<<<< HEAD
-    accounts::{AccountId, AccountType},
-=======
-    accounts::{AccountId, ACCOUNT_ID_OFF_CHAIN_SENDER},
->>>>>>> eeae078c
+    accounts::{
+        AccountId, ACCOUNT_ID_OFF_CHAIN_SENDER, ACCOUNT_ID_REGULAR_ACCOUNT_UPDATABLE_CODE_OFF_CHAIN,
+    },
     block::BlockNoteTree,
     crypto::{hash::rpo::RpoDigest, merkle::MerklePath},
     notes::{NoteMetadata, NoteType, Nullifier},
     BlockHeader, Felt, FieldElement, ZERO,
 };
 use rusqlite::{vtab::array, Connection};
-use winter_rand_utils::rand_array;
 
 use super::{sql, AccountInfo, Note, NoteCreated, NullifierInfo};
 use crate::db::migrations;
@@ -168,11 +165,11 @@
     let mut state = vec![];
     for i in 0..10 {
         let account_id =
-            AccountId::new_dummy(rand_array(), AccountType::RegularAccountImmutableCode);
+            ACCOUNT_ID_REGULAR_ACCOUNT_UPDATABLE_CODE_OFF_CHAIN + (i << 32) + 0b1111100000;
         let account_hash = num_to_rpo_digest(i);
         state.push(AccountInfo {
             update: AccountHashUpdate {
-                account_id,
+                account_id: account_id.try_into().unwrap(),
                 account_hash,
                 block_num,
             },
@@ -180,16 +177,11 @@
         });
 
         let transaction = conn.transaction().unwrap();
-        let res = sql::upsert_accounts(
-            &transaction,
-            &[(account_id.into(), None, account_hash)],
-            block_num,
-        );
+        let res =
+            sql::upsert_accounts(&transaction, &[(account_id, None, account_hash)], block_num);
         assert_eq!(res.unwrap(), 1, "One element must have been inserted");
         transaction.commit().unwrap();
-        let mut accounts = sql::select_accounts(&mut conn).unwrap();
-        accounts.sort_by_key(|acc| acc.update.account_id);
-        state.sort_by_key(|acc| acc.update.account_id);
+        let accounts = sql::select_accounts(&mut conn).unwrap();
         assert_eq!(accounts, state);
     }
 }
@@ -391,18 +383,17 @@
     create_block(&mut conn, block_num);
 
     // test empty table
-    let account_id = AccountId::new_dummy(rand_array(), AccountType::RegularAccountImmutableCode);
-    let account_ids = vec![account_id.into(), 1, 2, 3, 4, 5];
+    let account_ids = vec![ACCOUNT_ID_REGULAR_ACCOUNT_UPDATABLE_CODE_OFF_CHAIN, 1, 2, 3, 4, 5];
     let res = sql::select_accounts_by_block_range(&mut conn, 0, u32::MAX, &account_ids).unwrap();
     assert!(res.is_empty());
 
     // test insertion
+    let account_id = ACCOUNT_ID_REGULAR_ACCOUNT_UPDATABLE_CODE_OFF_CHAIN;
     let account_hash = num_to_rpo_digest(0);
 
     let transaction = conn.transaction().unwrap();
     let row_count =
-        sql::upsert_accounts(&transaction, &[(account_id.into(), None, account_hash)], block_num)
-            .unwrap();
+        sql::upsert_accounts(&transaction, &[(account_id, None, account_hash)], block_num).unwrap();
     transaction.commit().unwrap();
 
     assert_eq!(row_count, 1);
@@ -412,7 +403,7 @@
     assert_eq!(
         res,
         vec![AccountHashUpdate {
-            account_id,
+            account_id: account_id.try_into().unwrap(),
             account_hash,
             block_num,
         }]
@@ -449,12 +440,7 @@
     let note_index = 2u32;
     let note_id = num_to_rpo_digest(3);
     let tag = 5u64;
-<<<<<<< HEAD
-    let sender = AccountId::new_dummy(rand_array(), AccountType::RegularAccountImmutableCode);
-=======
-    // Precomputed seed for regular off-chain account for zeroed initial seed:
     let sender = AccountId::new_unchecked(Felt::new(ACCOUNT_ID_OFF_CHAIN_SENDER));
->>>>>>> eeae078c
     let note_metadata =
         NoteMetadata::new(sender, NoteType::OffChain, (tag as u32).into(), ZERO).unwrap();
 
