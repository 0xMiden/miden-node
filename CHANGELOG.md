--- conflicted
+++ resolved
@@ -12,11 +12,8 @@
 - Enabled running RPC component in `read-only` mode (#802).
 - [BREAKING] Update name of `ChainMmr` to `PartialBlockchain` (#807).
 - Added gRPC `/status` endpoint on all components (#817).
-<<<<<<< HEAD
+- Added `--enable-otel` and `MIDEN_FAUCET_ENABLE_OTEL` flag to faucet (#834).
 - Block producer now emits network note information (#805).
-=======
-- Added `--enable-otel` and `MIDEN_FAUCET_ENABLE_OTEL` flag to faucet (#834).
->>>>>>> df929cbf
 
 ## v0.8.0 (2025-03-26)
 
