<<<<<<< HEAD
=======
use std::net::SocketAddr;
use std::time::Duration;

>>>>>>> b91e7aa9
use accept::AcceptHeaderLayer;
use anyhow::Context;
use miden_node_proto::generated::rpc::api_server;
use miden_node_proto_build::rpc_api_descriptor;
use miden_node_utils::cors::cors_for_grpc_web_layer;
use miden_node_utils::tracing::grpc::{TracedComponent, traced_span_fn};
use tokio::net::TcpListener;
use tokio_stream::wrappers::TcpListenerStream;
use tonic_reflection::server;
use tonic_web::GrpcWebLayer;
use tower_http::trace::TraceLayer;
use tracing::info;
use url::Url;

use crate::COMPONENT;

mod accept;
mod api;

/// The RPC server component.
///
/// On startup, binds to the provided listener and starts serving the RPC API.
/// It connects lazily to the store and block producer components as needed.
/// Requests will fail if the components are not available.
pub struct Rpc {
    pub listener: TcpListener,
<<<<<<< HEAD
    pub store_url: Url,
    pub block_producer_url: Option<Url>,
=======
    pub store: SocketAddr,
    pub block_producer: Option<SocketAddr>,
    /// Server-side timeout for an individual gRPC request.
    ///
    /// If the handler takes longer than this duration, the server cancels the call.
    pub grpc_timeout: Duration,
>>>>>>> b91e7aa9
}

impl Rpc {
    /// Serves the RPC API.
    ///
    /// Note: Executes in place (i.e. not spawned) and will run indefinitely until
    ///       a fatal error is encountered.
    pub async fn serve(self) -> anyhow::Result<()> {
        let api = api::RpcService::new(&self.store_url, self.block_producer_url.as_ref());

        let genesis = api
            .get_genesis_header_with_retry()
            .await
            .context("Fetching genesis header from store")?;

        let api_service = api_server::ApiServer::new(api);
        let reflection_service = server::Builder::configure()
            .register_file_descriptor_set(rpc_api_descriptor())
            .build_v1()
            .context("failed to build reflection service")?;

        // This is currently required for postman to work properly because
        // it doesn't support the new version yet.
        //
        // See: <https://github.com/postmanlabs/postman-app-support/issues/13120>.
        let reflection_service_alpha = server::Builder::configure()
            .register_file_descriptor_set(rpc_api_descriptor())
            .build_v1alpha()
            .context("failed to build reflection service")?;

        info!(target: COMPONENT, endpoint=?self.listener, store=%self.store_url, block_producer=?self.block_producer_url, "Server initialized");

        let rpc_version = env!("CARGO_PKG_VERSION");
        let rpc_version =
            semver::Version::parse(rpc_version).context("failed to parse crate version")?;

        tonic::transport::Server::builder()
            .accept_http1(true)
            .timeout(self.grpc_timeout)
            .layer(TraceLayer::new_for_grpc().make_span_with(traced_span_fn(TracedComponent::Rpc)))
            .layer(AcceptHeaderLayer::new(&rpc_version, genesis.commitment()))
            .layer(cors_for_grpc_web_layer())
            // Enables gRPC-web support.
            .layer(GrpcWebLayer::new())
            .add_service(api_service)
            // Enables gRPC reflection service.
            .add_service(reflection_service)
            .add_service(reflection_service_alpha)
            .serve_with_incoming(TcpListenerStream::new(self.listener))
            .await
            .context("failed to serve RPC API")
    }
}<|MERGE_RESOLUTION|>--- conflicted
+++ resolved
@@ -1,9 +1,5 @@
-<<<<<<< HEAD
-=======
-use std::net::SocketAddr;
 use std::time::Duration;
 
->>>>>>> b91e7aa9
 use accept::AcceptHeaderLayer;
 use anyhow::Context;
 use miden_node_proto::generated::rpc::api_server;
@@ -30,17 +26,12 @@
 /// Requests will fail if the components are not available.
 pub struct Rpc {
     pub listener: TcpListener,
-<<<<<<< HEAD
     pub store_url: Url,
     pub block_producer_url: Option<Url>,
-=======
-    pub store: SocketAddr,
-    pub block_producer: Option<SocketAddr>,
     /// Server-side timeout for an individual gRPC request.
     ///
     /// If the handler takes longer than this duration, the server cancels the call.
     pub grpc_timeout: Duration,
->>>>>>> b91e7aa9
 }
 
 impl Rpc {
