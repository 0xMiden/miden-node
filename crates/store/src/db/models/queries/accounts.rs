--- conflicted
+++ resolved
@@ -669,23 +669,14 @@
 
     diesel::Connection::transaction(conn, |conn| {
         // First, update any existing rows with the same (account_id, vault_key) to set
-<<<<<<< HEAD
         // is_latest=false
-=======
-        // is_latest_update=false
         let vault_key: Word = vault_key.into();
->>>>>>> 2cd7b420
         let update_count = diesel::update(schema::account_vault_assets::table)
             .filter(
                 schema::account_vault_assets::account_id
                     .eq(&account_id.to_bytes())
-<<<<<<< HEAD
-                    .and(schema::account_vault_assets::vault_key.eq(&vault_key_word.to_bytes()))
+                    .and(schema::account_vault_assets::vault_key.eq(&vault_key.to_bytes()))
                     .and(schema::account_vault_assets::is_latest.eq(true)),
-=======
-                    .and(schema::account_vault_assets::vault_key.eq(&vault_key.to_bytes()))
-                    .and(schema::account_vault_assets::is_latest_update.eq(true)),
->>>>>>> 2cd7b420
             )
             .set(schema::account_vault_assets::is_latest.eq(false))
             .execute(conn)?;
