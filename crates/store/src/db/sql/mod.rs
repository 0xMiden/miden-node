//! Wrapper functions for SQL statements.

pub(crate) mod utils;

use std::{
    borrow::Cow,
    collections::{btree_map::Entry, BTreeMap, BTreeSet},
    rc::Rc,
};

use miden_node_proto::domain::account::{AccountInfo, AccountSummary};
use miden_objects::{
<<<<<<< HEAD
    accounts::{
        delta::AccountUpdateDetails, Account, AccountDelta, AccountId, AccountStorageDelta,
        AccountVaultDelta, FungibleAssetDelta, NonFungibleAssetDelta, NonFungibleDeltaAction,
        StorageMapDelta,
    },
    assets::{Asset, FungibleAsset},
    block::{BlockAccountUpdate, BlockNoteIndex},
    crypto::hash::rpo::RpoDigest,
    notes::{NoteId, NoteInclusionProof, NoteMetadata, NoteType, Nullifier},
    utils::serde::{Deserializable, Serializable},
    BlockHeader, EMPTY_WORD,
=======
    account::{
        delta::AccountUpdateDetails, AccountDelta, AccountId, AccountStorageDelta,
        AccountVaultDelta, FungibleAssetDelta, NonFungibleAssetDelta, NonFungibleDeltaAction,
        StorageMapDelta,
    },
    asset::NonFungibleAsset,
    block::{BlockAccountUpdate, BlockHeader, BlockNoteIndex, BlockNumber},
    crypto::{hash::rpo::RpoDigest, merkle::MerklePath},
    note::{NoteId, NoteInclusionProof, NoteMetadata, NoteType, Nullifier},
    transaction::TransactionId,
    utils::serde::{Deserializable, Serializable},
    Digest, Word,
>>>>>>> ebef2151
};
use rusqlite::{params, types::Value, Connection, Transaction};
use utils::{read_block_number, read_from_blob_column};

use super::{
    NoteRecord, NoteSyncRecord, NoteSyncUpdate, NullifierInfo, Result, StateSyncUpdate,
    TransactionSummary,
};
use crate::{
    db::sql::utils::{
        account_info_from_row, account_summary_from_row, apply_delta, column_value_as_u64,
        get_nullifier_prefix, insert_sql, read_nullable_from_blob_column, subst, u64_to_value,
    },
    errors::{DatabaseError, NoteSyncError, StateSyncError},
};
// ACCOUNT QUERIES
// ================================================================================================

/// Select all accounts from the DB using the given [Connection].
///
/// # Returns
///
/// A vector with accounts, or an error.
#[cfg(test)]
pub fn select_all_accounts(conn: &mut Connection) -> Result<Vec<AccountInfo>> {
    let mut stmt = conn.prepare_cached(
        "
        SELECT
            account_id,
            account_hash,
            block_num,
            details
        FROM
            accounts
        ORDER BY
            block_num ASC;
    ",
    )?;
    let mut rows = stmt.query([])?;

    let mut accounts = vec![];
    while let Some(row) = rows.next()? {
        accounts.push(account_info_from_row(row)?);
    }
    Ok(accounts)
}

/// Select all account hashes from the DB using the given [Connection].
///
/// # Returns
///
/// The vector with the account ID and corresponding hash, or an error.
pub fn select_all_account_hashes(conn: &mut Connection) -> Result<Vec<(AccountId, RpoDigest)>> {
    let mut stmt = conn
        .prepare_cached("SELECT account_id, account_hash FROM accounts ORDER BY block_num ASC;")?;
    let mut rows = stmt.query([])?;

    let mut result = Vec::new();
    while let Some(row) = rows.next()? {
        let account_id = read_from_blob_column(row, 0)?;
        let account_hash = read_from_blob_column(row, 1)?;

        result.push((account_id, account_hash));
    }

    Ok(result)
}

<<<<<<< HEAD
/// Select [AccountSummary] from the DB using the given [Connection], given that the latest account
=======
/// Select [`AccountSummary`] from the DB using the given [Connection], given that the account
>>>>>>> ebef2151
/// update was done between `(block_start, block_end]`.
///
/// # Returns
///
/// The vector of [`AccountSummary`] with the matching accounts.
pub fn select_accounts_by_block_range(
    conn: &mut Connection,
    block_start: BlockNumber,
    block_end: BlockNumber,
    account_ids: &[AccountId],
) -> Result<Vec<AccountSummary>> {
    let mut stmt = conn.prepare_cached(
        "
        SELECT
            account_id,
            account_hash,
            block_num
        FROM
            accounts
        WHERE
            block_num > ?1 AND
            block_num <= ?2 AND
            account_id IN rarray(?3)
        ORDER BY
            block_num ASC
    ",
    )?;

    let account_ids: Vec<Value> = account_ids
        .iter()
        .copied()
        .map(|account_id| account_id.to_bytes().into())
        .collect();
    let mut rows =
        stmt.query(params![block_start.as_u32(), block_end.as_u32(), Rc::new(account_ids)])?;

    let mut result = Vec::new();
    while let Some(row) = rows.next()? {
        result.push(account_summary_from_row(row)?);
    }

    Ok(result)
}

/// Select the latest account details by account ID from the DB using the given [Connection].
///
/// # Returns
///
/// The latest account details, or an error.
pub fn select_account(conn: &mut Connection, account_id: AccountId) -> Result<AccountInfo> {
    let mut stmt = conn.prepare_cached(
        "
        SELECT
            account_id,
            account_hash,
            block_num,
            details
        FROM
            accounts
        WHERE
            account_id = ?1;
    ",
    )?;

    let mut rows = stmt.query(params![account_id.to_bytes()])?;
    let row = rows.next()?.ok_or(DatabaseError::AccountNotFoundInDb(account_id))?;

    account_info_from_row(row)
}

/// Select the latest accounts summary (with optional details for public accounts) filtered by IDs
/// from the DB using the given [Connection].
///
/// # Returns
///
/// The account details vector, or an error.
pub fn select_accounts_by_ids(
    conn: &mut Connection,
    account_ids: &[AccountId],
) -> Result<Vec<AccountInfo>> {
    let mut stmt = conn.prepare_cached(
        "
        SELECT
            account_id,
            account_hash,
            block_num,
            details
        FROM
            accounts
        WHERE
            account_id IN rarray(?1);
    ",
    )?;

    let account_ids: Vec<Value> = account_ids
        .iter()
        .copied()
        .map(|account_id| account_id.to_bytes().into())
        .collect();
    let mut rows = stmt.query(params![Rc::new(account_ids)])?;

    let mut result = Vec::new();
    while let Some(row) = rows.next()? {
        result.push(account_info_from_row(row)?);
    }

    Ok(result)
}

/// Computes public account states for the particular block number using the given [Connection].
///
/// # Returns
///
/// Account states vector, or an error.
#[cfg_attr(not(test), expect(dead_code))] // TODO: remove once the function is used
pub fn compute_old_account_states(
    conn: &mut Connection,
    account_ids: &[AccountId],
    block_number: BlockNumber,
) -> Result<Vec<Account>> {
    #[derive(Default)]
    struct Accounts(BTreeMap<AccountId, Account>);

    impl Accounts {
        fn try_get_mut(&mut self, id: &AccountId) -> Result<&mut Account> {
            self.0.get_mut(id).ok_or_else(|| DatabaseError::AccountNotFoundInDb(*id))
        }

        fn update_asset(
            &mut self,
            account_id: &AccountId,
            asset: Asset,
            is_remove: bool,
        ) -> Result<()> {
            let account = self.try_get_mut(account_id)?;

            if is_remove {
                account.vault_mut().remove_asset(asset)
            } else {
                account.vault_mut().add_asset(asset)
            }
            .map_err(|err| DatabaseError::DataCorrupted(err.to_string()))?;

            Ok(())
        }
    }

    let account_ids = Rc::new(
        account_ids
            .iter()
            .map(|id| {
                if !id.is_public() {
                    return Err(DatabaseError::AccountNotOnChain(*id));
                }
                Ok(id.to_bytes().into())
            })
            .collect::<Result<Vec<Value>>>()?,
    );

    // Gathering data from different tables to a single accounts map.
    let mut accounts = Accounts::default();
    let transaction = conn.transaction()?;

    // *** Query latest states with calculated nonces ***

    // We select states with possible nonce updates in order to (re)construct `Account` with final
    // nonce, since we're not able to decrease nonce in `Account`.
    let mut select_latest_states_stmt = transaction.prepare_cached(
        "
        SELECT a.account_id, a.details, d.nonce
        FROM accounts a LEFT JOIN account_deltas d ON
            a.account_id = d.account_id AND
            d.block_num = (
                SELECT MAX(block_num)
                FROM account_deltas
                WHERE
                    block_num <= ?2 AND
                    account_id = a.account_id
            )
        WHERE a.account_id IN rarray(?1)",
    )?;
    let mut rows =
        select_latest_states_stmt.query(params![Rc::clone(&account_ids), block_number])?;
    while let Some(row) = rows.next()? {
        let account_details = row.get_ref(1)?.as_blob_or_null()?;
        let id = read_from_blob_column(row, 0)?;
        let details = account_details.ok_or_else(|| {
            DatabaseError::DataCorrupted(format!(
                "No details for public account {id} in the database"
            ))
        })?;
        let account = Account::read_from_bytes(details)?;
        let old_nonce = row.get::<_, Option<u64>>(2)?;

        // If there is updated (old) nonce, reconstruct loaded details with the nonce.
        let account = if let Some(old_nonce) = old_nonce {
            let (id, vault, storage, code, _nonce) = account.into_parts();
            let nonce = old_nonce.try_into().map_err(DatabaseError::DataCorrupted)?;

            Account::from_parts(id, vault, storage, code, nonce)
        } else {
            account
        };

        accounts.0.insert(id, account);
    }

    // *** Query and apply storage slot updates to the latest state ***

    let mut select_storage_slot_updates_stmt = transaction.prepare_cached(
        "
        SELECT new.account_id, new.slot, old.value
        FROM account_storage_slot_updates new LEFT JOIN account_storage_slot_updates old ON
            old.account_id = new.account_id AND
            old.slot = new.slot AND
            old.block_num = (
                SELECT MAX(block_num)
                FROM account_storage_slot_updates
                WHERE block_num <= ?2 AND account_id = old.account_id AND slot = old.slot
            )
        WHERE
            new.account_id IN rarray(?1) AND
            new.block_num = (
                SELECT MIN(block_num)
                FROM account_storage_slot_updates
                WHERE
                    block_num > ?2 AND
                    new.account_id = account_id AND
                    new.slot = slot
            )",
    )?;
    let mut rows =
        select_storage_slot_updates_stmt.query(params![Rc::clone(&account_ids), block_number])?;
    while let Some(row) = rows.next()? {
        let account_id: AccountId = read_from_blob_column(row, 0)?;
        let slot: u8 = row.get(1)?;
        let value = read_nullable_from_blob_column(row, 2)?.unwrap_or(EMPTY_WORD);
        let account = accounts.try_get_mut(&account_id)?;
        account.storage_mut().set_item(slot, value)?;
    }

    // *** Query and apply storage map updates to the latest state ***

    let mut select_storage_map_updates_stmt = transaction.prepare_cached(
        "
        SELECT new.account_id, new.slot, new.key, old.value
        FROM account_storage_map_updates new LEFT JOIN account_storage_map_updates old ON
            old.account_id = new.account_id AND
            old.slot = new.slot AND
            old.key = new.key AND
            old.block_num = (
                SELECT MAX(block_num)
                FROM account_storage_map_updates
                WHERE
                    block_num <= ?2 AND
                    account_id = old.account_id AND
                    slot = old.slot AND
                    key = old.key
            )
        WHERE
            new.account_id IN rarray(?1) AND
            new.block_num = (
                SELECT MIN(block_num)
                FROM account_storage_map_updates
                WHERE
                    block_num > ?2 AND
                    new.account_id = account_id AND
                    new.slot = slot AND
                    new.key = key
            )",
    )?;
    let mut rows =
        select_storage_map_updates_stmt.query(params![Rc::clone(&account_ids), block_number])?;
    while let Some(row) = rows.next()? {
        let account_id: AccountId = read_from_blob_column(row, 0)?;
        let slot: u8 = row.get(1)?;
        let key = read_from_blob_column(row, 2)?;
        let value = read_nullable_from_blob_column(row, 3)?.unwrap_or(EMPTY_WORD);
        let account = accounts.try_get_mut(&account_id)?;
        account.storage_mut().set_map_item(slot, key, value)?;
    }

    // *** Query and add/subtract fungible asset updates to the latest state ***

    let mut select_fungible_asset_deltas_stmt = transaction.prepare_cached(
        "
        SELECT account_id, faucet_id, SUM(delta) AS delta
        FROM account_fungible_asset_deltas
        WHERE account_id IN rarray(?1) AND block_num > ?2
        GROUP BY account_id, faucet_id
        HAVING delta != 0",
    )?;
    let mut rows =
        select_fungible_asset_deltas_stmt.query(params![Rc::clone(&account_ids), block_number])?;
    while let Some(row) = rows.next()? {
        let account_id = read_from_blob_column(row, 0)?;
        let faucet_id = read_from_blob_column(row, 1)?;
        let amount: i64 = row.get(2)?;
        let asset = Asset::Fungible(
            FungibleAsset::new(faucet_id, amount.unsigned_abs())
                .map_err(|err| DatabaseError::DataCorrupted(err.to_string()))?,
        );
        accounts.update_asset(&account_id, asset, amount >= 0)?; // Inverse logic
    }

    // *** Query and add/remove non-fungible asset updates to the latest state ***

    let mut select_latest_non_fungible_assets_stmt = transaction.prepare_cached(
        "
        SELECT account_id, vault_key, is_remove, block_num
        FROM account_non_fungible_asset_updates
        WHERE account_id IN rarray(?1) AND block_num > ?2
        ORDER BY account_id, block_num DESC",
    )?;
    let mut rows = select_latest_non_fungible_assets_stmt
        .query(params![Rc::clone(&account_ids), block_number])?;
    while let Some(row) = rows.next()? {
        let account_id = read_from_blob_column(row, 0)?;
        let asset = read_from_blob_column(row, 1)?;
        let is_remove: bool = !row.get(2)?; // Inverse logic
        accounts.update_asset(&account_id, Asset::NonFungible(asset), is_remove)?;
    }

    // Converting gathered data to vector of `Account` structures.
    Ok(accounts.0.into_values().collect())
}

/// Selects and merges account deltas by account id and block range from the DB using the given
/// [Connection].
///
/// # Note:
///
/// `block_start` is exclusive and `block_end` is inclusive.
///
/// # Returns
///
/// The resulting account delta, or an error.
#[allow(clippy::too_many_lines, reason = "mostly just formatted sql text")]
pub fn select_account_delta(
    conn: &mut Connection,
    account_id: AccountId,
    block_start: BlockNumber,
    block_end: BlockNumber,
) -> Result<Option<AccountDelta>> {
    let mut select_nonce_stmt = conn.prepare_cached(
        "
        SELECT
            nonce
        FROM
            account_deltas
        WHERE
            account_id = ?1 AND block_num > ?2 AND block_num <= ?3
        ORDER BY
            block_num DESC
        LIMIT 1
    ",
    )?;

    let mut select_slot_updates_stmt = conn.prepare_cached(
        "
            SELECT
                slot, value
            FROM
                account_storage_slot_updates AS a
            WHERE
                account_id = ?1 AND
                block_num > ?2 AND
                block_num <= ?3 AND
                NOT EXISTS(
                    SELECT 1
                    FROM account_storage_slot_updates AS b
                    WHERE
                        b.account_id = ?1 AND
                        a.slot = b.slot AND
                        a.block_num < b.block_num AND
                        b.block_num <= ?3
                )
        ",
    )?;

    let mut select_storage_map_updates_stmt = conn.prepare_cached(
        "
        SELECT
            slot, key, value
        FROM
            account_storage_map_updates AS a
        WHERE
            account_id = ?1 AND
            block_num > ?2 AND
            block_num <= ?3 AND
            NOT EXISTS(
                SELECT 1
                FROM account_storage_map_updates AS b
                WHERE
                    b.account_id = ?1 AND
                    a.slot = b.slot AND
                    a.key = b.key AND
                    a.block_num < b.block_num AND
                    b.block_num <= ?3
            )
        ",
    )?;

    let mut select_fungible_asset_deltas_stmt = conn.prepare_cached(
        "
        SELECT
            faucet_id, SUM(delta)
        FROM
            account_fungible_asset_deltas
        WHERE
            account_id = ?1 AND
            block_num > ?2 AND
            block_num <= ?3
        GROUP BY
            faucet_id
        ",
    )?;

    let mut select_non_fungible_asset_updates_stmt = conn.prepare_cached(
        "
        SELECT
            block_num, vault_key, is_remove
        FROM
            account_non_fungible_asset_updates
        WHERE
            account_id = ?1 AND
            block_num > ?2 AND
            block_num <= ?3
        ORDER BY
            block_num
        ",
    )?;

    let account_id = account_id.to_bytes();
    let nonce = match select_nonce_stmt
        .query_row(params![account_id, block_start.as_u32(), block_end.as_u32()], |row| {
            row.get::<_, u64>(0)
        }) {
        Ok(nonce) => nonce.try_into().map_err(DatabaseError::InvalidFelt)?,
        Err(rusqlite::Error::QueryReturnedNoRows) => return Ok(None),
        Err(e) => return Err(e.into()),
    };

    let mut storage_scalars = BTreeMap::new();
    let mut rows = select_slot_updates_stmt.query(params![
        account_id,
        block_start.as_u32(),
        block_end.as_u32()
    ])?;
    while let Some(row) = rows.next()? {
        let slot = row.get(0)?;
        let value = read_from_blob_column(row, 1)?;
        storage_scalars.insert(slot, value);
    }

    let mut storage_maps = BTreeMap::new();
    let mut rows = select_storage_map_updates_stmt.query(params![
        account_id,
        block_start.as_u32(),
        block_end.as_u32()
    ])?;
    while let Some(row) = rows.next()? {
        let slot = row.get(0)?;
        let key = read_from_blob_column(row, 1)?;
        let value = read_from_blob_column(row, 2)?;

        match storage_maps.entry(slot) {
            Entry::Vacant(entry) => {
                entry.insert(StorageMapDelta::new(BTreeMap::from([(key, value)])));
            },
            Entry::Occupied(mut entry) => {
                entry.get_mut().insert(key, value);
            },
        }
    }

    let mut fungible = BTreeMap::new();
    let mut rows = select_fungible_asset_deltas_stmt.query(params![
        account_id,
        block_start.as_u32(),
        block_end.as_u32()
    ])?;
    while let Some(row) = rows.next()? {
        let faucet_id: AccountId = read_from_blob_column(row, 0)?;
        let value = row.get(1)?;
        fungible.insert(faucet_id, value);
    }

    let mut non_fungible_delta = NonFungibleAssetDelta::default();
    let mut rows = select_non_fungible_asset_updates_stmt.query(params![
        account_id,
        block_start.as_u32(),
        block_end.as_u32()
    ])?;
    while let Some(row) = rows.next()? {
        let asset = read_from_blob_column(row, 1)?;
        let action: usize = row.get(2)?;
        match action {
            0 => non_fungible_delta.add(asset)?,
            1 => non_fungible_delta.remove(asset)?,
            _ => {
                return Err(DatabaseError::DataCorrupted(format!(
                    "Invalid non-fungible asset delta action: {action}"
                )))
            },
        }
    }

    let storage = AccountStorageDelta::new(storage_scalars, storage_maps)?;
    let vault = AccountVaultDelta::new(FungibleAssetDelta::new(fungible)?, non_fungible_delta);

    Ok(Some(AccountDelta::new(storage, vault, Some(nonce))?))
}

/// Inserts or updates accounts to the DB using the given [Transaction].
///
/// # Returns
///
/// The number of affected rows.
///
/// # Note
///
/// The [Transaction] object is not consumed. It's up to the caller to commit or rollback the
/// transaction.
pub fn upsert_accounts(
    transaction: &Transaction,
    accounts: &[BlockAccountUpdate],
    block_num: BlockNumber,
) -> Result<usize> {
    let mut upsert_stmt = transaction.prepare_cached(
        "INSERT OR REPLACE INTO accounts (account_id, account_hash, block_num, details) VALUES (?1, ?2, ?3, ?4);",
    )?;
    let mut select_details_stmt =
        transaction.prepare_cached("SELECT details FROM accounts WHERE account_id = ?1;")?;

    let mut count = 0;
    for update in accounts {
        let account_id = update.account_id();
        let (full_account, insert_delta) = match update.details() {
            AccountUpdateDetails::Private => (None, None),
            AccountUpdateDetails::New(account) => {
                debug_assert_eq!(account_id, account.id());

                if account.hash() != update.new_state_hash() {
                    return Err(DatabaseError::AccountHashesMismatch {
                        calculated: account.hash(),
                        expected: update.new_state_hash(),
                    });
                }

                let insert_delta = AccountDelta::from(account.clone());

                (Some(Cow::Borrowed(account)), Some(Cow::Owned(insert_delta)))
            },
            AccountUpdateDetails::Delta(delta) => {
                let mut rows = select_details_stmt.query(params![account_id.to_bytes()])?;
                let Some(row) = rows.next()? else {
                    return Err(DatabaseError::AccountNotFoundInDb(account_id));
                };

                let account =
                    apply_delta(account_id, &row.get_ref(0)?, delta, &update.new_state_hash())?;

                (Some(Cow::Owned(account)), Some(Cow::Borrowed(delta)))
            },
        };

        let inserted = upsert_stmt.execute(params![
            account_id.to_bytes(),
            update.new_state_hash().to_bytes(),
            block_num.as_u32(),
            full_account.as_ref().map(|account| account.to_bytes()),
        ])?;

        debug_assert_eq!(inserted, 1);

        if let Some(delta) = insert_delta {
            insert_account_delta(transaction, account_id, block_num, &delta)?;
        }

        count += inserted;
    }

    Ok(count)
}

/// Inserts account delta to the DB using the given [Transaction].
fn insert_account_delta(
    transaction: &Transaction,
    account_id: AccountId,
    block_number: BlockNumber,
    delta: &AccountDelta,
) -> Result<()> {
    let mut insert_acc_delta_stmt =
        transaction.prepare_cached(insert_sql!(account_deltas { account_id, block_num, nonce }))?;

    let mut insert_slot_update_stmt =
        transaction.prepare_cached(insert_sql!(account_storage_slot_updates {
            account_id,
            block_num,
            slot,
            value,
        }))?;

    let mut insert_storage_map_update_stmt =
        transaction.prepare_cached(insert_sql!(account_storage_map_updates {
            account_id,
            block_num,
            slot,
            key,
            value,
        }))?;

    let mut insert_fungible_asset_delta_stmt =
        transaction.prepare_cached(insert_sql!(account_fungible_asset_deltas {
            account_id,
            block_num,
            faucet_id,
            delta,
        }))?;

    let mut insert_non_fungible_asset_update_stmt =
        transaction.prepare_cached(insert_sql!(account_non_fungible_asset_updates {
            account_id,
            block_num,
            vault_key,
            is_remove,
        }))?;

    insert_acc_delta_stmt.execute(params![
        account_id.to_bytes(),
        block_number.as_u32(),
        delta.nonce().map(Into::<u64>::into).unwrap_or_default()
    ])?;

    for (&slot, value) in delta.storage().values() {
        insert_slot_update_stmt.execute(params![
            account_id.to_bytes(),
            block_number.as_u32(),
            slot,
            value.to_bytes()
        ])?;
    }

    for (&slot, map_delta) in delta.storage().maps() {
        for (key, value) in map_delta.leaves() {
            insert_storage_map_update_stmt.execute(params![
                account_id.to_bytes(),
                block_number.as_u32(),
                slot,
                key.to_bytes(),
                value.to_bytes(),
            ])?;
        }
    }

    for (&faucet_id, &delta) in delta.vault().fungible().iter() {
        insert_fungible_asset_delta_stmt.execute(params![
            account_id.to_bytes(),
            block_number.as_u32(),
            faucet_id.to_bytes(),
            delta,
        ])?;
    }

    for (&asset, action) in delta.vault().non_fungible().iter() {
        let is_remove = match action {
            NonFungibleDeltaAction::Add => 0,
            NonFungibleDeltaAction::Remove => 1,
        };
        insert_non_fungible_asset_update_stmt.execute(params![
            account_id.to_bytes(),
            block_number.as_u32(),
            asset.to_bytes(),
            is_remove,
        ])?;
    }

    Ok(())
}

// NULLIFIER QUERIES
// ================================================================================================

/// Insert nullifiers to the DB using the given [Transaction].
///
/// # Returns
///
/// The number of affected rows.
///
/// # Note
///
/// The [Transaction] object is not consumed. It's up to the caller to commit or rollback the
/// transaction.
pub fn insert_nullifiers_for_block(
    transaction: &Transaction,
    nullifiers: &[Nullifier],
    block_num: BlockNumber,
) -> Result<usize> {
    let mut stmt = transaction.prepare_cached(
        "INSERT INTO nullifiers (nullifier, nullifier_prefix, block_num) VALUES (?1, ?2, ?3);",
    )?;

    let mut count = 0;
    for nullifier in nullifiers {
        count += stmt.execute(params![
            nullifier.to_bytes(),
            get_nullifier_prefix(nullifier),
            block_num.as_u32()
        ])?;
    }
    Ok(count)
}

/// Select all nullifiers from the DB using the given [Connection].
///
/// # Returns
///
/// A vector with nullifiers and the block height at which they were created, or an error.
pub fn select_all_nullifiers(conn: &mut Connection) -> Result<Vec<(Nullifier, BlockNumber)>> {
    let mut stmt =
        conn.prepare_cached("SELECT nullifier, block_num FROM nullifiers ORDER BY block_num ASC;")?;
    let mut rows = stmt.query([])?;

    let mut result = vec![];
    while let Some(row) = rows.next()? {
<<<<<<< HEAD
        let nullifier = read_from_blob_column(row, 0)?;
        let block_number = row.get(1)?;
=======
        let nullifier_data = row.get_ref(0)?.as_blob()?;
        let nullifier = Nullifier::read_from_bytes(nullifier_data)?;
        let block_number = read_block_number(row, 1)?;
>>>>>>> ebef2151
        result.push((nullifier, block_number));
    }
    Ok(result)
}

/// Select nullifiers created between `(block_start, block_end]` that also match the
/// `nullifier_prefixes` filter using the given [Connection].
///
/// Each value of the `nullifier_prefixes` is only the 16 most significant bits of the nullifier of
/// interest to the client. This hides the details of the specific nullifier being requested.
///
/// # Returns
///
/// A vector of [`NullifierInfo`] with the nullifiers and the block height at which they were
/// created, or an error.
pub fn select_nullifiers_by_block_range(
    conn: &mut Connection,
    block_start: BlockNumber,
    block_end: BlockNumber,
    nullifier_prefixes: &[u32],
) -> Result<Vec<NullifierInfo>> {
    let nullifier_prefixes: Vec<Value> =
        nullifier_prefixes.iter().copied().map(Into::into).collect();

    let mut stmt = conn.prepare_cached(
        "
        SELECT
            nullifier,
            block_num
        FROM
            nullifiers
        WHERE
            block_num > ?1 AND
            block_num <= ?2 AND
            nullifier_prefix IN rarray(?3)
        ORDER BY
            block_num ASC
    ",
    )?;

    let mut rows =
        stmt.query(params![block_start.as_u32(), block_end.as_u32(), Rc::new(nullifier_prefixes)])?;

    let mut result = Vec::new();
    while let Some(row) = rows.next()? {
<<<<<<< HEAD
        let nullifier = read_from_blob_column(row, 0)?;
        let block_num = row.get(1)?;
        result.push(NullifierInfo { nullifier, block_num });
=======
        let nullifier_data = row.get_ref(0)?.as_blob()?;
        let nullifier = Nullifier::read_from_bytes(nullifier_data)?;
        let block_num: u32 = row.get(1)?;
        result.push(NullifierInfo { nullifier, block_num: block_num.into() });
>>>>>>> ebef2151
    }
    Ok(result)
}

/// Select nullifiers created that match the `nullifier_prefixes` filter using the given
/// [Connection].
///
/// Each value of the `nullifier_prefixes` is only the `prefix_len` most significant bits
/// of the nullifier of interest to the client. This hides the details of the specific
/// nullifier being requested. Currently the only supported prefix length is 16 bits.
///
/// # Returns
///
/// A vector of [`NullifierInfo`] with the nullifiers and the block height at which they were
/// created, or an error.
pub fn select_nullifiers_by_prefix(
    conn: &mut Connection,
    prefix_len: u32,
    nullifier_prefixes: &[u32],
) -> Result<Vec<NullifierInfo>> {
    assert_eq!(prefix_len, 16, "Only 16-bit prefixes are supported");

    let nullifier_prefixes: Vec<Value> =
        nullifier_prefixes.iter().copied().map(Into::into).collect();

    let mut stmt = conn.prepare_cached(
        "
        SELECT
            nullifier,
            block_num
        FROM
            nullifiers
        WHERE
            nullifier_prefix IN rarray(?1)
        ORDER BY
            block_num ASC
    ",
    )?;

    let mut rows = stmt.query(params![Rc::new(nullifier_prefixes)])?;

    let mut result = Vec::new();
    while let Some(row) = rows.next()? {
<<<<<<< HEAD
        let nullifier = read_from_blob_column(row, 0)?;
        let block_num = row.get(1)?;
=======
        let nullifier_data = row.get_ref(0)?.as_blob()?;
        let nullifier = Nullifier::read_from_bytes(nullifier_data)?;
        let block_num = read_block_number(row, 1)?;
>>>>>>> ebef2151
        result.push(NullifierInfo { nullifier, block_num });
    }
    Ok(result)
}

// NOTE QUERIES
// ================================================================================================

/// Select all notes from the DB using the given [Connection].
///
///
/// # Returns
///
/// A vector with notes, or an error.
#[cfg(test)]
pub fn select_all_notes(conn: &mut Connection) -> Result<Vec<NoteRecord>> {
    let mut stmt = conn.prepare_cached(
        "
        SELECT
            block_num,
            batch_index,
            note_index,
            note_id,
            note_type,
            sender,
            tag,
            aux,
            execution_hint,
            merkle_path,
            details
        FROM
            notes
        ORDER BY
            block_num ASC;
        ",
    )?;
    let mut rows = stmt.query([])?;

    let mut notes = vec![];
    while let Some(row) = rows.next()? {
        let note_id = read_from_blob_column(row, 3)?;
        let note_type = row.get::<_, u8>(4)?.try_into()?;
        let sender = read_from_blob_column(row, 5)?;
        let tag: u32 = row.get(6)?;
        let aux: u64 = row.get(7)?;
        let aux = aux.try_into().map_err(DatabaseError::InvalidFelt)?;
        let execution_hint = column_value_as_u64(row, 8)?;
        let merkle_path = read_from_blob_column(row, 9)?;
        let details_data = row.get_ref(10)?.as_blob_or_null()?;
        let details = details_data.map(<Vec<u8>>::read_from_bytes).transpose()?;

        let metadata =
            NoteMetadata::new(sender, note_type, tag.into(), execution_hint.try_into()?, aux)?;

        notes.push(NoteRecord {
            block_num: read_block_number(row, 0)?,
            note_index: BlockNoteIndex::new(row.get(1)?, row.get(2)?)?,
            note_id,
            metadata,
            details,
            merkle_path,
        });
    }
    Ok(notes)
}

/// Insert notes to the DB using the given [Transaction].
///
/// # Returns
///
/// The number of affected rows.
///
/// # Note
///
/// The [Transaction] object is not consumed. It's up to the caller to commit or rollback the
/// transaction.
pub fn insert_notes(transaction: &Transaction, notes: &[NoteRecord]) -> Result<usize> {
    let mut stmt = transaction.prepare_cached(insert_sql!(notes {
        block_num,
        batch_index,
        note_index,
        note_id,
        note_type,
        sender,
        tag,
        aux,
        execution_hint,
        merkle_path,
        details,
    }))?;

    let mut count = 0;
    for note in notes {
        let details = note.details.as_ref().map(miden_objects::utils::Serializable::to_bytes);
        count += stmt.execute(params![
            note.block_num.as_u32(),
            note.note_index.batch_idx(),
            note.note_index.note_idx_in_batch(),
            note.note_id.to_bytes(),
            note.metadata.note_type() as u8,
            note.metadata.sender().to_bytes(),
            note.metadata.tag().inner(),
            u64_to_value(note.metadata.aux().into()),
            Into::<u64>::into(note.metadata.execution_hint()),
            note.merkle_path.to_bytes(),
            details,
        ])?;
    }

    Ok(count)
}

/// Select notes matching the tags and account IDs search criteria using the given [Connection].
///
/// # Returns
///
/// All matching notes from the first block greater than `block_num` containing a matching note.
/// A note is considered a match if it has any of the given tags, or if its sender is one of the
/// given account IDs. If no matching notes are found at all, then an empty vector is returned.
///
/// # Note
///
/// This method returns notes from a single block. To fetch all notes up to the chain tip,
/// multiple requests are necessary.
pub fn select_notes_since_block_by_tag_and_sender(
    conn: &mut Connection,
    tags: &[u32],
    account_ids: &[AccountId],
    block_num: BlockNumber,
) -> Result<Vec<NoteSyncRecord>> {
    let mut stmt = conn
        .prepare_cached(include_str!("queries/select_notes_since_block_by_tag_and_sender.sql"))?;

    let tags: Vec<Value> = tags.iter().copied().map(Into::into).collect();
    let account_ids: Vec<Value> = account_ids
        .iter()
        .copied()
        .map(|account_id| account_id.to_bytes().into())
        .collect();
    let mut rows = stmt.query(params![Rc::new(tags), Rc::new(account_ids), block_num.as_u32()])?;

    let mut res = Vec::new();
    while let Some(row) = rows.next()? {
        let block_num = read_block_number(row, 0)?;
        let note_index = BlockNoteIndex::new(row.get(1)?, row.get(2)?)?;
        let note_id = read_from_blob_column(row, 3)?;
        let note_type = row.get::<_, u8>(4)?;
        let sender = read_from_blob_column(row, 5)?;
        let tag: u32 = row.get(6)?;
        let aux: u64 = row.get(7)?;
        let aux = aux.try_into().map_err(DatabaseError::InvalidFelt)?;
        let execution_hint = column_value_as_u64(row, 8)?;
        let merkle_path = read_from_blob_column(row, 9)?;

        let metadata = NoteMetadata::new(
            sender,
            NoteType::try_from(note_type)?,
            tag.into(),
            execution_hint.try_into()?,
            aux,
        )?;

        let note = NoteSyncRecord {
            block_num,
            note_index,
            note_id,
            metadata,
            merkle_path,
        };
        res.push(note);
    }
    Ok(res)
}

/// Select Note's matching the `NoteId` using the given [Connection].
///
/// # Returns
///
/// - Empty vector if no matching `note`.
/// - Otherwise, notes which `note_id` matches the `NoteId` as bytes.
pub fn select_notes_by_id(conn: &mut Connection, note_ids: &[NoteId]) -> Result<Vec<NoteRecord>> {
    let note_ids: Vec<Value> = note_ids.iter().map(|id| id.to_bytes().into()).collect();

    let mut stmt = conn.prepare_cached(
        "
        SELECT
            block_num,
            batch_index,
            note_index,
            note_id,
            note_type,
            sender,
            tag,
            aux,
            execution_hint,
            merkle_path,
            details
        FROM
            notes
        WHERE
            note_id IN rarray(?1)
        ",
    )?;
    let mut rows = stmt.query(params![Rc::new(note_ids)])?;

    let mut notes = Vec::new();
    while let Some(row) = rows.next()? {
        let note_id: NoteId = read_from_blob_column(row, 3)?;
        let merkle_path = read_from_blob_column(row, 9)?;

        let details_data = row.get_ref(10)?.as_blob_or_null()?;
        let details = details_data.map(<Vec<u8>>::read_from_bytes).transpose()?;

        let note_type = row.get::<_, u8>(4)?.try_into()?;
        let sender = read_from_blob_column(row, 5)?;
        let tag: u32 = row.get(6)?;
        let aux: u64 = row.get(7)?;
        let aux = aux.try_into().map_err(DatabaseError::InvalidFelt)?;
        let execution_hint = column_value_as_u64(row, 8)?;

        let metadata =
            NoteMetadata::new(sender, note_type, tag.into(), execution_hint.try_into()?, aux)?;

        notes.push(NoteRecord {
            block_num: read_block_number(row, 0)?,
            note_index: BlockNoteIndex::new(row.get(1)?, row.get(2)?)?,
            details,
            note_id: note_id.into(),
            metadata,
            merkle_path,
        });
    }

    Ok(notes)
}

/// Select note inclusion proofs matching the `NoteId`, using the given [Connection].
///
/// # Returns
///
/// - Empty map if no matching `note`.
/// - Otherwise, note inclusion proofs, which `note_id` matches the `NoteId` as bytes.
pub fn select_note_inclusion_proofs(
    conn: &mut Connection,
    note_ids: BTreeSet<NoteId>,
) -> Result<BTreeMap<NoteId, NoteInclusionProof>> {
    let note_ids: Vec<Value> = note_ids.into_iter().map(|id| id.to_bytes().into()).collect();

    let mut select_notes_stmt = conn.prepare_cached(
        "
        SELECT
            block_num,
            note_id,
            batch_index,
            note_index,
            merkle_path
        FROM
            notes
        WHERE
            note_id IN rarray(?1)
        ORDER BY
            block_num ASC
        ",
    )?;

    let mut result = BTreeMap::new();
    let mut rows = select_notes_stmt.query(params![Rc::new(note_ids)])?;
    while let Some(row) = rows.next()? {
<<<<<<< HEAD
        let block_num = row.get(0)?;
        let note_id = read_from_blob_column(row, 1)?;
=======
        let block_num: u32 = row.get(0)?;

        let note_id_data = row.get_ref(1)?.as_blob()?;
        let note_id = NoteId::read_from_bytes(note_id_data)?;

>>>>>>> ebef2151
        let batch_index = row.get(2)?;
        let note_index = row.get(3)?;
        let node_index_in_block = BlockNoteIndex::new(batch_index, note_index)?.leaf_index_value();
        let merkle_path = read_from_blob_column(row, 4)?;

        let proof = NoteInclusionProof::new(block_num.into(), node_index_in_block, merkle_path)?;

        result.insert(note_id, proof);
    }

    Ok(result)
}

// BLOCK CHAIN QUERIES
// ================================================================================================

/// Insert a [`BlockHeader`] to the DB using the given [Transaction].
///
/// # Returns
///
/// The number of affected rows.
///
/// # Note
///
/// The [Transaction] object is not consumed. It's up to the caller to commit or rollback the
/// transaction.
pub fn insert_block_header(transaction: &Transaction, block_header: &BlockHeader) -> Result<usize> {
    let mut stmt = transaction
        .prepare_cached("INSERT INTO block_headers (block_num, block_header) VALUES (?1, ?2);")?;
    Ok(stmt.execute(params![block_header.block_num().as_u32(), block_header.to_bytes()])?)
}

/// Select a [`BlockHeader`] from the DB by its `block_num` using the given [Connection].
///
/// # Returns
///
/// When `block_number` is [None], the latest block header is returned. Otherwise, the block with
/// the given block height is returned.
pub fn select_block_header_by_block_num(
    conn: &mut Connection,
    block_number: Option<BlockNumber>,
) -> Result<Option<BlockHeader>> {
    let mut stmt;
    let mut rows = if let Some(block_number) = block_number {
        stmt =
            conn.prepare_cached("SELECT block_header FROM block_headers WHERE block_num = ?1")?;
        stmt.query([block_number.as_u32()])?
    } else {
        stmt = conn.prepare_cached(
            "SELECT block_header FROM block_headers ORDER BY block_num DESC LIMIT 1",
        )?;
        stmt.query([])?
    };

    match rows.next()? {
        Some(row) => Ok(Some(read_from_blob_column(row, 0)?)),
        None => Ok(None),
    }
}

/// Select all the given block headers from the DB using the given [Connection].
///
/// # Note
///
/// Only returns the block headers that are actually present.
///
/// # Returns
///
/// A vector of [`BlockHeader`] or an error.
pub fn select_block_headers(
    conn: &mut Connection,
    blocks: impl Iterator<Item = BlockNumber> + Send,
) -> Result<Vec<BlockHeader>> {
    let blocks: Vec<Value> = blocks.map(|b| b.as_u32().into()).collect();

    let mut headers = Vec::with_capacity(blocks.len());
    let mut stmt = conn
        .prepare_cached("SELECT block_header FROM block_headers WHERE block_num IN rarray(?1);")?;
    let mut rows = stmt.query(params![Rc::new(blocks)])?;

    while let Some(row) = rows.next()? {
        headers.push(read_from_blob_column(row, 0)?);
    }

    Ok(headers)
}

/// Select all block headers from the DB using the given [Connection].
///
/// # Returns
///
/// A vector of [`BlockHeader`] or an error.
pub fn select_all_block_headers(conn: &mut Connection) -> Result<Vec<BlockHeader>> {
    let mut stmt =
        conn.prepare_cached("SELECT block_header FROM block_headers ORDER BY block_num ASC;")?;
    let mut rows = stmt.query([])?;
    let mut result = vec![];
    while let Some(row) = rows.next()? {
        result.push(read_from_blob_column(row, 0)?);
    }

    Ok(result)
}

// TRANSACTIONS QUERIES
// ================================================================================================

/// Insert transactions to the DB using the given [Transaction].
///
/// # Returns
///
/// The number of affected rows.
///
/// # Note
///
/// The [Transaction] object is not consumed. It's up to the caller to commit or rollback the
/// transaction.
pub fn insert_transactions(
    transaction: &Transaction,
    block_num: BlockNumber,
    accounts: &[BlockAccountUpdate],
) -> Result<usize> {
    let mut stmt = transaction.prepare_cached(
        "INSERT INTO transactions (transaction_id, account_id, block_num) VALUES (?1, ?2, ?3);",
    )?;
    let mut count = 0;
    for update in accounts {
        let account_id = update.account_id();
        for transaction_id in update.transactions() {
            count += stmt.execute(params![
                transaction_id.to_bytes(),
                account_id.to_bytes(),
                block_num.as_u32()
            ])?;
        }
    }
    Ok(count)
}

/// Select transaction IDs from the DB using the given [Connection], filtered by account IDS,
/// given that the account updates were done between `(block_start, block_end]`.
///
/// # Returns
///
/// The vector of [`RpoDigest`] with the transaction IDs.
pub fn select_transactions_by_accounts_and_block_range(
    conn: &mut Connection,
    block_start: BlockNumber,
    block_end: BlockNumber,
    account_ids: &[AccountId],
) -> Result<Vec<TransactionSummary>> {
    let account_ids: Vec<Value> = account_ids
        .iter()
        .copied()
        .map(|account_id| account_id.to_bytes().into())
        .collect();

    let mut stmt = conn.prepare_cached(
        "
        SELECT
            account_id,
            block_num,
            transaction_id
        FROM
            transactions
        WHERE
            block_num > ?1 AND
            block_num <= ?2 AND
            account_id IN rarray(?3)
        ORDER BY
            transaction_id ASC
    ",
    )?;

    let mut rows =
        stmt.query(params![block_start.as_u32(), block_end.as_u32(), Rc::new(account_ids)])?;

    let mut result = vec![];
    while let Some(row) = rows.next()? {
        let account_id = read_from_blob_column(row, 0)?;
<<<<<<< HEAD
        let block_num = row.get(1)?;
        let transaction_id = read_from_blob_column(row, 2)?;
=======
        let block_num = read_block_number(row, 1)?;
        let transaction_id_data = row.get_ref(2)?.as_blob()?;
        let transaction_id = TransactionId::read_from_bytes(transaction_id_data)?;
>>>>>>> ebef2151

        result.push(TransactionSummary { account_id, block_num, transaction_id });
    }

    Ok(result)
}

// STATE SYNC
// ================================================================================================

/// Loads the state necessary for a state sync.
pub fn get_state_sync(
    conn: &mut Connection,
    block_num: BlockNumber,
    account_ids: &[AccountId],
    note_tag_prefixes: &[u32],
    nullifier_prefixes: &[u32],
) -> Result<StateSyncUpdate, StateSyncError> {
    let notes = select_notes_since_block_by_tag_and_sender(
        conn,
        note_tag_prefixes,
        account_ids,
        block_num,
    )?;

    let block_header =
        select_block_header_by_block_num(conn, notes.first().map(|note| note.block_num))?
            .ok_or(StateSyncError::EmptyBlockHeadersTable)?;

    // TODO: What if account was also changed after requested block number? In this case we will
    //       miss the update (since `accounts` table stores only latest account states,
    //       the corresponding record in the table will be updated to the state beyond the requested
    //       block range).
    let account_updates =
        select_accounts_by_block_range(conn, block_num, block_header.block_num(), account_ids)?;

    let transactions = select_transactions_by_accounts_and_block_range(
        conn,
        block_num,
        block_header.block_num(),
        account_ids,
    )?;

    let nullifiers = select_nullifiers_by_block_range(
        conn,
        block_num,
        block_header.block_num(),
        nullifier_prefixes,
    )?;

    Ok(StateSyncUpdate {
        notes,
        block_header,
        account_updates,
        transactions,
        nullifiers,
    })
}

// NOTE SYNC
// ================================================================================================

/// Loads the data necessary for a note sync.
pub fn get_note_sync(
    conn: &mut Connection,
    block_num: BlockNumber,
    note_tags: &[u32],
) -> Result<NoteSyncUpdate, NoteSyncError> {
    let notes = select_notes_since_block_by_tag_and_sender(conn, note_tags, &[], block_num)?;

    let block_header =
        select_block_header_by_block_num(conn, notes.first().map(|note| note.block_num))?
            .ok_or(NoteSyncError::EmptyBlockHeadersTable)?;

    Ok(NoteSyncUpdate { notes, block_header })
}

// APPLY BLOCK
// ================================================================================================

/// Updates the DB with the state of a new block.
///
/// # Returns
///
/// The number of affected rows in the DB.
pub fn apply_block(
    transaction: &Transaction,
    block_header: &BlockHeader,
    notes: &[NoteRecord],
    nullifiers: &[Nullifier],
    accounts: &[BlockAccountUpdate],
) -> Result<usize> {
    let mut count = 0;
    count += insert_block_header(transaction, block_header)?;
    count += insert_notes(transaction, notes)?;
    count += upsert_accounts(transaction, accounts, block_header.block_num())?;
    count += insert_transactions(transaction, block_header.block_num(), accounts)?;
    count += insert_nullifiers_for_block(transaction, nullifiers, block_header.block_num())?;
    Ok(count)
}<|MERGE_RESOLUTION|>--- conflicted
+++ resolved
@@ -10,32 +10,17 @@
 
 use miden_node_proto::domain::account::{AccountInfo, AccountSummary};
 use miden_objects::{
-<<<<<<< HEAD
-    accounts::{
+    account::{
         delta::AccountUpdateDetails, Account, AccountDelta, AccountId, AccountStorageDelta,
         AccountVaultDelta, FungibleAssetDelta, NonFungibleAssetDelta, NonFungibleDeltaAction,
         StorageMapDelta,
     },
-    assets::{Asset, FungibleAsset},
-    block::{BlockAccountUpdate, BlockNoteIndex},
+    asset::{Asset, FungibleAsset},
+    block::{BlockAccountUpdate, BlockHeader, BlockNoteIndex, BlockNumber},
     crypto::hash::rpo::RpoDigest,
-    notes::{NoteId, NoteInclusionProof, NoteMetadata, NoteType, Nullifier},
+    note::{NoteId, NoteInclusionProof, NoteMetadata, NoteType, Nullifier},
     utils::serde::{Deserializable, Serializable},
-    BlockHeader, EMPTY_WORD,
-=======
-    account::{
-        delta::AccountUpdateDetails, AccountDelta, AccountId, AccountStorageDelta,
-        AccountVaultDelta, FungibleAssetDelta, NonFungibleAssetDelta, NonFungibleDeltaAction,
-        StorageMapDelta,
-    },
-    asset::NonFungibleAsset,
-    block::{BlockAccountUpdate, BlockHeader, BlockNoteIndex, BlockNumber},
-    crypto::{hash::rpo::RpoDigest, merkle::MerklePath},
-    note::{NoteId, NoteInclusionProof, NoteMetadata, NoteType, Nullifier},
-    transaction::TransactionId,
-    utils::serde::{Deserializable, Serializable},
-    Digest, Word,
->>>>>>> ebef2151
+    EMPTY_WORD,
 };
 use rusqlite::{params, types::Value, Connection, Transaction};
 use utils::{read_block_number, read_from_blob_column};
@@ -104,12 +89,8 @@
     Ok(result)
 }
 
-<<<<<<< HEAD
-/// Select [AccountSummary] from the DB using the given [Connection], given that the latest account
-=======
-/// Select [`AccountSummary`] from the DB using the given [Connection], given that the account
->>>>>>> ebef2151
-/// update was done between `(block_start, block_end]`.
+/// Select [`AccountSummary`] from the DB using the given [Connection], given that the latest
+/// account update was done between `(block_start, block_end]`.
 ///
 /// # Returns
 ///
@@ -224,6 +205,7 @@
 ///
 /// Account states vector, or an error.
 #[cfg_attr(not(test), expect(dead_code))] // TODO: remove once the function is used
+#[expect(clippy::too_many_lines)]
 pub fn compute_old_account_states(
     conn: &mut Connection,
     account_ids: &[AccountId],
@@ -261,7 +243,7 @@
             .iter()
             .map(|id| {
                 if !id.is_public() {
-                    return Err(DatabaseError::AccountNotOnChain(*id));
+                    return Err(DatabaseError::AccountNotPublic(*id));
                 }
                 Ok(id.to_bytes().into())
             })
@@ -291,7 +273,7 @@
         WHERE a.account_id IN rarray(?1)",
     )?;
     let mut rows =
-        select_latest_states_stmt.query(params![Rc::clone(&account_ids), block_number])?;
+        select_latest_states_stmt.query(params![Rc::clone(&account_ids), block_number.as_u32()])?;
     while let Some(row) = rows.next()? {
         let account_details = row.get_ref(1)?.as_blob_or_null()?;
         let id = read_from_blob_column(row, 0)?;
@@ -340,8 +322,8 @@
                     new.slot = slot
             )",
     )?;
-    let mut rows =
-        select_storage_slot_updates_stmt.query(params![Rc::clone(&account_ids), block_number])?;
+    let mut rows = select_storage_slot_updates_stmt
+        .query(params![Rc::clone(&account_ids), block_number.as_u32()])?;
     while let Some(row) = rows.next()? {
         let account_id: AccountId = read_from_blob_column(row, 0)?;
         let slot: u8 = row.get(1)?;
@@ -380,8 +362,8 @@
                     new.key = key
             )",
     )?;
-    let mut rows =
-        select_storage_map_updates_stmt.query(params![Rc::clone(&account_ids), block_number])?;
+    let mut rows = select_storage_map_updates_stmt
+        .query(params![Rc::clone(&account_ids), block_number.as_u32()])?;
     while let Some(row) = rows.next()? {
         let account_id: AccountId = read_from_blob_column(row, 0)?;
         let slot: u8 = row.get(1)?;
@@ -401,8 +383,8 @@
         GROUP BY account_id, faucet_id
         HAVING delta != 0",
     )?;
-    let mut rows =
-        select_fungible_asset_deltas_stmt.query(params![Rc::clone(&account_ids), block_number])?;
+    let mut rows = select_fungible_asset_deltas_stmt
+        .query(params![Rc::clone(&account_ids), block_number.as_u32()])?;
     while let Some(row) = rows.next()? {
         let account_id = read_from_blob_column(row, 0)?;
         let faucet_id = read_from_blob_column(row, 1)?;
@@ -424,7 +406,7 @@
         ORDER BY account_id, block_num DESC",
     )?;
     let mut rows = select_latest_non_fungible_assets_stmt
-        .query(params![Rc::clone(&account_ids), block_number])?;
+        .query(params![Rc::clone(&account_ids), block_number.as_u32()])?;
     while let Some(row) = rows.next()? {
         let account_id = read_from_blob_column(row, 0)?;
         let asset = read_from_blob_column(row, 1)?;
@@ -835,14 +817,8 @@
 
     let mut result = vec![];
     while let Some(row) = rows.next()? {
-<<<<<<< HEAD
         let nullifier = read_from_blob_column(row, 0)?;
-        let block_number = row.get(1)?;
-=======
-        let nullifier_data = row.get_ref(0)?.as_blob()?;
-        let nullifier = Nullifier::read_from_bytes(nullifier_data)?;
         let block_number = read_block_number(row, 1)?;
->>>>>>> ebef2151
         result.push((nullifier, block_number));
     }
     Ok(result)
@@ -888,16 +864,9 @@
 
     let mut result = Vec::new();
     while let Some(row) = rows.next()? {
-<<<<<<< HEAD
         let nullifier = read_from_blob_column(row, 0)?;
-        let block_num = row.get(1)?;
-        result.push(NullifierInfo { nullifier, block_num });
-=======
-        let nullifier_data = row.get_ref(0)?.as_blob()?;
-        let nullifier = Nullifier::read_from_bytes(nullifier_data)?;
         let block_num: u32 = row.get(1)?;
         result.push(NullifierInfo { nullifier, block_num: block_num.into() });
->>>>>>> ebef2151
     }
     Ok(result)
 }
@@ -941,14 +910,8 @@
 
     let mut result = Vec::new();
     while let Some(row) = rows.next()? {
-<<<<<<< HEAD
         let nullifier = read_from_blob_column(row, 0)?;
-        let block_num = row.get(1)?;
-=======
-        let nullifier_data = row.get_ref(0)?.as_blob()?;
-        let nullifier = Nullifier::read_from_bytes(nullifier_data)?;
         let block_num = read_block_number(row, 1)?;
->>>>>>> ebef2151
         result.push(NullifierInfo { nullifier, block_num });
     }
     Ok(result)
@@ -1042,7 +1005,7 @@
 
     let mut count = 0;
     for note in notes {
-        let details = note.details.as_ref().map(miden_objects::utils::Serializable::to_bytes);
+        let details = note.details.as_ref().map(Serializable::to_bytes);
         count += stmt.execute(params![
             note.block_num.as_u32(),
             note.note_index.batch_idx(),
@@ -1217,16 +1180,8 @@
     let mut result = BTreeMap::new();
     let mut rows = select_notes_stmt.query(params![Rc::new(note_ids)])?;
     while let Some(row) = rows.next()? {
-<<<<<<< HEAD
-        let block_num = row.get(0)?;
+        let block_num: u32 = row.get(0)?;
         let note_id = read_from_blob_column(row, 1)?;
-=======
-        let block_num: u32 = row.get(0)?;
-
-        let note_id_data = row.get_ref(1)?.as_blob()?;
-        let note_id = NoteId::read_from_bytes(note_id_data)?;
-
->>>>>>> ebef2151
         let batch_index = row.get(2)?;
         let note_index = row.get(3)?;
         let node_index_in_block = BlockNoteIndex::new(batch_index, note_index)?.leaf_index_value();
@@ -1407,14 +1362,8 @@
     let mut result = vec![];
     while let Some(row) = rows.next()? {
         let account_id = read_from_blob_column(row, 0)?;
-<<<<<<< HEAD
-        let block_num = row.get(1)?;
+        let block_num = read_block_number(row, 1)?;
         let transaction_id = read_from_blob_column(row, 2)?;
-=======
-        let block_num = read_block_number(row, 1)?;
-        let transaction_id_data = row.get_ref(2)?.as_blob()?;
-        let transaction_id = TransactionId::read_from_bytes(transaction_id_data)?;
->>>>>>> ebef2151
 
         result.push(TransactionSummary { account_id, block_num, transaction_id });
     }
