use std::net::SocketAddr;

use anyhow::Context;
use miden_node_proto::generated::rpc::api_server;
use tokio::net::TcpListener;
use tokio_stream::wrappers::TcpListenerStream;
use tracing::info;

use crate::COMPONENT;

mod api;

/// Serves the RPC API.
///
/// Note: this blocks until the server dies.
pub async fn serve(
    listener: TcpListener,
<<<<<<< HEAD
    store: SocketAddr,
    block_producer: SocketAddr,
) -> anyhow::Result<()> {
    info!(target: COMPONENT, endpoint=?listener, %store, %block_producer, "Initializing server");

    let api = api::RpcService::new(store, block_producer);
    let api_service = api_server::ApiServer::new(api);

    info!(target: COMPONENT, "Server initialized");

    tonic::transport::Server::builder()
        .accept_http1(true)
        .add_service(api_service)
        .serve_with_incoming(TcpListenerStream::new(listener))
        .await
        .context("failed to serve RPC API")
=======
}

impl Rpc {
    pub async fn init(
        listener: TcpListener,
        store: SocketAddr,
        block_producer: SocketAddr,
    ) -> anyhow::Result<Self> {
        info!(target: COMPONENT, endpoint=?listener, %store, %block_producer, "Initializing server");

        let api = api::RpcService::new(store, block_producer)
            .await
            .context("failed to initialize RPC service")?;
        let api_service = api_server::ApiServer::new(api);

        info!(target: COMPONENT, "Server initialized");

        Ok(Self { api_service, listener })
    }

    /// Serves the RPC API.
    ///
    /// Note: this blocks until the server dies.
    pub async fn serve(self) -> anyhow::Result<()> {
        tonic::transport::Server::builder()
            .accept_http1(true)
            .add_service(tonic_web::enable(self.api_service))  // tonic_web::enable is needed to support grpc-web calls
            .serve_with_incoming(TcpListenerStream::new(self.listener))
            .await
            .context("failed to serve RPC API")
    }
>>>>>>> 26e5f4c5
}<|MERGE_RESOLUTION|>--- conflicted
+++ resolved
@@ -15,7 +15,6 @@
 /// Note: this blocks until the server dies.
 pub async fn serve(
     listener: TcpListener,
-<<<<<<< HEAD
     store: SocketAddr,
     block_producer: SocketAddr,
 ) -> anyhow::Result<()> {
@@ -28,41 +27,8 @@
 
     tonic::transport::Server::builder()
         .accept_http1(true)
-        .add_service(api_service)
+        .add_service(tonic_web::enable(api_service))  // tonic_web::enable is needed to support grpc-web calls
         .serve_with_incoming(TcpListenerStream::new(listener))
         .await
         .context("failed to serve RPC API")
-=======
-}
-
-impl Rpc {
-    pub async fn init(
-        listener: TcpListener,
-        store: SocketAddr,
-        block_producer: SocketAddr,
-    ) -> anyhow::Result<Self> {
-        info!(target: COMPONENT, endpoint=?listener, %store, %block_producer, "Initializing server");
-
-        let api = api::RpcService::new(store, block_producer)
-            .await
-            .context("failed to initialize RPC service")?;
-        let api_service = api_server::ApiServer::new(api);
-
-        info!(target: COMPONENT, "Server initialized");
-
-        Ok(Self { api_service, listener })
-    }
-
-    /// Serves the RPC API.
-    ///
-    /// Note: this blocks until the server dies.
-    pub async fn serve(self) -> anyhow::Result<()> {
-        tonic::transport::Server::builder()
-            .accept_http1(true)
-            .add_service(tonic_web::enable(self.api_service))  // tonic_web::enable is needed to support grpc-web calls
-            .serve_with_incoming(TcpListenerStream::new(self.listener))
-            .await
-            .context("failed to serve RPC API")
-    }
->>>>>>> 26e5f4c5
 }