use miden_crypto::merkle::{EmptySubtreeRoots, MerkleError, MmrPeaks, SimpleSmt, TieredSmt};
use miden_objects::{
    accounts::Account,
    notes::NOTE_LEAF_DEPTH,
    utils::serde::{ByteReader, ByteWriter, Deserializable, DeserializationError, Serializable},
    BlockHeader, Digest, ACCOUNT_TREE_DEPTH,
};
use tracing::instrument;

pub const GENESIS_BLOCK_NUM: u32 = 0;

/// Represents the state at genesis, which will be used to derive the genesis block.
<<<<<<< HEAD
#[derive(Debug)]
=======
#[derive(Debug, PartialEq, Eq)]
>>>>>>> 58be2733
pub struct GenesisState {
    pub accounts: Vec<Account>,
    pub version: u64,
    pub timestamp: u64,
}

impl GenesisState {
    pub fn new(
        accounts: Vec<Account>,
        version: u64,
        timestamp: u64,
    ) -> Self {
        Self {
            accounts,
            version,
            timestamp,
        }
    }

    /// Returns the block header and the account SMT
    #[instrument(level = "debug", ret, err, fields(COMPONENT))]
    pub fn into_block_parts(
        self
    ) -> Result<(BlockHeader, SimpleSmt<ACCOUNT_TREE_DEPTH>), MerkleError> {
        let account_smt: SimpleSmt<ACCOUNT_TREE_DEPTH> = SimpleSmt::with_leaves(
            self.accounts
                .into_iter()
                .map(|account| (account.id().into(), account.hash().into())),
        )?;

        let block_header = BlockHeader::new(
            Digest::default(),
            GENESIS_BLOCK_NUM,
            MmrPeaks::new(0, Vec::new()).unwrap().hash_peaks(),
            account_smt.root(),
            TieredSmt::default().root(),
            *EmptySubtreeRoots::entry(NOTE_LEAF_DEPTH, 0),
            Digest::default(),
            Digest::default(),
            self.version.into(),
            self.timestamp.into(),
        );

        Ok((block_header, account_smt))
    }
}

// SERIALIZATION
// ================================================================================================

impl Serializable for GenesisState {
    fn write_into<W: ByteWriter>(
        &self,
        target: &mut W,
    ) {
        assert!(self.accounts.len() <= u64::MAX as usize, "too many accounts in GenesisState");
        target.write_u64(self.accounts.len() as u64);

        for account in self.accounts.iter() {
            account.write_into(target);
        }

        target.write_u64(self.version);
        target.write_u64(self.timestamp);
    }
}

impl Deserializable for GenesisState {
    fn read_from<R: ByteReader>(source: &mut R) -> Result<Self, DeserializationError> {
        let num_accounts = source.read_u64()? as usize;
        let accounts = Account::read_batch_from(source, num_accounts)?;

        let version = source.read_u64()?;
        let timestamp = source.read_u64()?;

        Ok(Self::new(accounts, version, timestamp))
    }
}<|MERGE_RESOLUTION|>--- conflicted
+++ resolved
@@ -10,11 +10,7 @@
 pub const GENESIS_BLOCK_NUM: u32 = 0;
 
 /// Represents the state at genesis, which will be used to derive the genesis block.
-<<<<<<< HEAD
-#[derive(Debug)]
-=======
 #[derive(Debug, PartialEq, Eq)]
->>>>>>> 58be2733
 pub struct GenesisState {
     pub accounts: Vec<Account>,
     pub version: u64,
