<<<<<<< HEAD
use std::{
    collections::BTreeMap,
    path::PathBuf,
    sync::{Arc, Mutex},
    time::Instant,
};
=======
use std::collections::BTreeMap;
use std::net::SocketAddr;
use std::path::PathBuf;
use std::sync::{Arc, Mutex};
use std::time::Instant;
>>>>>>> d54b2c2e

use metrics::SeedingMetrics;
use miden_air::HashFunction;
use miden_block_prover::LocalBlockProver;
use miden_lib::account::auth::AuthRpoFalcon512;
use miden_lib::account::faucets::BasicFungibleFaucet;
use miden_lib::account::wallets::BasicWallet;
use miden_lib::note::create_p2id_note;
use miden_lib::utils::Serializable;
use miden_node_block_producer::store::StoreClient;
use miden_node_proto::domain::batch::BatchInputs;
use miden_node_proto::generated::rpc_store::rpc_client::RpcClient;
use miden_node_store::{DataDirectory, GenesisState, Store};
use miden_node_utils::tracing::grpc::OtelInterceptor;
use miden_objects::account::delta::AccountUpdateDetails;
use miden_objects::account::{Account, AccountBuilder, AccountId, AccountStorageMode, AccountType};
use miden_objects::asset::{Asset, FungibleAsset, TokenSymbol};
use miden_objects::batch::{BatchAccountUpdate, BatchId, ProvenBatch};
use miden_objects::block::{BlockHeader, BlockInputs, BlockNumber, ProposedBlock, ProvenBlock};
use miden_objects::crypto::dsa::rpo_falcon512::{PublicKey, SecretKey};
use miden_objects::crypto::rand::RpoRandomCoin;
use miden_objects::note::{Note, NoteHeader, NoteId, NoteInclusionProof};
use miden_objects::transaction::{
    InputNote,
    InputNotes,
    OrderedTransactionHeaders,
    OutputNote,
    ProvenTransaction,
    ProvenTransactionBuilder,
    TransactionHeader,
};
use miden_objects::vm::ExecutionProof;
use miden_objects::{Felt, ONE, Word};
use rand::Rng;
<<<<<<< HEAD
use rayon::{
    iter::{IntoParallelIterator, ParallelIterator},
    prelude::ParallelSlice,
};
use tokio::{fs, io::AsyncWriteExt, net::TcpListener, task};
use tonic::{service::interceptor::InterceptedService, transport::Channel};
use url::Url;
=======
use rayon::iter::{IntoParallelIterator, ParallelIterator};
use rayon::prelude::ParallelSlice;
use tokio::io::AsyncWriteExt;
use tokio::net::TcpListener;
use tokio::{fs, task};
use tonic::service::interceptor::InterceptedService;
use tonic::transport::Channel;
>>>>>>> d54b2c2e
use winterfell::Proof;

mod metrics;

// CONSTANTS
// ================================================================================================

const BATCHES_PER_BLOCK: usize = 16;
const TRANSACTIONS_PER_BATCH: usize = 16;

pub const ACCOUNTS_FILENAME: &str = "accounts.txt";

// SEED STORE
// ================================================================================================

/// Seeds the store with a given number of accounts.
pub async fn seed_store(
    data_directory: PathBuf,
    num_accounts: usize,
    public_accounts_percentage: u8,
) {
    let start = Instant::now();

    // Recreate the data directory (it should be empty for store bootstrapping).
    //
    // Ignore the error since it will also error if it does not exist.
    let _ = fs_err::remove_dir_all(&data_directory);
    fs_err::create_dir_all(&data_directory).expect("created data directory");

    // generate the faucet account and the genesis state
    let faucet = create_faucet();
    let genesis_state = GenesisState::new(vec![faucet.clone()], 1, 1);
    Store::bootstrap(genesis_state.clone(), &data_directory).expect("store should bootstrap");

    // start the store
    let (_, store_url) = start_store(data_directory.clone()).await;
    let store_client = StoreClient::new(&store_url);

    // start generating blocks
    let accounts_filepath = data_directory.join(ACCOUNTS_FILENAME);
    let data_directory =
        miden_node_store::DataDirectory::load(data_directory).expect("data directory should exist");
    let genesis_header = genesis_state.into_block().unwrap().into_inner();
    let metrics = generate_blocks(
        num_accounts,
        public_accounts_percentage,
        faucet,
        genesis_header,
        &store_client,
        data_directory,
        accounts_filepath,
    )
    .await;

    println!("Total time: {:.3} seconds", start.elapsed().as_secs_f64());
    println!("{metrics}");
}

/// Generates batches of transactions to be inserted into the store.
///
/// The first transaction in each batch sends assets from the faucet to 255 accounts.
/// The rest of the transactions consume the notes created by the faucet in the previous block.
async fn generate_blocks(
    num_accounts: usize,
    public_accounts_percentage: u8,
    mut faucet: Account,
    genesis_block: ProvenBlock,
    store_client: &StoreClient,
    data_directory: DataDirectory,
    accounts_filepath: PathBuf,
) -> SeedingMetrics {
    // Each block is composed of [`BATCHES_PER_BLOCK`] batches, and each batch is composed of
    // [`TRANSACTIONS_PER_BATCH`] txs. The first note of the block is always a send assets tx
    // from the faucet to (BATCHES_PER_BLOCK * TRANSACTIONS_PER_BATCH) - 1 accounts. The rest of
    // the notes are consume note txs from the (BATCHES_PER_BLOCK * TRANSACTIONS_PER_BATCH) - 1
    // accounts that were minted in the previous block.
    let mut metrics = SeedingMetrics::new(data_directory.database_path());

    let mut account_ids = vec![];
    let mut note_nullifiers = vec![];

    let mut consume_notes_txs = vec![];

    let consumes_per_block = TRANSACTIONS_PER_BATCH * BATCHES_PER_BLOCK - 1;
    #[allow(clippy::cast_sign_loss, clippy::cast_precision_loss)]
    let num_public_accounts = (consumes_per_block as f64
        * (f64::from(public_accounts_percentage) / 100.0))
        .round() as usize;
    let num_private_accounts = consumes_per_block - num_public_accounts;
    // +1 to account for the first block with the send assets tx only
    let total_blocks = (num_accounts / consumes_per_block) + 1;

    // share random coin seed and key pair for all accounts to avoid key generation overhead
    let coin_seed: [u64; 4] = rand::rng().random();
    let rng = Arc::new(Mutex::new(RpoRandomCoin::new(coin_seed.map(Felt::new).into())));
    let key_pair = {
        let mut rng = rng.lock().unwrap();
        SecretKey::with_rng(&mut *rng)
    };

    let mut prev_block = genesis_block.clone();
    let mut current_anchor_header = genesis_block.header().clone();

    for i in 0..total_blocks {
        let mut block_txs = Vec::with_capacity(BATCHES_PER_BLOCK * TRANSACTIONS_PER_BATCH);

        // create public accounts and notes that mint assets for these accounts
        let (pub_accounts, pub_notes) = create_accounts_and_notes(
            num_public_accounts,
            AccountStorageMode::Public,
            &key_pair,
            &rng,
            faucet.id(),
            i,
        );

        // create private accounts and notes that mint assets for these accounts
        let (priv_accounts, priv_notes) = create_accounts_and_notes(
            num_private_accounts,
            AccountStorageMode::Private,
            &key_pair,
            &rng,
            faucet.id(),
            i,
        );

        let notes = [pub_notes, priv_notes].concat();
        let accounts = [pub_accounts, priv_accounts].concat();
        account_ids.extend(accounts.iter().map(Account::id));
        note_nullifiers.extend(notes.iter().map(|n| n.nullifier().prefix()));

        // create the tx that creates the notes
        let emit_note_tx = create_emit_note_tx(prev_block.header(), &mut faucet, notes.clone());

        // collect all the txs
        block_txs.push(emit_note_tx);
        block_txs.extend(consume_notes_txs);

        // create the batches with [TRANSACTIONS_PER_BATCH] txs each
        let batches: Vec<ProvenBatch> = block_txs
            .par_chunks(TRANSACTIONS_PER_BATCH)
            .map(|txs| create_batch(txs, prev_block.header()))
            .collect();

        // create the block and send it to the store
        let block_inputs = get_block_inputs(store_client, &batches, &mut metrics).await;

        // update blocks
        prev_block = apply_block(batches, block_inputs, store_client, &mut metrics).await;
        if current_anchor_header.block_epoch() != prev_block.header().block_epoch() {
            current_anchor_header = prev_block.header().clone();
        }

        // create the consume notes txs to be used in the next block
        let batch_inputs =
            get_batch_inputs(store_client, prev_block.header(), &notes, &mut metrics).await;
        consume_notes_txs = create_consume_note_txs(
            prev_block.header(),
            accounts,
            notes,
            &batch_inputs.note_proofs,
        );

        // track store size every 50 blocks
        if i % 50 == 0 {
            metrics.record_store_size();
        }
    }

    // dump account ids to a file
    let mut file = fs::File::create(accounts_filepath).await.unwrap();
    for id in account_ids {
        file.write_all(format!("{id}\n").as_bytes()).await.unwrap();
    }

    metrics
}

/// Given a list of batches and block inputs, creates a `ProvenBlock` and sends it to the store.
/// Tracks the insertion time on the metrics.
///
/// Returns the the inserted block.
async fn apply_block(
    batches: Vec<ProvenBatch>,
    block_inputs: BlockInputs,
    store_client: &StoreClient,
    metrics: &mut SeedingMetrics,
) -> ProvenBlock {
    let proposed_block = ProposedBlock::new(block_inputs, batches).unwrap();
    let proven_block = LocalBlockProver::new(0)
        .prove_without_batch_verification(proposed_block)
        .unwrap();
    let block_size: usize = proven_block.to_bytes().len();

    let start = Instant::now();
    store_client.apply_block(&proven_block).await.unwrap();
    metrics.track_block_insertion(start.elapsed(), block_size);

    proven_block
}

// HELPER FUNCTIONS
// ================================================================================================

/// Creates `num_accounts` accounts, and for each one creates a note that mint assets.
///
/// Returns a tuple with:
/// - The list of new accounts
/// - The list of new notes
fn create_accounts_and_notes(
    num_accounts: usize,
    storage_mode: AccountStorageMode,
    key_pair: &SecretKey,
    rng: &Arc<Mutex<RpoRandomCoin>>,
    faucet_id: AccountId,
    block_num: usize,
) -> (Vec<Account>, Vec<Note>) {
    (0..num_accounts)
        .into_par_iter()
        .map(|account_index| {
            let account = create_account(
                key_pair.public_key(),
                ((block_num * num_accounts) + account_index) as u64,
                storage_mode,
            );
            let note = {
                let mut rng = rng.lock().unwrap();
                create_note(faucet_id, account.id(), &mut rng)
            };
            (account, note)
        })
        .collect()
}

/// Creates a public P2ID note containing 10 tokens of the fungible asset associated with the
/// specified `faucet_id` and sent to the specified target account.
fn create_note(faucet_id: AccountId, target_id: AccountId, rng: &mut RpoRandomCoin) -> Note {
    let asset = Asset::Fungible(FungibleAsset::new(faucet_id, 10).unwrap());
    create_p2id_note(
        faucet_id,
        target_id,
        vec![asset],
        miden_objects::note::NoteType::Public,
        Felt::default(),
        rng,
    )
    .expect("note creation failed")
}

/// Creates a new private account with a given public key and anchor block. Generates the seed from
/// the given index.
fn create_account(public_key: PublicKey, index: u64, storage_mode: AccountStorageMode) -> Account {
    let init_seed: Vec<_> = index.to_be_bytes().into_iter().chain([0u8; 24]).collect();
    let (new_account, _) = AccountBuilder::new(init_seed.try_into().unwrap())
        .account_type(AccountType::RegularAccountImmutableCode)
        .storage_mode(storage_mode)
        .with_auth_component(AuthRpoFalcon512::new(public_key))
        .with_component(BasicWallet)
        .build()
        .unwrap();
    new_account
}

/// Creates a new faucet account.
fn create_faucet() -> Account {
    let coin_seed: [u64; 4] = rand::rng().random();
    let mut rng = RpoRandomCoin::new(coin_seed.map(Felt::new).into());
    let key_pair = SecretKey::with_rng(&mut rng);
    let init_seed = [0_u8; 32];

    let token_symbol = TokenSymbol::new("TEST").unwrap();
    let (new_faucet, _seed) = AccountBuilder::new(init_seed)
        .account_type(AccountType::FungibleFaucet)
        .storage_mode(AccountStorageMode::Private)
        .with_component(BasicFungibleFaucet::new(token_symbol, 2, Felt::new(u64::MAX)).unwrap())
        .with_auth_component(AuthRpoFalcon512::new(key_pair.public_key()))
        .build()
        .unwrap();
    new_faucet
}

/// Creates a proven batch from a list of transactions and a reference block.
fn create_batch(txs: &[ProvenTransaction], block_ref: &BlockHeader) -> ProvenBatch {
    let account_updates = txs
        .iter()
        .map(|tx| (tx.account_id(), BatchAccountUpdate::from_transaction(tx)))
        .collect();
    let input_notes = txs.iter().flat_map(|tx| tx.input_notes().iter().cloned()).collect();
    let output_notes = txs.iter().flat_map(|tx| tx.output_notes().iter().cloned()).collect();
    ProvenBatch::new(
        BatchId::from_transactions(txs.iter()),
        block_ref.commitment(),
        block_ref.block_num(),
        account_updates,
        InputNotes::new(input_notes).unwrap(),
        output_notes,
        BlockNumber::from(u32::MAX),
        OrderedTransactionHeaders::new_unchecked(txs.iter().map(TransactionHeader::from).collect()),
    )
    .unwrap()
}

/// For each pair of account and note, creates a transaction that consumes the note.
fn create_consume_note_txs(
    block_ref: &BlockHeader,
    accounts: Vec<Account>,
    notes: Vec<Note>,
    note_proofs: &BTreeMap<NoteId, NoteInclusionProof>,
) -> Vec<ProvenTransaction> {
    accounts
        .into_iter()
        .zip(notes)
        .map(|(account, note)| {
            let inclusion_proof = note_proofs.get(&note.id()).unwrap();
            create_consume_note_tx(
                block_ref,
                account,
                InputNote::authenticated(note, inclusion_proof.clone()),
            )
        })
        .collect()
}

/// Creates a transaction that creates an account and consumes the given input note.
///
/// The account is updated with the assets from the input note, and the nonce is incremented.
fn create_consume_note_tx(
    block_ref: &BlockHeader,
    mut account: Account,
    input_note: InputNote,
) -> ProvenTransaction {
    let init_hash = account.init_commitment();

    input_note.note().assets().iter().for_each(|asset| {
        account.vault_mut().add_asset(*asset).unwrap();
    });

    account.increment_nonce(ONE).unwrap();

    let details = if account.is_public() {
        AccountUpdateDetails::New(account.clone())
    } else {
        AccountUpdateDetails::Private
    };

    ProvenTransactionBuilder::new(
        account.id(),
        init_hash,
        account.commitment(),
        Word::empty(),
        block_ref.block_num(),
        block_ref.commitment(),
        u32::MAX.into(),
        ExecutionProof::new(Proof::new_dummy(), HashFunction::default()),
    )
    .add_input_notes(vec![input_note])
    .account_update_details(details)
    .build()
    .unwrap()
}

/// Creates a transaction from the faucet that creates the given output notes.
/// Updates the faucet account to increase the issuance slot and it's nonce.
fn create_emit_note_tx(
    block_ref: &BlockHeader,
    faucet: &mut Account,
    output_notes: Vec<Note>,
) -> ProvenTransaction {
    let initial_account_hash = faucet.commitment();

    let slot = faucet.storage().get_item(2).unwrap();
    faucet
        .storage_mut()
        .set_item(0, [slot[0], slot[1], slot[2], slot[3] + Felt::new(10)].into())
        .unwrap();

    faucet.increment_nonce(ONE).unwrap();

    ProvenTransactionBuilder::new(
        faucet.id(),
        initial_account_hash,
        faucet.commitment(),
        Word::empty(),
        block_ref.block_num(),
        block_ref.commitment(),
        u32::MAX.into(),
        ExecutionProof::new(Proof::new_dummy(), HashFunction::default()),
    )
    .add_output_notes(output_notes.into_iter().map(OutputNote::Full).collect::<Vec<OutputNote>>())
    .build()
    .unwrap()
}

/// Gets the batch inputs from the store and tracks the query time on the metrics.
async fn get_batch_inputs(
    store_client: &StoreClient,
    block_ref: &BlockHeader,
    notes: &[Note],
    metrics: &mut SeedingMetrics,
) -> BatchInputs {
    let start = Instant::now();
    // Mark every note as unauthenticated, so that the store returns the inclusion proofs for all of
    // them
    let batch_inputs = store_client
        .get_batch_inputs(
            vec![(block_ref.block_num(), block_ref.commitment())].into_iter(),
            notes.iter().map(Note::id),
        )
        .await
        .unwrap();
    metrics.add_get_batch_inputs(start.elapsed());
    batch_inputs
}

/// Gets the block inputs from the store and tracks the query time on the metrics.
async fn get_block_inputs(
    store_client: &StoreClient,
    batches: &[ProvenBatch],
    metrics: &mut SeedingMetrics,
) -> BlockInputs {
    let start = Instant::now();
    let inputs = store_client
        .get_block_inputs(
            batches.iter().flat_map(ProvenBatch::updated_accounts),
            batches.iter().flat_map(ProvenBatch::created_nullifiers),
            batches.iter().flat_map(|batch| {
                batch
                    .input_notes()
                    .into_iter()
                    .filter_map(|note| note.header().map(NoteHeader::id))
            }),
            batches.iter().map(ProvenBatch::reference_block_num),
        )
        .await
        .unwrap();
    let get_block_inputs_time = start.elapsed();
    metrics.add_get_block_inputs(get_block_inputs_time);
    inputs
}

/// Runs the store with the given data directory. Returns a tuple with:
/// - a gRPC client to access the store
/// - the URL of the store
pub async fn start_store(
    data_directory: PathBuf,
) -> (RpcClient<InterceptedService<Channel, OtelInterceptor>>, Url) {
    let rpc_listener = TcpListener::bind("127.0.0.1:0")
        .await
        .expect("Failed to bind store RPC gRPC endpoint");
    let block_producer_listener = TcpListener::bind("127.0.0.1:0")
        .await
        .expect("Failed to bind store block-producer gRPC endpoint");
    let store_addr = rpc_listener.local_addr().expect("Failed to get store RPC address");
    let ntx_builder_listener = TcpListener::bind("127.0.0.1:0")
        .await
        .expect("Failed to bind store ntx-builder gRPC endpoint");
    let store_block_producer_addr = block_producer_listener
        .local_addr()
        .expect("Failed to get store block-producer address");
    let dir = data_directory.clone();

    task::spawn(async move {
        Store {
            rpc_listener,
            ntx_builder_listener,
            block_producer_listener,
            data_directory: dir,
        }
        .serve()
        .await
        .expect("Failed to start serving store");
    });

    let channel = tonic::transport::Endpoint::try_from(format!("http://{store_addr}",))
        .unwrap()
        .connect()
        .await
        .expect("Failed to connect to store");

    // SAFETY: The store_block_producer_addr is always valid as it is created from a `SocketAddr`.
    let store_url = Url::parse(&format!("http://{store_block_producer_addr}")).unwrap();
    (RpcClient::with_interceptor(channel, OtelInterceptor), store_url)
}<|MERGE_RESOLUTION|>--- conflicted
+++ resolved
@@ -1,17 +1,7 @@
-<<<<<<< HEAD
-use std::{
-    collections::BTreeMap,
-    path::PathBuf,
-    sync::{Arc, Mutex},
-    time::Instant,
-};
-=======
 use std::collections::BTreeMap;
-use std::net::SocketAddr;
 use std::path::PathBuf;
 use std::sync::{Arc, Mutex};
 use std::time::Instant;
->>>>>>> d54b2c2e
 
 use metrics::SeedingMetrics;
 use miden_air::HashFunction;
@@ -46,15 +36,6 @@
 use miden_objects::vm::ExecutionProof;
 use miden_objects::{Felt, ONE, Word};
 use rand::Rng;
-<<<<<<< HEAD
-use rayon::{
-    iter::{IntoParallelIterator, ParallelIterator},
-    prelude::ParallelSlice,
-};
-use tokio::{fs, io::AsyncWriteExt, net::TcpListener, task};
-use tonic::{service::interceptor::InterceptedService, transport::Channel};
-use url::Url;
-=======
 use rayon::iter::{IntoParallelIterator, ParallelIterator};
 use rayon::prelude::ParallelSlice;
 use tokio::io::AsyncWriteExt;
@@ -62,7 +43,7 @@
 use tokio::{fs, task};
 use tonic::service::interceptor::InterceptedService;
 use tonic::transport::Channel;
->>>>>>> d54b2c2e
+use url::Url;
 use winterfell::Proof;
 
 mod metrics;
