--- conflicted
+++ resolved
@@ -27,14 +27,9 @@
 
             PRIMARY KEY (block_num, note_index),
             CONSTRAINT fk_block_num FOREIGN KEY (block_num) REFERENCES block_headers (block_num),
-<<<<<<< HEAD
             CONSTRAINT notes_block_num_is_u32 CHECK (block_num BETWEEN 0 AND 0xFFFFFFFF),
+            CONSTRAINT notes_batch_index_is_u32 CHECK (batch_index BETWEEN 0 AND 0xFFFFFFFF)
             CONSTRAINT notes_note_index_is_u32 CHECK (note_index BETWEEN 0 AND 0xFFFFFFFF)
-=======
-            CONSTRAINT notes_block_number_is_u32 CHECK (block_num >= 0 AND block_num < 4294967296),
-            CONSTRAINT notes_batch_index_is_u32 CHECK (batch_index BETWEEN 0 AND 0xFFFFFFFF)
-            CONSTRAINT notes_note_index_is_u32 CHECK (note_index >= 0 AND note_index < 4294967296)
->>>>>>> 1cbe5a89
         ) STRICT, WITHOUT ROWID;
 
         CREATE TABLE
