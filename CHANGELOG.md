# Changelog

## v0.11.0 (TBD)

- [BREAKING] Updated MSRV to 1.88.
- Added environment variable support for batch and block size CLI arguments ([#1081](https://github.com/0xMiden/miden-node/pull/1081)).
- A transaction's account delta is now checked against its commitments in `SubmitProvenTransaction` endpoint ([#1093](https://github.com/0xMiden/miden-node/pull/1093)).
<<<<<<< HEAD
- [BREAKING] Integrated proxy status endpoint into main proxy service, removing separate status port.
=======
- Added check for Account Id prefix uniqueness when transactions to create accounts are submitted to the mempool ([#1094](https://github.com/0xMiden/miden-node/pull/1094)).
>>>>>>> 647bc5c3

## v0.10.1 (2025-07-14)

### Fixes

- Network accounts are disabled after one transaction ([#1086](https://github.com/0xMiden/miden-node/pull/1086)).

## v0.10.0 (2025-07-10)

### Enhancements

- Added `miden-proving-service` and `miden-proving-service-client` crates (#926).
- Added support for gRPC server side reflection to all components (#949).
- Added support for TLS to `miden-proving-service-client` (#968).
- Added support for TLS to faucet's connection to node RPC (#976).
- Replaced integer-based duration args with human-readable duration strings (#998 & #1014).
- [BREAKING] Refactor the `miden-proving-service` proxy status service to use gRPC instead of HTTP (#953).
- Genesis state is now configurable during bootstrapping (#1000)
- Added configurable network id for the faucet (#1016).
- Network transaction builder now tracks inflight txs instead of only committed ones (#1051).
- Add open-telemetry trace layers to `miden-remote-prover` and `miden-remote-prover-proxy` (#1061).
- Add open-telemetry stats for the mempool (#1073).
- Add open-telemetry stats for the network transaction builder state (#1073).

### Changes

- Faucet `PoW` difficulty is now configurable (#924).
- Separated the store API into three separate services (#932).
- Added a faucet Dockerfile (#933).
- Exposed `miden-proving-service` as a library (#956).
- [BREAKING] Update `RemoteProverError::ConnectionFailed` variant to contain `Error` instead of `String` (#968).
- [BREAKING] Replace faucet TOML configuration file with flags and env vars (#976).
- [BREAKING] Replace faucet Init command with CreateApiKeys command (#976).
- [BREAKING] Consolidate default account filepath for bundled bootstrap and faucet start commands to `account.mac` (#976).
- [BREAKING] Remove default value account filepath for faucet commands and rename --output-path to --output (#976).
- [BREAKING] Enforce `PoW` on all faucet API key-authenticated requests (#974).
- Compressed faucet background image (#985).
- Remove faucet rate limiter by IP and API Key, this has been superseded by PoW (#1011).
- Transaction limit per batch is now configurable (default 8) (#1015).
- Batch limit per block is now configurable (default 8) (#1015).
- Faucet challenge expiration time is now configurable (#1017).
- Removed system monitor from node binary (#1019).
- [BREAKING] Renamed `open_telemetry` to `enable_otel` in all node's commands (#1019).
- [BREAKING] Rename `miden-proving-service` to `miden-remote-prover` (#1004).
- [BREAKING] Rename `miden-proving-service-client` to `miden-remote-prover-client` (#1004).
- [BREAKING] Rename `RemoteProverError` to `RemoteProverClientError` (#1004).
- [BREAKING] Rename `ProvingServiceError` to `RemoteProverError` (#1004).
- [BREAKING] Renamed `Note` to `CommittedNote`, and `NetworkNote` to `Note` in the proto messages (#1022).
- [BREAKING] Limits of store queries per query parameter enforced (#1028).
- Support gRPC server reflection `v1alpha` (#1036).

### Fixes

- Faucet considers decimals when minting token amounts (#962).

## v0.9.2 (2025-06-12)

- Refresh Cargo.lock file.

## v0.9.1 (2025-06-10)

- Refresh Cargo.lock file (#944).

## v0.9.0 (2025-05-30)

### Enhancements

- Enabled running RPC component in `read-only` mode (#802).
- Added gRPC `/status` endpoint on all components (#817).
- Block producer now emits network note information (#833).
- Introduced Network Transaction Builder (#840).
- Added way of executing and proving network transactions (#841).
- [BREAKING] Add HTTP ACCEPT header layer to RPC server to enforce semver requirements against client connections (#844).

### Changes

- [BREAKING] Simplified node bootstrapping (#776).
  - Database is now created during bootstrap process instead of on first startup.
  - Data directory is no longer created but is instead expected to exist.
  - The genesis block can no longer be configured which also removes the `store dump-genesis` command.
- [BREAKING] Use `AccountTree` and update account witness proto definitions (#783).
- [BREAKING] Update name of `ChainMmr` to `PartialBlockchain` (#807).
- Added `--enable-otel` and `MIDEN_FAUCET_ENABLE_OTEL` flag to faucet (#834).
- Faucet now supports the usage of a remote transaction prover (#830).
- Added a required Proof-of-Work in the faucet to request tokens (#831).
- Added an optional API key request parameter to skip PoW in faucet (#839).
- Proof-of-Work difficulty is now adjusted based on the number of concurrent requests (#865).
- Added options for configuring NTB in `bundled` command (#884).
- [BREAKING] Updated MSRV to 1.87.

### Fixes

- Prevents duplicated note IDs (#842).

## v0.8.2 (2025-05-04)

### Enhancements

- gRPC error messages now include more context (#819).
- Faucet now detects and recovers from state desync (#819).
- Faucet implementation is now more robust (#819).
- Faucet now supports TLS connection to the node RPC (#819).

### Fixes

- Faucet times out during high load (#819).

## v0.8.0 (2025-03-26)

### Enhancements

- Implemented database optimization routine (#721).

### Fixes

- Faucet webpage is missing `background.png` and `favicon.ico` (#672).

### Enhancements

- Add an optional open-telemetry trace exporter (#659, #690).
- Support tracing across gRPC boundaries using remote tracing context (#669).
- Instrument the block-producer's block building process (#676).
- Use `LocalBlockProver` for block building (#709).
- Initial developer and operator guides covering monitoring (#699).
- Instrument the block-producer's batch building process (#738).
- Optimized database by adding missing indexes (#728).
- Added support for `Content-type` header in `get_tokens` endpoint of the faucet (#754).
- Block frequency is now configurable (#750).

### Changes

- [BREAKING] `Endpoint` configuration simplified to a single string (#654).
- Added stress test binary with seed-store command (#657).
- [BREAKING] `CheckNullifiersByPrefix` now takes a starting block number (#707).
- [BREAKING] Removed nullifiers from `SyncState` endpoint (#708).
- [BREAKING] Update `GetBlockInputs` RPC (#709).
- [BREAKING] Added `batch_prover_url` to block producer configuration (#701).
- [BREAKING] Added `block_prover_url` to block producer configuration (#719).
- [BREAKING] Removed `miden-rpc-proto` and introduced `miden-node-proto-build` (#723).
- [BREAKING] Updated to Rust Edition 2024 (#727).
- [BREAKING] MSRV bumped to 1.85 (#727).
- [BREAKING] Replaced `toml` configuration with CLI (#732).
- [BREAKING] Renamed multiple `xxx_hash` to `xxx_commitment` in RPC API (#757).

### Enhancements

- Prove transaction batches using Rust batch prover reference implementation (#659).

## v0.7.2 (2025-01-29)

### Fixes

- Faucet webpage rejects valid account IDs (#655).

## v0.7.1 (2025-01-28)

### Fixes

- Faucet webpage fails to load styling (index.css) and script (index.js) (#647).

### Changes

- [BREAKING] Default faucet endpoint is now public instead of localhost (#647).

## v0.7.0 (2025-01-23)

### Enhancements

- Support Https in endpoint configuration (#556).
- Upgrade `block-producer` from FIFO queue to mempool dependency graph (#562).
- Support transaction expiration (#582).
- Improved RPC endpoints doc comments (#620).

### Changes

- Standardized protobuf type aliases (#609).
- [BREAKING] Added support for new two `Felt` account ID (#591).
- [BREAKING] Inverted `TransactionInputs.missing_unauthenticated_notes` to `found_missing_notes` (#509).
- [BREAKING] Remove store's `ListXXX` endpoints which were intended for test purposes (#608).
- [BREAKING] Added support for storage maps on `GetAccountProofs` endpoint (#598).
- [BREAKING] Removed the `testing` feature (#619).
- [BREAKING] Renamed modules to singular (#636).

## v0.6.0 (2024-11-05)

### Enhancements

- Added `GetAccountProofs` endpoint (#506).

### Changes

- [BREAKING] Added `kernel_root` to block header's protobuf message definitions (#496).
- [BREAKING] Renamed `off-chain` and `on-chain` to `private` and `public` respectively for the account storage modes (#489).
- Optimized state synchronizations by removing unnecessary fetching and parsing of note details (#462).
- [BREAKING] Changed `GetAccountDetailsResponse` field to `details` (#481).
- Improve `--version` by adding build metadata (#495).
- [BREAKING] Introduced additional limits for note/account number (#503).
- [BREAKING] Removed support for basic wallets in genesis creation (#510).
- Migrated faucet from actix-web to axum (#511).
- Changed the `BlockWitness` to pass the inputs to the VM using only advice provider (#516).
- [BREAKING] Improved store API errors (return "not found" instead of "internal error" status if requested account(s) not found) (#518).
- Added `AccountCode` as part of `GetAccountProofs` endpoint response (#521).
- [BREAKING] Migrated to v0.11 version of Miden VM (#528).
- Reduce cloning in the store's `apply_block` (#532).
- [BREAKING] Changed faucet storage type in the genesis to public. Using faucet from the genesis for faucet web app. Added support for faucet restarting without blockchain restarting (#517).
- [BREAKING] Improved `ApplyBlockError` in the store (#535).
- [BREAKING] Updated minimum Rust version to 1.82.

## 0.5.1 (2024-09-12)

### Enhancements

- Node component server startup is now coherent instead of requiring an arbitrary sleep amount (#488).

## 0.5.0 (2024-08-27)

### Enhancements

- [BREAKING] Configuration files with unknown properties are now rejected (#401).
- [BREAKING] Removed redundant node configuration properties (#401).
- Support multiple inflight transactions on the same account (#407).
- Now accounts for genesis are optional. Accounts directory will be overwritten, if `--force` flag is set (#420).
- Added `GetAccountStateDelta` endpoint (#418).
- Added `CheckNullifiersByPrefix` endpoint (#419).
- Added `GetNoteAuthenticationInfo` endpoint (#421).
- Added `SyncNotes` endpoint (#424).
- Added `execution_hint` field to the `Notes` table (#441).

### Changes

- Improve type safety of the transaction inputs nullifier mapping (#406).
- Embed the faucet's static website resources (#411).
- CI check for proto file consistency (#412).
- Added warning on CI for `CHANGELOG.md` (#413).
- Implemented caching of SQL statements (#427).
- Updates to `miden-vm` dependency to v0.10 and `winterfell` dependency to v0.9 (#457).
- [BREAKING] Updated minimum Rust version to 1.80 (#457).

### Fixes

- `miden-node-proto`'s build script always triggers (#412).

## 0.4.0 (2024-07-04)

### Features

- Changed sync endpoint to return a list of committed transactions (#377).
- Added `aux` column to notes table (#384).
- Changed state sync endpoint to return a list of `TransactionSummary` objects instead of just transaction IDs (#386).
- Added support for unauthenticated transaction notes (#390).

### Enhancements

- Standardized CI and Makefile across Miden repositories (#367)
- Removed client dependency from faucet (#368).
- Fixed faucet note script so that it uses the `aux` input (#387).
- Added crate to distribute node RPC protobuf files (#391).
- Add `init` command for node and faucet (#392).

## 0.3.0 (2024-05-15)

- Added option to mint public notes in the faucet (#339).
- Renamed `note_hash` into `note_id` in the database (#336)
- Changed `version` and `timestamp` fields in `Block` message to `u32` (#337).
- [BREAKING] Implemented `NoteMetadata` protobuf message (#338).
- Added `GetBlockByNumber` endpoint (#340).
- Added block authentication data to the `GetBlockHeaderByNumber` RPC (#345).
- Enabled support for HTTP/1.1 requests for the RPC component (#352).

## 0.2.1 (2024-04-27)

- Combined node components into a single binary (#323).

## 0.2.0 (2024-04-11)

- Implemented Docker-based node deployment (#257).
- Improved build process (#267, #272, #278).
- Implemented Nullifier tree wrapper (#275).
- [BREAKING] Added support for public accounts (#287, #293, #294).
- [BREAKING] Added support for public notes (#300, #310).
- Added `GetNotesById` endpoint (#298).
- Implemented amd64 debian packager (#312).

## 0.1.0 (2024-03-11)

- Initial release.<|MERGE_RESOLUTION|>--- conflicted
+++ resolved
@@ -5,11 +5,8 @@
 - [BREAKING] Updated MSRV to 1.88.
 - Added environment variable support for batch and block size CLI arguments ([#1081](https://github.com/0xMiden/miden-node/pull/1081)).
 - A transaction's account delta is now checked against its commitments in `SubmitProvenTransaction` endpoint ([#1093](https://github.com/0xMiden/miden-node/pull/1093)).
-<<<<<<< HEAD
+- Added check for Account Id prefix uniqueness when transactions to create accounts are submitted to the mempool ([#1094](https://github.com/0xMiden/miden-node/pull/1094)).
 - [BREAKING] Integrated proxy status endpoint into main proxy service, removing separate status port.
-=======
-- Added check for Account Id prefix uniqueness when transactions to create accounts are submitted to the mempool ([#1094](https://github.com/0xMiden/miden-node/pull/1094)).
->>>>>>> 647bc5c3
 
 ## v0.10.1 (2025-07-14)
 
