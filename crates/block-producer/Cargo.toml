--- conflicted
+++ resolved
@@ -28,11 +28,7 @@
 miden-node-proto-build       = { features = ["internal"], workspace = true }
 miden-node-utils             = { features = ["testing"], workspace = true }
 miden-objects                = { default-features = true, workspace = true }
-<<<<<<< HEAD
 miden-remote-prover-client = { features = ["batch-prover", "block-prover"], workspace = true }
-=======
-miden-proving-service-client = { features = ["batch-prover", "block-prover"], workspace = true }
->>>>>>> a5b90c25
 miden-tx                     = { default-features = true, workspace = true }
 miden-tx-batch-prover        = { workspace = true }
 rand                         = { version = "0.9" }
