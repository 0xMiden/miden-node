--- conflicted
+++ resolved
@@ -8,16 +8,7 @@
 /// otherwise the docs will fail to build there. Note that writing to `OUT_DIR` is fine.
 const BUILD_GENERATED_FILES_IN_SRC: bool = option_env!("BUILD_PROTO").is_some();
 
-<<<<<<< HEAD
-const REPO_PROTO_DIR: &str = "../../proto/proto";
-const CRATE_PROTO_DIR: &str = "proto";
-
-/// List of proto files to be compiled
-const PROTO_FILES: &[&str] =
-    &["proving_service.proto", "worker_status.proto", "proxy_status.proto"];
-=======
 const GENERATED_OUT_DIR: &str = "src/generated";
->>>>>>> 18bc15c1
 
 /// Generates Rust protobuf bindings.
 fn main() -> miette::Result<()> {
