<<<<<<< HEAD
=======
use std::time::Duration;

>>>>>>> 82577345
use miden_objects::{
    account::AccountId,
    utils::{Deserializable, Serializable},
};
use miden_tx::utils::{ToHex, hex_to_bytes};
<<<<<<< HEAD
use num_bigint::BigUint;
=======
>>>>>>> 82577345
use serde::{Serialize, Serializer};
use sha3::{Digest, Sha3_256};

use super::get_tokens::MintRequestError;
use crate::server::ApiKey;

/// The size of the encoded challenge in bytes.
const CHALLENGE_ENCODED_SIZE: usize = 95;

/// The size of the encoded challenge in bytes.
const CHALLENGE_ENCODED_SIZE: usize = 119;

/// A challenge for proof-of-work validation.
#[derive(Debug, Clone, PartialEq, Eq, PartialOrd, Ord)]
pub struct Challenge {
    pub(crate) target: BigUint,
    pub(crate) timestamp: u64,
    pub(crate) account_id: AccountId,
    pub(crate) api_key: ApiKey,
    pub(crate) signature: [u8; 32],
}

impl Serialize for Challenge {
    fn serialize<S>(&self, serializer: S) -> Result<S::Ok, S::Error>
    where
        S: Serializer,
    {
        use serde::ser::SerializeStruct;
        let mut state = serializer.serialize_struct("Challenge", 3)?;
        state.serialize_field("challenge", &self.encode())?;
        state.serialize_field("target", &format!("0x{}", self.target.to_str_radix(16)))?;
        state.serialize_field("timestamp", &self.timestamp)?;
        state.end()
    }
}

impl Challenge {
    /// Creates a new challenge with the given parameters.
    /// The signature is computed internally using the provided secret.
    pub fn new(
<<<<<<< HEAD
        initial_target_shift: u8,
=======
>>>>>>> 82577345
        difficulty: usize,
        timestamp: u64,
        account_id: AccountId,
        api_key: ApiKey,
        secret: [u8; 32],
    ) -> Self {
<<<<<<< HEAD
        let max_target = BigUint::from_bytes_be(&[0xff; 32]) >> initial_target_shift;
        let target = max_target / (difficulty + 1);
        let signature =
            Self::compute_signature(secret, &target, timestamp, account_id, &api_key.inner());
        Self {
            target,
=======
        let signature =
            Self::compute_signature(secret, difficulty, timestamp, account_id, &api_key.inner());
        Self {
            difficulty,
>>>>>>> 82577345
            timestamp,
            account_id,
            api_key,
            signature,
        }
    }

    /// Creates a challenge from existing parts (used for decoding).
    pub fn from_parts(
<<<<<<< HEAD
        target: BigUint,
=======
        difficulty: usize,
>>>>>>> 82577345
        timestamp: u64,
        account_id: AccountId,
        api_key: ApiKey,
        signature: [u8; 32],
    ) -> Self {
        Self {
<<<<<<< HEAD
            target,
=======
            difficulty,
>>>>>>> 82577345
            timestamp,
            account_id,
            api_key,
            signature,
        }
    }

    /// Decodes the challenge and verifies that the signature part of the challenge is valid
    /// in the context of the specified secret.
    pub fn decode(value: &str, secret: [u8; 32]) -> Result<Self, MintRequestError> {
        // Parse the hex-encoded challenge string
        let bytes: [u8; CHALLENGE_ENCODED_SIZE] =
            hex_to_bytes(value).map_err(|_| MintRequestError::MissingPowParameters)?;

        // SAFETY: Length of the bytes is enforced above.
<<<<<<< HEAD
        let target = BigUint::from_bytes_be(&bytes[0..32]);
        let timestamp = u64::from_le_bytes(bytes[32..40].try_into().unwrap());
        let account_id = AccountId::read_from_bytes(&bytes[40..55]).unwrap();
        let api_key_bytes: [u8; 32] = bytes[55..87].try_into().unwrap();
        let api_key = ApiKey::new(api_key_bytes);
        let signature: [u8; 32] = bytes[87..CHALLENGE_ENCODED_SIZE].try_into().unwrap();

        // Verify the signature
        let expected_signature =
            Self::compute_signature(secret, &target, timestamp, account_id, &api_key_bytes);
        if signature == expected_signature {
            Ok(Self::from_parts(target, timestamp, account_id, api_key, signature))
=======
        let difficulty = u64::from_le_bytes(bytes[0..8].try_into().unwrap()) as usize;
        let timestamp = u64::from_le_bytes(bytes[8..16].try_into().unwrap());
        let account_id = AccountId::read_from_bytes(&bytes[16..31]).unwrap();
        let api_key_bytes: [u8; 32] = bytes[31..63].try_into().unwrap();
        let api_key = ApiKey::new(api_key_bytes);
        let signature: [u8; 32] = bytes[63..CHALLENGE_ENCODED_SIZE].try_into().unwrap();

        // Verify the signature
        let expected_signature =
            Self::compute_signature(secret, difficulty, timestamp, account_id, &api_key_bytes);
        if signature == expected_signature {
            Ok(Self::from_parts(difficulty, timestamp, account_id, api_key, signature))
>>>>>>> 82577345
        } else {
            Err(MintRequestError::ServerSignaturesDoNotMatch)
        }
    }

    /// Encodes the challenge into a hex string.
    pub fn encode(&self) -> String {
        let mut bytes = Vec::with_capacity(CHALLENGE_ENCODED_SIZE);
<<<<<<< HEAD
        // Pad target number to 32 bytes to keep challenge size constant
        let target_bytes = self.target.to_bytes_be();
        let mut padded_target = [0u8; 32];
        padded_target[32 - target_bytes.len().min(32)..].copy_from_slice(&target_bytes);
        bytes.extend_from_slice(&padded_target);
=======
        bytes.extend_from_slice(&(self.difficulty as u64).to_le_bytes());
>>>>>>> 82577345
        bytes.extend_from_slice(&self.timestamp.to_le_bytes());
        bytes.extend_from_slice(&self.account_id.to_bytes());
        bytes.extend_from_slice(&self.api_key.inner());
        bytes.extend_from_slice(&self.signature);
        bytes.to_hex_with_prefix()
    }

    /// Checks whether the provided nonce satisfies the target requirement encoded in the challenge.
    /// The solution is valid if the hash H(challenge, nonce), interpreted as a number, is lower
    /// than the target value.
    pub fn validate_pow(&self, nonce: u64) -> bool {
        let mut hasher = Sha3_256::new();
        hasher.update(self.encode());
        hasher.update(nonce.to_le_bytes());
        let hash = hasher.finalize();
        let number = BigUint::from_bytes_be(&hash);

        number < self.target
    }

    /// Checks if the challenge timestamp is expired.
    ///
    /// # Arguments
    /// * `current_time` - The current timestamp in seconds since the UNIX epoch.
<<<<<<< HEAD
    pub fn is_expired(&self, current_time: u64) -> bool {
        let diff = current_time.checked_sub(self.timestamp).unwrap_or(u64::MAX);
        diff > CHALLENGE_LIFETIME_SECONDS
=======
    /// * `challenge_lifetime` - The duration during which a challenge is valid.
    pub fn is_expired(&self, current_time: u64, challenge_lifetime: Duration) -> bool {
        let diff = current_time.checked_sub(self.timestamp).unwrap_or(u64::MAX);
        diff > challenge_lifetime.as_secs()
>>>>>>> 82577345
    }

    /// Computes the signature for a challenge.
    pub fn compute_signature(
        secret: [u8; 32],
<<<<<<< HEAD
        target: &BigUint,
=======
        difficulty: usize,
>>>>>>> 82577345
        timestamp: u64,
        account_id: AccountId,
        api_key: &[u8],
    ) -> [u8; 32] {
        let mut hasher = Sha3_256::new();
        hasher.update(secret);
        hasher.update(target.to_bytes_be());
        hasher.update(timestamp.to_le_bytes());
        let account_id_bytes: [u8; AccountId::SERIALIZED_SIZE] = account_id.into();
        hasher.update(account_id_bytes);
        hasher.update(api_key);
        hasher.finalize().into()
    }
}

#[cfg(test)]
mod tests {
    use std::time::{SystemTime, UNIX_EPOCH};

    use rand::SeedableRng;
    use rand_chacha::ChaCha20Rng;

    use super::*;

    fn create_test_secret() -> [u8; 32] {
        let mut secret = [0u8; 32];
        secret[..12].copy_from_slice(b"miden-faucet");
        secret
    }

    #[test]
    fn challenge_serialize_and_deserialize_json() {
        let secret = [1u8; 32];
        let account_id = [0u8; AccountId::SERIALIZED_SIZE].try_into().unwrap();
        let mut rng = ChaCha20Rng::from_seed(rand::random());
        let api_key = ApiKey::generate(&mut rng);
<<<<<<< HEAD
        let challenge = Challenge::new(12, 2, 1_234_567_890, account_id, api_key, secret);
=======
        let challenge = Challenge::new(2, 1_234_567_890, account_id, api_key, secret);
>>>>>>> 82577345

        // Test that it serializes to the expected JSON format
        let json = serde_json::to_string(&challenge).unwrap();

        // Should contain the expected fields
        assert!(json.contains("\"challenge\":"));
        assert!(json.contains("\"target\":"));
        assert!(json.contains("\"timestamp\":1234567890"));

        // Parse back to verify structure
        let parsed: serde_json::Value = serde_json::from_str(&json).unwrap();
        assert!(parsed.get("challenge").is_some());
        assert!(parsed.get("target").is_some());
        assert!(parsed.get("timestamp").is_some());
        assert_eq!(parsed["target"], format!("0x{}", challenge.target.to_str_radix(16)));
        assert_eq!(parsed["timestamp"], 1_234_567_890);
    }

    #[test]
    fn test_challenge_encode_decode() {
        let secret = create_test_secret();
        let difficulty = 3;
        let current_time = SystemTime::now().duration_since(UNIX_EPOCH).unwrap().as_secs();
        let account_id = [0u8; AccountId::SERIALIZED_SIZE].try_into().unwrap();
        let mut rng = ChaCha20Rng::from_seed(rand::random());
        let api_key = ApiKey::generate(&mut rng);

<<<<<<< HEAD
        let challenge = Challenge::new(12, difficulty, current_time, account_id, api_key, secret);
=======
        let challenge = Challenge::new(difficulty, current_time, account_id, api_key, secret);
>>>>>>> 82577345

        let encoded = challenge.encode();
        let decoded = Challenge::decode(&encoded, secret).unwrap();

        assert_eq!(challenge, decoded);
    }

    #[test]
    fn test_timestamp_validation() {
        let secret = create_test_secret();
        let current_time = SystemTime::now().duration_since(UNIX_EPOCH).unwrap().as_secs();
        let account_id = [0u8; AccountId::SERIALIZED_SIZE].try_into().unwrap();
<<<<<<< HEAD
=======
        let lifetime = Duration::from_secs(30);
>>>>>>> 82577345
        let mut rng = ChaCha20Rng::from_seed(rand::random());
        let api_key = ApiKey::generate(&mut rng);

        // Valid timestamp (current time)
<<<<<<< HEAD
        let challenge = Challenge::new(12, 1, current_time, account_id, api_key.clone(), secret);
        assert!(!challenge.is_expired(current_time));

        // Expired timestamp (too old)
        let old_timestamp = current_time - CHALLENGE_LIFETIME_SECONDS - 10;
        let challenge = Challenge::new(12, 1, old_timestamp, account_id, api_key, secret);
        assert!(challenge.is_expired(current_time));
=======
        let challenge = Challenge::new(1, current_time, account_id, api_key.clone(), secret);
        assert!(!challenge.is_expired(current_time, lifetime));

        // Expired timestamp (too old)
        let old_timestamp = current_time - lifetime.as_secs() - 10;
        let challenge = Challenge::new(1, old_timestamp, account_id, api_key, secret);
        assert!(challenge.is_expired(current_time, lifetime));
>>>>>>> 82577345
    }
}<|MERGE_RESOLUTION|>--- conflicted
+++ resolved
@@ -1,25 +1,16 @@
-<<<<<<< HEAD
-=======
 use std::time::Duration;
 
->>>>>>> 82577345
 use miden_objects::{
     account::AccountId,
     utils::{Deserializable, Serializable},
 };
 use miden_tx::utils::{ToHex, hex_to_bytes};
-<<<<<<< HEAD
 use num_bigint::BigUint;
-=======
->>>>>>> 82577345
 use serde::{Serialize, Serializer};
 use sha3::{Digest, Sha3_256};
 
 use super::get_tokens::MintRequestError;
 use crate::server::ApiKey;
-
-/// The size of the encoded challenge in bytes.
-const CHALLENGE_ENCODED_SIZE: usize = 95;
 
 /// The size of the encoded challenge in bytes.
 const CHALLENGE_ENCODED_SIZE: usize = 119;
@@ -52,29 +43,19 @@
     /// Creates a new challenge with the given parameters.
     /// The signature is computed internally using the provided secret.
     pub fn new(
-<<<<<<< HEAD
         initial_target_shift: u8,
-=======
->>>>>>> 82577345
         difficulty: usize,
         timestamp: u64,
         account_id: AccountId,
         api_key: ApiKey,
         secret: [u8; 32],
     ) -> Self {
-<<<<<<< HEAD
         let max_target = BigUint::from_bytes_be(&[0xff; 32]) >> initial_target_shift;
         let target = max_target / (difficulty + 1);
         let signature =
             Self::compute_signature(secret, &target, timestamp, account_id, &api_key.inner());
         Self {
             target,
-=======
-        let signature =
-            Self::compute_signature(secret, difficulty, timestamp, account_id, &api_key.inner());
-        Self {
-            difficulty,
->>>>>>> 82577345
             timestamp,
             account_id,
             api_key,
@@ -84,22 +65,14 @@
 
     /// Creates a challenge from existing parts (used for decoding).
     pub fn from_parts(
-<<<<<<< HEAD
         target: BigUint,
-=======
-        difficulty: usize,
->>>>>>> 82577345
         timestamp: u64,
         account_id: AccountId,
         api_key: ApiKey,
         signature: [u8; 32],
     ) -> Self {
         Self {
-<<<<<<< HEAD
             target,
-=======
-            difficulty,
->>>>>>> 82577345
             timestamp,
             account_id,
             api_key,
@@ -115,7 +88,6 @@
             hex_to_bytes(value).map_err(|_| MintRequestError::MissingPowParameters)?;
 
         // SAFETY: Length of the bytes is enforced above.
-<<<<<<< HEAD
         let target = BigUint::from_bytes_be(&bytes[0..32]);
         let timestamp = u64::from_le_bytes(bytes[32..40].try_into().unwrap());
         let account_id = AccountId::read_from_bytes(&bytes[40..55]).unwrap();
@@ -128,20 +100,6 @@
             Self::compute_signature(secret, &target, timestamp, account_id, &api_key_bytes);
         if signature == expected_signature {
             Ok(Self::from_parts(target, timestamp, account_id, api_key, signature))
-=======
-        let difficulty = u64::from_le_bytes(bytes[0..8].try_into().unwrap()) as usize;
-        let timestamp = u64::from_le_bytes(bytes[8..16].try_into().unwrap());
-        let account_id = AccountId::read_from_bytes(&bytes[16..31]).unwrap();
-        let api_key_bytes: [u8; 32] = bytes[31..63].try_into().unwrap();
-        let api_key = ApiKey::new(api_key_bytes);
-        let signature: [u8; 32] = bytes[63..CHALLENGE_ENCODED_SIZE].try_into().unwrap();
-
-        // Verify the signature
-        let expected_signature =
-            Self::compute_signature(secret, difficulty, timestamp, account_id, &api_key_bytes);
-        if signature == expected_signature {
-            Ok(Self::from_parts(difficulty, timestamp, account_id, api_key, signature))
->>>>>>> 82577345
         } else {
             Err(MintRequestError::ServerSignaturesDoNotMatch)
         }
@@ -150,15 +108,11 @@
     /// Encodes the challenge into a hex string.
     pub fn encode(&self) -> String {
         let mut bytes = Vec::with_capacity(CHALLENGE_ENCODED_SIZE);
-<<<<<<< HEAD
         // Pad target number to 32 bytes to keep challenge size constant
         let target_bytes = self.target.to_bytes_be();
         let mut padded_target = [0u8; 32];
         padded_target[32 - target_bytes.len().min(32)..].copy_from_slice(&target_bytes);
         bytes.extend_from_slice(&padded_target);
-=======
-        bytes.extend_from_slice(&(self.difficulty as u64).to_le_bytes());
->>>>>>> 82577345
         bytes.extend_from_slice(&self.timestamp.to_le_bytes());
         bytes.extend_from_slice(&self.account_id.to_bytes());
         bytes.extend_from_slice(&self.api_key.inner());
@@ -183,26 +137,15 @@
     ///
     /// # Arguments
     /// * `current_time` - The current timestamp in seconds since the UNIX epoch.
-<<<<<<< HEAD
-    pub fn is_expired(&self, current_time: u64) -> bool {
-        let diff = current_time.checked_sub(self.timestamp).unwrap_or(u64::MAX);
-        diff > CHALLENGE_LIFETIME_SECONDS
-=======
-    /// * `challenge_lifetime` - The duration during which a challenge is valid.
     pub fn is_expired(&self, current_time: u64, challenge_lifetime: Duration) -> bool {
         let diff = current_time.checked_sub(self.timestamp).unwrap_or(u64::MAX);
         diff > challenge_lifetime.as_secs()
->>>>>>> 82577345
     }
 
     /// Computes the signature for a challenge.
     pub fn compute_signature(
         secret: [u8; 32],
-<<<<<<< HEAD
         target: &BigUint,
-=======
-        difficulty: usize,
->>>>>>> 82577345
         timestamp: u64,
         account_id: AccountId,
         api_key: &[u8],
@@ -239,11 +182,7 @@
         let account_id = [0u8; AccountId::SERIALIZED_SIZE].try_into().unwrap();
         let mut rng = ChaCha20Rng::from_seed(rand::random());
         let api_key = ApiKey::generate(&mut rng);
-<<<<<<< HEAD
         let challenge = Challenge::new(12, 2, 1_234_567_890, account_id, api_key, secret);
-=======
-        let challenge = Challenge::new(2, 1_234_567_890, account_id, api_key, secret);
->>>>>>> 82577345
 
         // Test that it serializes to the expected JSON format
         let json = serde_json::to_string(&challenge).unwrap();
@@ -271,11 +210,7 @@
         let mut rng = ChaCha20Rng::from_seed(rand::random());
         let api_key = ApiKey::generate(&mut rng);
 
-<<<<<<< HEAD
         let challenge = Challenge::new(12, difficulty, current_time, account_id, api_key, secret);
-=======
-        let challenge = Challenge::new(difficulty, current_time, account_id, api_key, secret);
->>>>>>> 82577345
 
         let encoded = challenge.encode();
         let decoded = Challenge::decode(&encoded, secret).unwrap();
@@ -288,30 +223,17 @@
         let secret = create_test_secret();
         let current_time = SystemTime::now().duration_since(UNIX_EPOCH).unwrap().as_secs();
         let account_id = [0u8; AccountId::SERIALIZED_SIZE].try_into().unwrap();
-<<<<<<< HEAD
-=======
-        let lifetime = Duration::from_secs(30);
->>>>>>> 82577345
         let mut rng = ChaCha20Rng::from_seed(rand::random());
         let api_key = ApiKey::generate(&mut rng);
+        let challenge_lifetime = Duration::from_secs(30);
 
         // Valid timestamp (current time)
-<<<<<<< HEAD
         let challenge = Challenge::new(12, 1, current_time, account_id, api_key.clone(), secret);
-        assert!(!challenge.is_expired(current_time));
+        assert!(!challenge.is_expired(current_time, challenge_lifetime));
 
         // Expired timestamp (too old)
-        let old_timestamp = current_time - CHALLENGE_LIFETIME_SECONDS - 10;
+        let old_timestamp = current_time - challenge_lifetime.as_secs() - 10;
         let challenge = Challenge::new(12, 1, old_timestamp, account_id, api_key, secret);
-        assert!(challenge.is_expired(current_time));
-=======
-        let challenge = Challenge::new(1, current_time, account_id, api_key.clone(), secret);
-        assert!(!challenge.is_expired(current_time, lifetime));
-
-        // Expired timestamp (too old)
-        let old_timestamp = current_time - lifetime.as_secs() - 10;
-        let challenge = Challenge::new(1, old_timestamp, account_id, api_key, secret);
-        assert!(challenge.is_expired(current_time, lifetime));
->>>>>>> 82577345
+        assert!(challenge.is_expired(current_time, challenge_lifetime));
     }
 }