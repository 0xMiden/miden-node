use std::{net::ToSocketAddrs, sync::Arc};

use anyhow::Result;
use async_trait::async_trait;
use miden_crypto::utils::Deserializable;
use miden_node_proto::{
    account_id,
    block_producer::api_server,
    conversion::convert,
    digest,
    domain::BlockInputs,
    requests::{
        ApplyBlockRequest, GetBlockInputsRequest, GetTransactionInputsRequest,
        SubmitProvenTransactionRequest,
    },
    responses::SubmitProvenTransactionResponse,
    store::api_client as store_client,
};
use miden_objects::{accounts::AccountId, transaction::ProvenTransaction, Digest};
use tonic::{
    transport::{Channel, Server},
    Status,
};
use tracing::info;

use crate::{
    batch_builder::{DefaultBatchBuilder, DefaultBatchBuilderOptions},
    block::Block,
    block_builder::DefaultBlockBuilder,
    config::BlockProducerConfig,
    state_view::DefaultStateView,
    store::{ApplyBlock, ApplyBlockError, BlockInputsError, Store, TxInputs, TxInputsError},
    txqueue::{DefaultTransactionQueue, DefaultTransactionQueueOptions, TransactionQueue},
    SharedProvenTx, COMPONENT, SERVER_BATCH_SIZE, SERVER_BLOCK_FREQUENCY,
    SERVER_BUILD_BATCH_FREQUENCY, SERVER_MAX_BATCHES_PER_BLOCK,
};

struct DefaultStore {
    store: store_client::ApiClient<Channel>,
}

#[async_trait]
impl ApplyBlock for DefaultStore {
    async fn apply_block(
        &self,
        block: Arc<Block>,
    ) -> Result<(), ApplyBlockError> {
        let request = tonic::Request::new(ApplyBlockRequest {
            block: Some(block.header.into()),
            accounts: convert(block.updated_accounts.clone()),
            nullifiers: convert(block.produced_nullifiers.clone()),
            notes: convert(block.created_notes.clone()),
        });

        let _ = self
            .store
            .clone()
            .apply_block(request)
            .await
            .map_err(|status| ApplyBlockError::GrpcClientError(status.message().to_string()))?;

        Ok(())
    }
}

#[async_trait]
impl Store for DefaultStore {
    async fn get_tx_inputs(
        &self,
        proven_tx: SharedProvenTx,
    ) -> Result<TxInputs, TxInputsError> {
        let request = tonic::Request::new(GetTransactionInputsRequest {
            account_id: Some(proven_tx.account_id().into()),
            nullifiers: proven_tx
                .consumed_notes()
                .iter()
<<<<<<< HEAD
                .map(|nullifier| nullifier.inner().into())
=======
                .map(|nullifier| (*nullifier).into())
>>>>>>> 241c0ca3
                .collect(),
        });
        let response = self
            .store
            .clone()
            .get_transaction_inputs(request)
            .await
            .map_err(|status| TxInputsError::GrpcClientError(status.message().to_string()))?
            .into_inner();

        let account_hash = {
            let account_state = response
                .account_state
                .ok_or(TxInputsError::MalformedResponse("account_states empty".to_string()))?;

            let account_id_from_store: AccountId = account_state
                .account_id
                .clone()
                .ok_or(TxInputsError::MalformedResponse("empty account id".to_string()))?
                .try_into()?;

            if account_id_from_store != proven_tx.account_id() {
                return Err(TxInputsError::MalformedResponse(format!(
                    "incorrect account id returned from store. Got: {}, expected: {}",
                    account_id_from_store,
                    proven_tx.account_id()
                )));
            }

            account_state.account_hash.clone().map(Digest::try_from).transpose()?
        };

        let nullifiers = {
            let mut nullifiers = Vec::new();

            for nullifier_record in response.nullifiers {
                let nullifier = nullifier_record
                    .nullifier
                    .ok_or(TxInputsError::MalformedResponse(
                        "nullifier record contains empty nullifier".to_string(),
                    ))?
                    .try_into()?;

                // `block_num` is nonzero if already consumed; 0 otherwise
                nullifiers.push((nullifier, nullifier_record.block_num != 0))
            }

            nullifiers.into_iter().collect()
        };

        Ok(TxInputs {
            account_hash,
            nullifiers,
        })
    }

    async fn get_block_inputs(
        &self,
        updated_accounts: impl Iterator<Item = &AccountId> + Send,
        produced_nullifiers: impl Iterator<Item = &Digest> + Send,
    ) -> Result<BlockInputs, BlockInputsError> {
        let request = tonic::Request::new(GetBlockInputsRequest {
            account_ids: updated_accounts
                .map(|&account_id| account_id::AccountId::from(account_id))
                .collect(),
            nullifiers: produced_nullifiers.map(digest::Digest::from).collect(),
        });

        let store_response = self
            .store
            .clone()
            .get_block_inputs(request)
            .await
            .map_err(|err| BlockInputsError::GrpcClientError(err.message().to_string()))?
            .into_inner();

        Ok(store_response.try_into()?)
    }
}

pub struct BlockProducerApi<T> {
    queue: Arc<T>,
}

#[tonic::async_trait]
impl<T> api_server::Api for BlockProducerApi<T>
where
    T: TransactionQueue,
{
    async fn submit_proven_transaction(
        &self,
        request: tonic::Request<SubmitProvenTransactionRequest>,
    ) -> Result<tonic::Response<SubmitProvenTransactionResponse>, Status> {
        let request = request.into_inner();

        let tx = ProvenTransaction::read_from_bytes(&request.transaction)
            .map_err(|_| Status::invalid_argument("Invalid transaction"))?;

        self.queue
            .add_transaction(Arc::new(tx))
            .await
            .map_err(|err| Status::invalid_argument(format!("{:?}", err)))?;

        Ok(tonic::Response::new(SubmitProvenTransactionResponse {}))
    }
}

pub async fn serve(config: BlockProducerConfig) -> Result<()> {
    let host_port = (config.endpoint.host.as_ref(), config.endpoint.port);
    let addrs: Vec<_> = host_port.to_socket_addrs()?.collect();

    let store = Arc::new(DefaultStore {
        store: store_client::ApiClient::connect(config.store_endpoint.to_string()).await?,
    });
    let block_builder = DefaultBlockBuilder::new(store.clone());
    let batch_builder_options = DefaultBatchBuilderOptions {
        block_frequency: SERVER_BLOCK_FREQUENCY,
        max_batches_per_block: SERVER_MAX_BATCHES_PER_BLOCK,
    };
    let batch_builder =
        Arc::new(DefaultBatchBuilder::new(Arc::new(block_builder), batch_builder_options));
    let state_view = DefaultStateView::new(store.clone());

    let transaction_queue_options = DefaultTransactionQueueOptions {
        build_batch_frequency: SERVER_BUILD_BATCH_FREQUENCY,
        batch_size: SERVER_BATCH_SIZE,
    };
    let queue = Arc::new(DefaultTransactionQueue::new(
        Arc::new(state_view),
        batch_builder.clone(),
        transaction_queue_options,
    ));

    let block_producer = api_server::ApiServer::new(BlockProducerApi {
        queue: queue.clone(),
    });

    tokio::spawn(async move {
        info!(COMPONENT, "transaction queue started");
        queue.run().await
    });

    tokio::spawn(async move {
        info!(COMPONENT, "batch builder started");
        batch_builder.run().await
    });

    info!(
        COMPONENT,
        host = config.endpoint.host,
        port = config.endpoint.port,
        "Server initialized",
    );
    Server::builder().add_service(block_producer).serve(addrs[0]).await?;

    Ok(())
}<|MERGE_RESOLUTION|>--- conflicted
+++ resolved
@@ -74,11 +74,7 @@
             nullifiers: proven_tx
                 .consumed_notes()
                 .iter()
-<<<<<<< HEAD
-                .map(|nullifier| nullifier.inner().into())
-=======
                 .map(|nullifier| (*nullifier).into())
->>>>>>> 241c0ca3
                 .collect(),
         });
         let response = self
