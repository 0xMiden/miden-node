--- conflicted
+++ resolved
@@ -28,12 +28,8 @@
 *.sqlite3
 *.sqlite3-shm
 *.sqlite3-wal
-<<<<<<< HEAD
 database/
-=======
-db/
 
 # Configs
 /genesis.toml
-/miden.toml
->>>>>>> bb79cb2d
+/miden.toml