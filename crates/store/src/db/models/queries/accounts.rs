use std::ops::RangeInclusive;

use diesel::prelude::{Queryable, QueryableByName};
use diesel::query_dsl::methods::SelectDsl;
use diesel::sqlite::Sqlite;
use diesel::{
    AsChangeset,
    BoolExpressionMethods,
    ExpressionMethods,
    Insertable,
    OptionalExtension,
    QueryDsl,
    RunQueryDsl,
    Selectable,
    SelectableHelper,
    SqliteConnection,
};
use miden_lib::utils::{Deserializable, Serializable};
use miden_node_proto as proto;
use miden_node_proto::domain::account::{AccountInfo, AccountSummary};
use miden_node_utils::limiter::{QueryParamAccountIdLimit, QueryParamLimiter};
use miden_objects::account::delta::AccountUpdateDetails;
use miden_objects::account::{
    Account,
    AccountCode,
    AccountDelta,
    AccountHeader,
    AccountId,
    AccountStorage,
    NonFungibleDeltaAction,
    StorageSlot,
    StorageSlotType,
};
use miden_objects::asset::{Asset, AssetVault, AssetVaultKey, FungibleAsset};
use miden_objects::block::{BlockAccountUpdate, BlockNumber};
use miden_objects::{Felt, FieldElement, Word};

use crate::constants::MAX_PAYLOAD_BYTES;
use crate::db::models::conv::{
    SqlTypeConvert,
    nonce_to_raw_sql,
    raw_sql_to_nonce,
    raw_sql_to_slot,
    slot_to_raw_sql,
};
use crate::db::models::{serialize_vec, vec_raw_try_into};
use crate::db::{AccountVaultValue, schema};
use crate::errors::DatabaseError;

/// Select the latest account info by account id from the DB using the given
/// [`SqliteConnection`].
///
/// # Returns
///
/// The latest account info, or an error.
///
/// # Note
///
/// Returns only the account summary. Full account details must be reconstructed
/// in follow up query, using separate query functions to fetch specific account
/// components as needed.
///
/// # Raw SQL
///
/// ```sql
/// SELECT
///     accounts.account_id,
///     accounts.account_commitment,
///     accounts.block_num
/// FROM
///     accounts
/// WHERE
///     account_id = ?1
///     AND is_latest = 1
/// ```
pub(crate) fn select_account(
    conn: &mut SqliteConnection,
    account_id: AccountId,
) -> Result<AccountInfo, DatabaseError> {
    let raw = SelectDsl::select(schema::accounts::table, AccountSummaryRaw::as_select())
        .filter(schema::accounts::account_id.eq(account_id.to_bytes()))
        .filter(schema::accounts::is_latest.eq(true))
        .get_result::<AccountSummaryRaw>(conn)
        .optional()?
        .ok_or(DatabaseError::AccountNotFoundInDb(account_id))?;

<<<<<<< HEAD
/// Select account details as they are at the given block height.
///
/// # Returns
///
/// The account details at the specified block, or an error.
///
/// # Raw SQL
///
/// ```sql
/// SELECT
///     accounts.account_id,
///     accounts.account_commitment,
///     accounts.block_num,
///     accounts.storage,
///     accounts.vault,
///     accounts.nonce,
///     accounts.code_commitment,
///     account_codes.code
/// FROM
///     accounts
/// LEFT JOIN
///     account_codes ON accounts.code_commitment = account_codes.code_commitment
/// WHERE
///     account_id = ?1
///     AND block_num <= ?2
/// ORDER BY
///     block_num DESC
/// LIMIT
///     1
/// ```
pub(crate) fn select_historical_account_at(
    conn: &mut SqliteConnection,
    account_id: AccountId,
    block_num: BlockNumber,
) -> Result<AccountInfo, DatabaseError> {
    let raw = SelectDsl::select(
        schema::accounts::table.left_join(schema::account_codes::table.on(
            schema::accounts::code_commitment.eq(schema::account_codes::code_commitment.nullable()),
        )),
        (AccountRaw::as_select(), schema::account_codes::code.nullable()),
    )
    .filter(
        schema::accounts::account_id
            .eq(account_id.to_bytes())
            .and(schema::accounts::block_num.le(block_num.to_raw_sql())),
    )
    .order_by(schema::accounts::block_num.desc())
    .limit(1)
    .get_result::<(AccountRaw, Option<Vec<u8>>)>(conn)
    .optional()?
    .ok_or(DatabaseError::AccountNotFoundInDb(account_id))?;
    let info = AccountWithCodeRawJoined::from(raw).try_into()?;
    Ok(info)
=======
    let summary: AccountSummary = raw.try_into()?;

    // Backfill account details from database
    // For private accounts, we don't store full details in the database
    let details = if account_id.is_public() {
        Some(reconstruct_full_account_from_db(conn, account_id)?)
    } else {
        None
    };

    Ok(AccountInfo { summary, details })
>>>>>>> ccc2d639
}

/// Select the latest account info by account ID prefix from the DB using the given
/// [`SqliteConnection`]. Meant to be used by the network transaction builder.
/// Because network notes get matched through accounts through the account's 30-bit prefix, it is
/// possible that multiple accounts match against a single prefix. In this scenario, the first
/// account is returned.
///
/// # Returns
///
/// The latest account info, `None` if the account was not found, or an error.
///
/// # Raw SQL
///
/// ```sql
/// SELECT
///     accounts.account_id,
///     accounts.account_commitment,
///     accounts.block_num
/// FROM
///     accounts
/// WHERE
///     network_account_id_prefix = ?1
///     AND is_latest = 1
/// ```
pub(crate) fn select_account_by_id_prefix(
    conn: &mut SqliteConnection,
    id_prefix: u32,
) -> Result<Option<AccountInfo>, DatabaseError> {
    let maybe_summary = SelectDsl::select(schema::accounts::table, AccountSummaryRaw::as_select())
        .filter(schema::accounts::is_latest.eq(true))
        .filter(schema::accounts::network_account_id_prefix.eq(Some(i64::from(id_prefix))))
        .get_result::<AccountSummaryRaw>(conn)
        .optional()
        .map_err(DatabaseError::Diesel)?;

    match maybe_summary {
        None => Ok(None),
        Some(raw) => {
            let summary: AccountSummary = raw.try_into()?;
            let account_id = summary.account_id;
            // Backfill account details from database
            let details = reconstruct_full_account_from_db(conn, account_id).ok();
            Ok(Some(AccountInfo { summary, details }))
        },
    }
}

/// Select all account commitments from the DB using the given [`SqliteConnection`].
///
/// # Returns
///
/// The vector with the account id and corresponding commitment, or an error.
///
/// # Raw SQL
///
/// ```sql
/// SELECT
///     account_id,
///     account_commitment
/// FROM
///     accounts
/// WHERE
///     is_latest = 1
/// ORDER BY
///     block_num ASC
/// ```
pub(crate) fn select_all_account_commitments(
    conn: &mut SqliteConnection,
) -> Result<Vec<(AccountId, Word)>, DatabaseError> {
    let raw = SelectDsl::select(
        schema::accounts::table,
        (schema::accounts::account_id, schema::accounts::account_commitment),
    )
    .filter(schema::accounts::is_latest.eq(true))
    .order_by(schema::accounts::block_num.asc())
    .load::<(Vec<u8>, Vec<u8>)>(conn)?;

    Result::<Vec<_>, DatabaseError>::from_iter(raw.into_iter().map(
        |(ref account, ref commitment)| {
            Ok((AccountId::read_from_bytes(account)?, Word::read_from_bytes(commitment)?))
        },
    ))
}

/// Select account vault assets within a block range (inclusive).
///
/// # Parameters
/// * `account_id`: Account ID to query
/// * `block_from`: Starting block number
/// * `block_to`: Ending block number
/// * Response payload size: 0 <= size <= 2MB
/// * Vault assets per response: 0 <= count <= (2MB / (2*Word + u32)) + 1
///
/// # Raw SQL
///
/// ```sql
/// SELECT
///     block_num,
///     vault_key,
///     asset
/// FROM
///     account_vault_assets
/// WHERE
///     account_id = ?1
///     AND block_num >= ?2
///     AND block_num <= ?3
/// ORDER BY
///     block_num ASC
/// LIMIT
///     ?4
/// ```
pub(crate) fn select_account_vault_assets(
    conn: &mut SqliteConnection,
    account_id: AccountId,
    block_range: RangeInclusive<BlockNumber>,
) -> Result<(BlockNumber, Vec<AccountVaultValue>), DatabaseError> {
    use schema::account_vault_assets as t;
    // TODO: These limits should be given by the protocol.
    // See miden-base/issues/1770 for more details
    const ROW_OVERHEAD_BYTES: usize = 2 * size_of::<Word>() + size_of::<u32>(); // key + asset + block_num
    const MAX_ROWS: usize = MAX_PAYLOAD_BYTES / ROW_OVERHEAD_BYTES;

    if !account_id.is_public() {
        return Err(DatabaseError::AccountNotPublic(account_id));
    }

    if block_range.is_empty() {
        return Err(DatabaseError::InvalidBlockRange {
            from: *block_range.start(),
            to: *block_range.end(),
        });
    }

    let raw: Vec<(i64, Vec<u8>, Option<Vec<u8>>)> =
        SelectDsl::select(t::table, (t::block_num, t::vault_key, t::asset))
            .filter(
                t::account_id
                    .eq(account_id.to_bytes())
                    .and(t::block_num.ge(block_range.start().to_raw_sql()))
                    .and(t::block_num.le(block_range.end().to_raw_sql())),
            )
            .order(t::block_num.asc())
            .limit(i64::try_from(MAX_ROWS + 1).expect("should fit within i64"))
            .load::<(i64, Vec<u8>, Option<Vec<u8>>)>(conn)?;

    // Discard the last block in the response (assumes more than one block may be present)
    let (last_block_included, values) = if let Some(&(last_block_num, ..)) = raw.last()
        && raw.len() >= MAX_ROWS
    {
        // NOTE: If the query contains at least one more row than the amount of storage map updates
        // allowed in a single block for an account, then the response is guaranteed to have at
        // least two blocks

        let values = raw
            .into_iter()
            .take_while(|(bn, ..)| *bn != last_block_num)
            .map(AccountVaultValue::from_raw_row)
            .collect::<Result<Vec<_>, DatabaseError>>()?;

        (BlockNumber::from_raw_sql(last_block_num.saturating_sub(1))?, values)
    } else {
        (
            *block_range.end(),
            raw.into_iter().map(AccountVaultValue::from_raw_row).collect::<Result<_, _>>()?,
        )
    };

    Ok((last_block_included, values))
}

/// Select [`AccountSummary`] from the DB using the given [`SqliteConnection`], given that the
/// account update was in the given block range (inclusive).
///
/// # Returns
///
/// The vector of [`AccountSummary`] with the matching accounts.
///
/// # Raw SQL
///
/// ```sql
/// SELECT
///     account_id,
///     account_commitment,
///     block_num
/// FROM
///     accounts
/// WHERE
///     block_num > ?1 AND
///     block_num <= ?2 AND
///     account_id IN (?3)
/// ORDER BY
///     block_num ASC
/// ```
pub fn select_accounts_by_block_range(
    conn: &mut SqliteConnection,
    account_ids: &[AccountId],
    block_range: RangeInclusive<BlockNumber>,
) -> Result<Vec<AccountSummary>, DatabaseError> {
    QueryParamAccountIdLimit::check(account_ids.len())?;

    let desired_account_ids = serialize_vec(account_ids);
    let raw: Vec<AccountSummaryRaw> =
        SelectDsl::select(schema::accounts::table, AccountSummaryRaw::as_select())
            .filter(schema::accounts::block_num.gt(block_range.start().to_raw_sql()))
            .filter(schema::accounts::block_num.le(block_range.end().to_raw_sql()))
            .filter(schema::accounts::account_id.eq_any(desired_account_ids))
            .order(schema::accounts::block_num.asc())
            .load::<AccountSummaryRaw>(conn)?;
    // SAFETY `From` implies `TryFrom<Error=Infallible`, which is the case for `AccountSummaryRaw`
    // -> `AccountSummary`
    Ok(vec_raw_try_into(raw).unwrap())
}

/// Select all accounts from the DB using the given [`SqliteConnection`].
///
/// # Returns
///
/// A vector with accounts, or an error.
///
/// # Raw SQL
///
/// ```sql
/// SELECT
///     accounts.account_id,
///     accounts.account_commitment,
///     accounts.block_num
/// FROM
///     accounts
/// WHERE
///     is_latest = 1
/// ORDER BY
///     block_num ASC
/// ```
#[cfg(test)]
pub(crate) fn select_all_accounts(
    conn: &mut SqliteConnection,
) -> Result<Vec<AccountInfo>, DatabaseError> {
    let raw = SelectDsl::select(schema::accounts::table, AccountSummaryRaw::as_select())
        .filter(schema::accounts::is_latest.eq(true))
        .order_by(schema::accounts::block_num.asc())
        .load::<AccountSummaryRaw>(conn)?;

    let summaries: Vec<AccountSummary> = vec_raw_try_into(raw).unwrap();

    // Backfill account details from database
    let account_infos = summaries
        .into_iter()
        .map(|summary| {
            let account_id = summary.account_id;
            let details = reconstruct_full_account_from_db(conn, account_id).ok();
            AccountInfo { summary, details }
        })
        .collect();

    Ok(account_infos)
}

#[derive(Debug, Clone, PartialEq, Eq)]
pub struct StorageMapValue {
    pub block_num: BlockNumber,
    pub slot_index: u8,
    pub key: Word,
    pub value: Word,
}

#[derive(Debug, Clone, PartialEq, Eq)]
pub struct StorageMapValuesPage {
    /// Highest block number included in `rows`. If the page is empty, this will be `block_from`.
    pub last_block_included: BlockNumber,
    /// Storage map values
    pub values: Vec<StorageMapValue>,
}

impl StorageMapValue {
    pub fn from_raw_row(row: (i64, i32, Vec<u8>, Vec<u8>)) -> Result<Self, DatabaseError> {
        let (block_num, slot_index, key, value) = row;
        Ok(Self {
            block_num: BlockNumber::from_raw_sql(block_num)?,
            slot_index: raw_sql_to_slot(slot_index),
            key: Word::read_from_bytes(&key)?,
            value: Word::read_from_bytes(&value)?,
        })
    }
}

/// Select account storage map values from the DB using the given [`SqliteConnection`].
///
/// # Returns
///
/// A vector of tuples containing `(slot, key, value, is_latest)` for the given account.
/// Each row contains one of:
///
/// - the historical value for a slot and key specifically on block `block_to`
/// - the latest updated value for the slot and key combination, alongside the block number in which
///   it was updated
///
/// # Raw SQL
///
/// ```sql
/// SELECT
///     block_num,
///     slot,
///     key,
///     value
/// FROM
///     account_storage_map_values
/// WHERE
///     account_id = ?1
///     AND block_num >= ?2
///     AND block_num <= ?3
/// ORDER BY
///     block_num ASC
/// LIMIT
///     ?4
/// ```
/// Select account storage map values within a block range (inclusive).
///
/// ## Parameters
///
/// * `account_id`: Account ID to query
/// * `block_range`: Range of block numbers (inclusive)
///
/// ## Response
///
/// * Response payload size: 0 <= size <= 2MB
/// * Storage map values per response: 0 <= count <= (2MB / (2*Word + u32 + u8)) + 1
pub(crate) fn select_account_storage_map_values(
    conn: &mut SqliteConnection,
    account_id: AccountId,
    block_range: RangeInclusive<BlockNumber>,
) -> Result<StorageMapValuesPage, DatabaseError> {
    use schema::account_storage_map_values as t;

    // TODO: These limits should be given by the protocol.
    // See miden-base/issues/1770 for more details
    pub const ROW_OVERHEAD_BYTES: usize =
        2 * size_of::<Word>() + size_of::<u32>() + size_of::<u8>(); // key + value + block_num + slot_idx
    pub const MAX_ROWS: usize = MAX_PAYLOAD_BYTES / ROW_OVERHEAD_BYTES;

    if !account_id.is_public() {
        return Err(DatabaseError::AccountNotPublic(account_id));
    }

    if block_range.is_empty() {
        return Err(DatabaseError::InvalidBlockRange {
            from: *block_range.start(),
            to: *block_range.end(),
        });
    }

    let raw: Vec<(i64, i32, Vec<u8>, Vec<u8>)> =
        SelectDsl::select(t::table, (t::block_num, t::slot, t::key, t::value))
            .filter(
                t::account_id
                    .eq(account_id.to_bytes())
                    .and(t::block_num.ge(block_range.start().to_raw_sql()))
                    .and(t::block_num.le(block_range.end().to_raw_sql())),
            )
            .order(t::block_num.asc())
            .limit(i64::try_from(MAX_ROWS + 1).expect("limit fits within i64"))
            .load(conn)?;

    // Discard the last block in the response (assumes more than one block may be present)

    let (last_block_included, values) = if let Some(&(last_block_num, ..)) = raw.last()
        && raw.len() >= MAX_ROWS
    {
        // NOTE: If the query contains at least one more row than the amount of storage map updates
        // allowed in a single block for an account, then the response is guaranteed to have at
        // least two blocks

        let values = raw
            .into_iter()
            .take_while(|(bn, ..)| *bn != last_block_num)
            .map(StorageMapValue::from_raw_row)
            .collect::<Result<Vec<_>, DatabaseError>>()?;

        (BlockNumber::from_raw_sql(last_block_num.saturating_sub(1))?, values)
    } else {
        (
            *block_range.end(),
            raw.into_iter().map(StorageMapValue::from_raw_row).collect::<Result<_, _>>()?,
        )
    };

    Ok(StorageMapValuesPage { last_block_included, values })
}

/// Reconstruct a `StorageMap` from database entries using `SmtForest`
///
/// This function builds an `SmtForest` from all key-value pairs at the specified block,
/// enabling efficient proof generation with structural sharing. The forest allows
/// maintaining multiple SMT versions in memory with shared nodes.
///
/// # Arguments
///
/// * `conn` - Database connection
/// * `account_id` - The account ID
/// * `block_num` - The block number
/// * `slot_index` - The storage slot index
///
/// # Returns
///
/// A reconstructed `StorageMap` backed by `SmtForest` with full proof capabilities.
pub(crate) fn reconstruct_storage_map_at_block(
    conn: &mut SqliteConnection,
    account_id: AccountId,
    block_num: BlockNumber,
    slot_index: u8,
) -> Result<miden_objects::account::StorageMap, DatabaseError> {
    use schema::account_storage_map_values as t;

    let account_id_bytes = account_id.to_bytes();
    let block_num_sql = block_num.to_raw_sql();
    let slot_sql = slot_to_raw_sql(slot_index);

    // Query all entries for this slot at or before the given block
    let raw: Vec<(Vec<u8>, Vec<u8>)> = SelectDsl::select(t::table, (t::key, t::value))
        .filter(
            t::account_id
                .eq(&account_id_bytes)
                .and(t::slot.eq(slot_sql))
                .and(t::block_num.le(block_num_sql)),
        )
        .load(conn)?;

    // Parse entries
    let entries: Vec<(Word, Word)> = raw
        .into_iter()
        .map(|(k, v)| Ok((Word::read_from_bytes(&k)?, Word::read_from_bytes(&v)?)))
        .collect::<Result<Vec<_>, DatabaseError>>()?;

    let entry_count = entries.len();

    // StorageMap::with_entries internally uses an SMT which can be backed by SmtForest
    // The SMT is built with structural sharing for memory efficiency
    miden_objects::account::StorageMap::with_entries(entries).map_err(|e| {
        DatabaseError::DataCorrupted(format!(
            "Failed to create StorageMap from {entry_count} entries: {e}"
        ))
    })
}

/// Reconstruct `AccountStorage` from database tables for a specific account at a specific block
///
/// This function queries the `account_storage_headers` table to get slot metadata and reconstructs
/// the `AccountStorage` without deserializing a blob. For Map slots, we only store the commitment
/// since the actual map data is in `account_storage_map_values`.
///
/// # Returns
///
/// The reconstructed `AccountStorage`, or an error if reconstruction fails.
pub(crate) fn select_account_storage_at_block(
    conn: &mut SqliteConnection,
    account_id: AccountId,
    block_num: BlockNumber,
) -> Result<AccountStorage, DatabaseError> {
    use schema::account_storage_headers as t;

    let account_id_bytes = account_id.to_bytes();
    let block_num_sql = block_num.to_raw_sql();

    // Query storage headers for this account at this block
    let headers: Vec<AccountStorageHeaderRaw> =
        SelectDsl::select(t::table, AccountStorageHeaderRaw::as_select())
            .filter(t::account_id.eq(&account_id_bytes).and(t::block_num.eq(block_num_sql)))
            .order(t::slot_index.asc())
            .load(conn)?;

    if headers.is_empty() {
        // No storage headers means empty storage
        return Ok(AccountStorage::new(Vec::new())?);
    }

    // Build slots from headers
    let mut slots = Vec::with_capacity(headers.len());

    for header in headers {
        let slot_type = match header.slot_type {
            0 => miden_objects::account::StorageSlotType::Map,
            1 => miden_objects::account::StorageSlotType::Value,
            _ => return Err(DatabaseError::InvalidStorageSlotType(header.slot_type)),
        };

        let commitment = Word::read_from_bytes(&header.slot_commitment)?;

        let slot = match slot_type {
            miden_objects::account::StorageSlotType::Map => {
                // For Map slots, we create an empty map
                // The actual map data is queried separately when needed from
                // account_storage_map_values
                use miden_objects::account::StorageMap;

                // Create an empty storage map
                let storage_map = StorageMap::new();
                StorageSlot::Map(storage_map)
            },
            miden_objects::account::StorageSlotType::Value => {
                // For Value slots, the commitment IS the value
                StorageSlot::Value(commitment)
            },
        };

        slots.push(slot);
    }

    Ok(AccountStorage::new(slots)?)
}

/// Select account storage headers at a specific block (lightweight query).
///
/// Returns tuples of `(slot_index, slot_type, commitment)` without reconstructing full slots.
#[allow(dead_code)] // Helper for future SmtForest integration
pub(crate) fn select_account_storage_headers_at_block(
    conn: &mut SqliteConnection,
    account_id: AccountId,
    block_num: BlockNumber,
) -> Result<Vec<(u8, StorageSlotType, Word)>, DatabaseError> {
    use schema::account_storage_headers as t;

    let account_id_bytes = account_id.to_bytes();
    let block_num_sql = block_num.to_raw_sql();

    let headers: Vec<AccountStorageHeaderRaw> =
        SelectDsl::select(t::table, AccountStorageHeaderRaw::as_select())
            .filter(t::account_id.eq(&account_id_bytes).and(t::block_num.le(block_num_sql)))
            .order(t::slot_index.asc())
            .load(conn)?;

    headers
        .into_iter()
        .map(|h| {
            let slot_index = raw_sql_to_slot(h.slot_index);
            let slot_type = StorageSlotType::from_raw_sql(h.slot_type)?;
            let commitment = Word::read_from_bytes(&h.slot_commitment)?;
            Ok((slot_index, slot_type, commitment))
        })
        .collect()
}

/// Reconstruct `AccountStorage` from the latest state in the database
///
/// This queries only the latest storage headers (where `is_latest=true`) for faster reconstruction
/// Select the latest storage headers for an account
///
/// This function queries the `account_storage_headers` table for the latest state of an account's
/// storage slots, using the `is_latest=true` flag for efficiency.
///
/// # Returns
///
/// The reconstructed `AccountStorage` from the latest storage headers.
pub(crate) fn select_latest_account_storage(
    conn: &mut SqliteConnection,
    account_id: AccountId,
) -> Result<AccountStorage, DatabaseError> {
    use schema::account_storage_headers as t;

    let account_id_bytes = account_id.to_bytes();

    // Query latest storage headers for this account
    let headers: Vec<AccountStorageHeaderRaw> =
        SelectDsl::select(t::table, AccountStorageHeaderRaw::as_select())
            .filter(t::account_id.eq(&account_id_bytes).and(t::is_latest.eq(true)))
            .order(t::slot_index.asc())
            .load(conn)?;

    if headers.is_empty() {
        // No storage headers means empty storage
        return Ok(AccountStorage::new(Vec::new())?);
    }

    // Build slots from headers
    let mut slots = Vec::with_capacity(headers.len());

    for header in headers {
        let slot_type = StorageSlotType::from_raw_sql(header.slot_type)?;
        let slot_index = raw_sql_to_slot(header.slot_index);
        let block_num = BlockNumber::from_raw_sql(header.block_num)?;
        let commitment = Word::read_from_bytes(&header.slot_commitment)?;

        let slot = match slot_type {
            StorageSlotType::Map => {
                // For Map slots, reconstruct the full SMT from database entries
                // This allows serving proofs for any key in the map
                let storage_map =
                    reconstruct_storage_map_at_block(conn, account_id, block_num, slot_index)?;
                StorageSlot::Map(storage_map)
            },
            StorageSlotType::Value => {
                // For Value slots, the commitment IS the value
                StorageSlot::Value(commitment)
            },
        };

        slots.push(slot);
    }

    Ok(AccountStorage::new(slots)?)
}

#[derive(Queryable, Selectable)]
#[diesel(table_name = crate::db::schema::account_vault_assets)]
#[diesel(check_for_backend(diesel::sqlite::Sqlite))]
pub struct AccountVaultUpdateRaw {
    pub vault_key: Vec<u8>,
    pub asset: Option<Vec<u8>>,
    pub block_num: i64,
}

impl TryFrom<AccountVaultUpdateRaw> for AccountVaultValue {
    type Error = DatabaseError;

    fn try_from(raw: AccountVaultUpdateRaw) -> Result<Self, Self::Error> {
        let vault_key = AssetVaultKey::new_unchecked(Word::read_from_bytes(&raw.vault_key)?);
        let asset = raw.asset.map(|bytes| Asset::read_from_bytes(&bytes)).transpose()?;
        let block_num = BlockNumber::from_raw_sql(raw.block_num)?;

        Ok(AccountVaultValue { block_num, vault_key, asset })
    }
}

#[derive(Debug, Clone, Queryable, Selectable)]
#[diesel(table_name = schema::account_storage_headers)]
#[diesel(check_for_backend(diesel::sqlite::Sqlite))]
#[allow(dead_code)] // Fields used by Diesel, not directly in Rust code
pub struct AccountStorageHeaderRaw {
    pub account_id: Vec<u8>,
    pub block_num: i64,
    pub slot_index: i32,
    pub slot_type: i32,
    pub slot_commitment: Vec<u8>,
    pub is_latest: bool,
}

#[derive(Debug, Clone, Queryable, QueryableByName, Selectable)]
#[diesel(table_name = schema::accounts)]
#[diesel(check_for_backend(diesel::sqlite::Sqlite))]
pub struct AccountRaw {
    pub account_id: Vec<u8>,
    pub account_commitment: Vec<u8>,
    pub block_num: i64,
    pub nonce: Option<i64>,
}

#[derive(Debug, Clone, PartialEq, Eq, Selectable, Queryable, QueryableByName)]
#[diesel(table_name = schema::accounts)]
#[diesel(check_for_backend(Sqlite))]
pub struct AccountSummaryRaw {
    account_id: Vec<u8>,         // AccountId,
    account_commitment: Vec<u8>, //RpoDigest,
    block_num: i64,              //BlockNumber,
}

impl TryInto<AccountSummary> for AccountSummaryRaw {
    type Error = DatabaseError;
    fn try_into(self) -> Result<AccountSummary, Self::Error> {
        let account_id = AccountId::read_from_bytes(&self.account_id[..])?;
        let account_commitment = Word::read_from_bytes(&self.account_commitment[..])?;
        let block_num = BlockNumber::from_raw_sql(self.block_num)?;

        Ok(AccountSummary {
            account_id,
            account_commitment,
            block_num,
        })
    }
}

/// Insert an account vault asset row into the DB using the given [`SqliteConnection`].
///
/// Sets `is_latest=true` for the new row and updates any existing
/// row with the same (account_id, vault_key) tuple to `is_latest=false`.
///
/// # Returns
///
/// The number of affected rows.
pub(crate) fn insert_account_vault_asset(
    conn: &mut SqliteConnection,
    account_id: AccountId,
    block_num: BlockNumber,
    vault_key: AssetVaultKey,
    asset: Option<Asset>,
) -> Result<usize, DatabaseError> {
    let record = AccountAssetRowInsert::new(&account_id, &vault_key, block_num, asset, true);

    diesel::Connection::transaction(conn, |conn| {
        // First, update any existing rows with the same (account_id, vault_key) to set
        // is_latest=false
        let vault_key: Word = vault_key.into();
        let update_count = diesel::update(schema::account_vault_assets::table)
            .filter(
                schema::account_vault_assets::account_id
                    .eq(&account_id.to_bytes())
                    .and(schema::account_vault_assets::vault_key.eq(&vault_key.to_bytes()))
                    .and(schema::account_vault_assets::is_latest.eq(true)),
            )
            .set(schema::account_vault_assets::is_latest.eq(false))
            .execute(conn)?;

        // Insert the new latest row
        let insert_count = diesel::insert_into(schema::account_vault_assets::table)
            .values(record)
            .execute(conn)?;

        Ok(update_count + insert_count)
    })
}

/// Insert an account storage header into the DB using the given [`SqliteConnection`].
///
/// Sets `is_latest=true` for the new row and updates any existing
/// row with the same (account_id, slot_index) tuple to `is_latest=false`.
///
/// # Returns
///
/// The number of affected rows.
#[cfg(test)]
pub(crate) fn insert_account_storage_header(
    conn: &mut SqliteConnection,
    account_id: AccountId,
    block_num: BlockNumber,
    slot_index: u8,
    slot_type: StorageSlotType,
    slot_commitment: Word,
) -> Result<usize, DatabaseError> {
    use schema::account_storage_headers as t;

    let account_id_bytes = account_id.to_bytes();
    let block_num_sql = block_num.to_raw_sql();
    let slot_index_sql = slot_to_raw_sql(slot_index);
    let slot_type_sql = slot_type.to_raw_sql();
    let slot_commitment_bytes = slot_commitment.to_bytes();

    diesel::Connection::transaction(conn, |conn| {
        // Update existing headers for this slot to set is_latest=false
        let update_count = diesel::update(t::table)
            .filter(
                t::account_id
                    .eq(&account_id_bytes)
                    .and(t::slot_index.eq(slot_index_sql))
                    .and(t::is_latest.eq(true)),
            )
            .set(t::is_latest.eq(false))
            .execute(conn)?;

        // Insert the new latest row
        let insert_count = diesel::insert_into(t::table)
            .values((
                t::account_id.eq(&account_id_bytes),
                t::block_num.eq(block_num_sql),
                t::slot_index.eq(slot_index_sql),
                t::slot_type.eq(slot_type_sql),
                t::slot_commitment.eq(&slot_commitment_bytes),
                t::is_latest.eq(true),
            ))
            .execute(conn)?;

        Ok(update_count + insert_count)
    })
}

/// Insert an account storage map value into the DB using the given [`SqliteConnection`].
///
/// Sets `is_latest=true` for the new row and updates any existing
/// row with the same (account_id, slot_index, key) tuple to `is_latest=false`.
///
/// # Returns
///
/// The number of affected rows.
pub(crate) fn insert_account_storage_map_value(
    conn: &mut SqliteConnection,
    account_id: AccountId,
    block_num: BlockNumber,
    slot: u8,
    key: Word,
    value: Word,
) -> Result<usize, DatabaseError> {
    let account_id = account_id.to_bytes();
    let key = key.to_bytes();
    let value = value.to_bytes();
    let slot = slot_to_raw_sql(slot);
    let block_num = block_num.to_raw_sql();

    let update_count = diesel::update(schema::account_storage_map_values::table)
        .filter(
            schema::account_storage_map_values::account_id
                .eq(&account_id)
                .and(schema::account_storage_map_values::slot.eq(slot))
                .and(schema::account_storage_map_values::key.eq(&key))
                .and(schema::account_storage_map_values::is_latest.eq(true)),
        )
        .set(schema::account_storage_map_values::is_latest.eq(false))
        .execute(conn)?;

    let record = AccountStorageMapRowInsert {
        account_id,
        key,
        value,
        slot,
        block_num,
        is_latest: true,
    };
    let insert_count = diesel::insert_into(schema::account_storage_map_values::table)
        .values(record)
        .execute(conn)?;

    Ok(update_count + insert_count)
}

/// Reconstruct full Account from database tables for the latest account state
///
/// This function queries the database tables to reconstruct a complete Account object:
/// - Code from `account_codes` table
/// - Nonce from `accounts` table
/// - Storage from `account_storage_headers` and `account_storage_map_values` tables
/// - Vault from `account_vault_assets` table
///
/// # Note
///
/// A stop-gap solution to retain store API and construct `AccountInfo` types.
/// The function should ultimately be removed, and any queries be served from the
/// `State` which contains an `SmtForest` to serve the latest and most recent
/// historical data.
// TODO: remove eventually once refactoring is complete
fn reconstruct_full_account_from_db(
    conn: &mut SqliteConnection,
    account_id: AccountId,
) -> Result<Account, DatabaseError> {
    // Get account metadata (nonce, code_commitment) and code in a single join query
    let (account_raw, code_bytes): (AccountRaw, Vec<u8>) = SelectDsl::select(
        schema::accounts::table.inner_join(schema::account_codes::table),
        (AccountRaw::as_select(), schema::account_codes::code),
    )
    .filter(schema::accounts::account_id.eq(account_id.to_bytes()))
    .filter(schema::accounts::is_latest.eq(true))
    .get_result(conn)
    .optional()?
    .ok_or(DatabaseError::AccountNotFoundInDb(account_id))?;

    let nonce = raw_sql_to_nonce(account_raw.nonce.ok_or_else(|| {
        DatabaseError::DataCorrupted(format!("No nonce found for account {account_id}"))
    })?);

    let code = AccountCode::read_from_bytes(&code_bytes)?;

    // Reconstruct storage using existing helper function
    let storage = select_latest_account_storage(conn, account_id)?;

    // Reconstruct vault from account_vault_assets table
    let vault_entries: Vec<(Vec<u8>, Option<Vec<u8>>)> = SelectDsl::select(
        schema::account_vault_assets::table,
        (schema::account_vault_assets::vault_key, schema::account_vault_assets::asset),
    )
    .filter(schema::account_vault_assets::account_id.eq(account_id.to_bytes()))
    .filter(schema::account_vault_assets::is_latest.eq(true))
    .load(conn)?;

    let mut assets = Vec::new();
    for (_key_bytes, maybe_asset_bytes) in vault_entries {
        if let Some(asset_bytes) = maybe_asset_bytes {
            let asset = Asset::read_from_bytes(&asset_bytes)?;
            assets.push(asset);
        }
    }

    let vault = AssetVault::new(&assets)?;

    Ok(Account::new(account_id, vault, storage, code, nonce, None)?)
}

/// Attention: Assumes the account details are NOT null! The schema explicitly allows this though!
#[allow(clippy::too_many_lines)]
pub(crate) fn upsert_accounts(
    conn: &mut SqliteConnection,
    accounts: &[BlockAccountUpdate],
    block_num: BlockNumber,
) -> Result<usize, DatabaseError> {
    use proto::domain::account::NetworkAccountPrefix;

    let mut count = 0;
    for update in accounts {
        let account_id = update.account_id();
        // Extract the 30-bit prefix to provide easy look ups for NTB
        // Do not store prefix for accounts that are not network
        let network_account_id_prefix = if account_id.is_network() {
            Some(NetworkAccountPrefix::try_from(account_id)?)
        } else {
            None
        };

        let full_account: Option<Account> = match update.details() {
            AccountUpdateDetails::Private => None,
            AccountUpdateDetails::Delta(delta) if delta.is_full_state() => {
                let account = Account::try_from(delta)?;
                debug_assert_eq!(account_id, account.id());

                if account.commitment() != update.final_state_commitment() {
                    return Err(DatabaseError::AccountCommitmentsMismatch {
                        calculated: account.commitment(),
                        expected: update.final_state_commitment(),
                    });
                }

                for (slot_idx, slot) in account.storage().slots().iter().enumerate() {
                    match slot {
                        StorageSlot::Value(_) => {},
                        StorageSlot::Map(storage_map) => {
                            for (key, value) in storage_map.entries() {
                                // SAFETY: We can safely unwrap the conversion to u8 because
                                // accounts have a limit of 255 storage elements
                                insert_account_storage_map_value(
                                    conn,
                                    account_id,
                                    block_num,
                                    u8::try_from(slot_idx).unwrap(),
                                    *key,
                                    *value,
                                )?;
                            }
                        },
                    }
                }

                Some(account)
            },
            AccountUpdateDetails::Delta(delta) => {
                // Reconstruct the full account from database tables
                let account = reconstruct_full_account_from_db(conn, account_id)?;

                // --- process storage map updates ----------------------------

                for (&slot, map_delta) in delta.storage().maps() {
                    for (key, value) in map_delta.entries() {
                        insert_account_storage_map_value(
                            conn,
                            account_id,
                            block_num,
                            slot,
                            (*key).into(),
                            *value,
                        )?;
                    }
                }

                // apply delta to the account; we need to do this before we process asset updates
                // because we currently need to get the current value of fungible assets from the
                // account
                let account = apply_delta(account, delta, &update.final_state_commitment())?;

                // --- process asset updates ----------------------------------

                for (faucet_id, _) in delta.vault().fungible().iter() {
                    let current_amount = account.vault().get_balance(*faucet_id).unwrap();
                    let asset: Asset = FungibleAsset::new(*faucet_id, current_amount)?.into();
                    let asset_update_or_removal =
                        if current_amount == 0 { None } else { Some(asset) };

                    insert_account_vault_asset(
                        conn,
                        account.id(),
                        block_num,
                        asset.vault_key(),
                        asset_update_or_removal,
                    )?;
                }

                for (asset, delta_action) in delta.vault().non_fungible().iter() {
                    let asset_update = match delta_action {
                        NonFungibleDeltaAction::Add => Some(Asset::NonFungible(*asset)),
                        NonFungibleDeltaAction::Remove => None,
                    };
                    insert_account_vault_asset(
                        conn,
                        account.id(),
                        block_num,
                        asset.vault_key(),
                        asset_update,
                    )?;
                }

                Some(account)
            },
        };

        if let Some(code) = full_account.as_ref().map(Account::code) {
            let code_value = AccountCodeRowInsert {
                code_commitment: code.commitment().to_bytes(),
                code: code.to_bytes(),
            };
            diesel::insert_into(schema::account_codes::table)
                .values(&code_value)
                .on_conflict(schema::account_codes::code_commitment)
                .do_nothing()
                .execute(conn)?;
        }

        let account_value = AccountRowInsert {
            account_id: account_id.to_bytes(),
            network_account_id_prefix: network_account_id_prefix
                .map(NetworkAccountPrefix::to_raw_sql),
            account_commitment: update.final_state_commitment().to_bytes(),
            block_num: block_num.to_raw_sql(),
            nonce: full_account.as_ref().map(|account| nonce_to_raw_sql(account.nonce())),
            code_commitment: full_account
                .as_ref()
                .map(|account| account.code().commitment().to_bytes()),
            is_latest: true,
        };

        // Update any existing rows for this account_id to set is_latest = false
        diesel::update(schema::accounts::table)
            .filter(
                schema::accounts::account_id
                    .eq(&account_id.to_bytes())
                    .and(schema::accounts::is_latest.eq(true)),
            )
            .set(schema::accounts::is_latest.eq(false))
            .execute(conn)?;

        let v = account_value.clone();
        let inserted = diesel::insert_into(schema::accounts::table).values(&v).execute(conn)?;

        debug_assert_eq!(inserted, 1);

        count += inserted;
    }

    Ok(count)
}

/// Deserializes account and applies account delta.
pub(crate) fn apply_delta(
    mut account: Account,
    delta: &AccountDelta,
    final_state_commitment: &Word,
) -> crate::db::Result<Account, DatabaseError> {
    account.apply_delta(delta)?;

    let actual_commitment = account.commitment();
    if &actual_commitment != final_state_commitment {
        return Err(DatabaseError::AccountCommitmentsMismatch {
            calculated: actual_commitment,
            expected: *final_state_commitment,
        });
    }

    Ok(account)
}

#[derive(Insertable, Debug, Clone)]
#[diesel(table_name = schema::account_codes)]
pub(crate) struct AccountCodeRowInsert {
    pub(crate) code_commitment: Vec<u8>,
    pub(crate) code: Vec<u8>,
}

#[derive(Insertable, AsChangeset, Debug, Clone)]
#[diesel(table_name = schema::account_storage_headers)]
pub(crate) struct AccountStorageHeaderInsert {
    pub(crate) account_id: Vec<u8>,
    pub(crate) block_num: i64,
    pub(crate) slot_index: i32,
    pub(crate) slot_type: i32,
    pub(crate) slot_commitment: Vec<u8>,
    pub(crate) is_latest: bool,
}

#[derive(Insertable, AsChangeset, Debug, Clone)]
#[diesel(table_name = schema::accounts)]
pub(crate) struct AccountRowInsert {
    pub(crate) account_id: Vec<u8>,
    pub(crate) network_account_id_prefix: Option<i64>,
    pub(crate) block_num: i64,
    pub(crate) account_commitment: Vec<u8>,
    pub(crate) code_commitment: Option<Vec<u8>>,
    pub(crate) nonce: Option<i64>,
    pub(crate) is_latest: bool,
}

#[derive(Insertable, AsChangeset, Debug, Clone)]
#[diesel(table_name = schema::account_vault_assets)]
pub(crate) struct AccountAssetRowInsert {
    pub(crate) account_id: Vec<u8>,
    pub(crate) block_num: i64,
    pub(crate) vault_key: Vec<u8>,
    pub(crate) asset: Option<Vec<u8>>,
    pub(crate) is_latest: bool,
}

impl AccountAssetRowInsert {
    pub(crate) fn new(
        account_id: &AccountId,
        vault_key: &AssetVaultKey,
        block_num: BlockNumber,
        asset: Option<Asset>,
        is_latest: bool,
    ) -> Self {
        let account_id = account_id.to_bytes();
        let vault_key: Word = (*vault_key).into();
        let vault_key = vault_key.to_bytes();
        let block_num = block_num.to_raw_sql();
        let asset = asset.map(|asset| asset.to_bytes());
        Self {
            account_id,
            block_num,
            vault_key,
            asset,
            is_latest,
        }
    }
}

#[derive(Insertable, AsChangeset, Debug, Clone)]
#[diesel(table_name = schema::account_storage_map_values)]
pub(crate) struct AccountStorageMapRowInsert {
    pub(crate) account_id: Vec<u8>,
    pub(crate) block_num: i64,
    pub(crate) slot: i32,
    pub(crate) key: Vec<u8>,
    pub(crate) value: Vec<u8>,
    pub(crate) is_latest: bool,
}

/// Queries vault assets (key, value) pairs at a specific block
pub(crate) fn select_account_vault_at_block(
    conn: &mut SqliteConnection,
    account_id: AccountId,
    block_num: BlockNumber,
) -> Result<Vec<(Word, Word)>, DatabaseError> {
    use schema::account_vault_assets as t;

    let account_id_bytes = account_id.to_bytes();
    let block_num_sql = i64::from(block_num.as_u32());

    let raw: Vec<(Vec<u8>, Option<Vec<u8>>)> = SelectDsl::select(
        t::table
            .filter(t::account_id.eq(&account_id_bytes))
            .filter(t::block_num.eq(block_num_sql)),
        (t::vault_key, t::asset),
    )
    .load(conn)?;

    let entries = raw
        .into_iter()
        .filter_map(|(key_bytes, maybe_asset_bytes)| {
            let key = Word::read_from_bytes(&key_bytes).ok()?;
            let asset_bytes = maybe_asset_bytes?;
            let value = Word::read_from_bytes(&asset_bytes).ok()?;
            Some((key, value))
        })
        .collect();

    Ok(entries)
}

/// Computes the storage commitment from a list of slot commitments.
///
/// This replicates the logic from `AccountStorage::commitment()` which hashes all slot
/// commitments together.
///
/// # Arguments
///
/// * `slot_commitments` - Vector of slot commitment words
///
/// # Returns
///
/// The storage commitment as a `Word`
fn compute_storage_commitment(slot_commitments: &[Word]) -> Word {
    use miden_objects::crypto::hash::rpo::Rpo256;

    let elements: Vec<Felt> = slot_commitments.iter().flat_map(|w| w.iter()).copied().collect();

    Rpo256::hash_elements(&elements).into()
}

/// Queries the account code for a specific account at a specific block number.
///
/// Returns `None` if:
/// - The account doesn't exist at that block
/// - The account has no code (private account or account without code commitment)
///
/// # Arguments
///
/// * `conn` - Database connection
/// * `account_id` - The account ID to query
/// * `block_num` - The block number at which to query the account code
///
/// # Returns
///
/// * `Ok(Some(Vec<u8>))` - The account code bytes if found
/// * `Ok(None)` - If account doesn't exist or has no code
/// * `Err(DatabaseError)` - If there's a database error
pub(crate) fn select_account_code_at_block(
    conn: &mut SqliteConnection,
    account_id: AccountId,
    block_num: BlockNumber,
) -> Result<Option<Vec<u8>>, DatabaseError> {
    use schema::{account_codes, accounts};

    let account_id_bytes = account_id.to_bytes();
    let block_num_sql = i64::from(block_num.as_u32());

    // Query the accounts table to get the code_commitment at the specified block
    // Then join with account_codes to get the actual code
    let result: Option<Vec<u8>> = SelectDsl::select(
        accounts::table
            .inner_join(account_codes::table)
            .filter(accounts::account_id.eq(&account_id_bytes))
            .filter(accounts::block_num.eq(block_num_sql)),
        account_codes::code,
    )
    .first(conn)
    .optional()?;

    Ok(result)
}

/// Queries the account header for a specific account at a specific block number.
///
/// This reconstructs the AccountHeader by joining multiple tables:
/// - `accounts` table for account_id, nonce, `code_commitment`
/// - `account_vault_headers` table for `vault_root`
/// - `account_storage_headers` table for storage slot commitments (to compute `storage_commitment`)
///
/// Returns `None` if the account doesn't exist at that block.
///
/// # Arguments
///
/// * `conn` - Database connection
/// * `account_id` - The account ID to query
/// * `block_num` - The block number at which to query the account header
///
/// # Returns
///
/// * `Ok(Some(AccountHeader))` - The account header if found
/// * `Ok(None)` - If account doesn't exist at that block
/// * `Err(DatabaseError)` - If there's a database error
pub(crate) fn select_account_header_at_block(
    conn: &mut SqliteConnection,
    account_id: AccountId,
    block_num: BlockNumber,
) -> Result<Option<AccountHeader>, DatabaseError> {
    use schema::{account_storage_headers, account_vault_headers, accounts};

    let account_id_bytes = account_id.to_bytes();
    let block_num_sql = block_num.to_raw_sql();

    let account_data: Option<(Option<Vec<u8>>, Option<i64>)> = SelectDsl::select(
        accounts::table
            .filter(accounts::account_id.eq(&account_id_bytes))
            .filter(accounts::block_num.eq(block_num_sql)),
        (accounts::code_commitment, accounts::nonce),
    )
    .first(conn)
    .optional()?;

    let Some((code_commitment_bytes, nonce_raw)) = account_data else {
        return Ok(None);
    };

    let vault_root_bytes: Option<Vec<u8>> = SelectDsl::select(
        account_vault_headers::table
            .filter(account_vault_headers::account_id.eq(&account_id_bytes))
            .filter(account_vault_headers::block_num.eq(block_num_sql)),
        account_vault_headers::vault_root,
    )
    .first(conn)
    .optional()?;

    let storage_slots: Vec<(i32, i32, Vec<u8>)> = SelectDsl::select(
        account_storage_headers::table
            .filter(account_storage_headers::account_id.eq(&account_id_bytes))
            .filter(account_storage_headers::block_num.eq(block_num_sql))
            .order(account_storage_headers::slot_index.asc()),
        (
            account_storage_headers::slot_index,
            account_storage_headers::slot_type,
            account_storage_headers::slot_commitment,
        ),
    )
    .load(conn)?;

    let slot_commitments: Vec<Word> = storage_slots
        .into_iter()
        .map(|(_slot_index, _slot_type, commitment_bytes)| Word::read_from_bytes(&commitment_bytes))
        .collect::<Result<Vec<_>, _>>()?;

    let storage_commitment = compute_storage_commitment(&slot_commitments);

    let code_commitment = code_commitment_bytes
        .map(|bytes| Word::read_from_bytes(&bytes))
        .transpose()?
        .unwrap_or(Word::default());

    let nonce = nonce_raw.map_or(Felt::ZERO, raw_sql_to_nonce);

    let vault_root = vault_root_bytes
        .map(|bytes| Word::read_from_bytes(&bytes))
        .transpose()?
        .unwrap_or(Word::default());

    Ok(Some(AccountHeader::new(
        account_id,
        nonce,
        vault_root,
        storage_commitment,
        code_commitment,
    )))
}<|MERGE_RESOLUTION|>--- conflicted
+++ resolved
@@ -84,61 +84,6 @@
         .optional()?
         .ok_or(DatabaseError::AccountNotFoundInDb(account_id))?;
 
-<<<<<<< HEAD
-/// Select account details as they are at the given block height.
-///
-/// # Returns
-///
-/// The account details at the specified block, or an error.
-///
-/// # Raw SQL
-///
-/// ```sql
-/// SELECT
-///     accounts.account_id,
-///     accounts.account_commitment,
-///     accounts.block_num,
-///     accounts.storage,
-///     accounts.vault,
-///     accounts.nonce,
-///     accounts.code_commitment,
-///     account_codes.code
-/// FROM
-///     accounts
-/// LEFT JOIN
-///     account_codes ON accounts.code_commitment = account_codes.code_commitment
-/// WHERE
-///     account_id = ?1
-///     AND block_num <= ?2
-/// ORDER BY
-///     block_num DESC
-/// LIMIT
-///     1
-/// ```
-pub(crate) fn select_historical_account_at(
-    conn: &mut SqliteConnection,
-    account_id: AccountId,
-    block_num: BlockNumber,
-) -> Result<AccountInfo, DatabaseError> {
-    let raw = SelectDsl::select(
-        schema::accounts::table.left_join(schema::account_codes::table.on(
-            schema::accounts::code_commitment.eq(schema::account_codes::code_commitment.nullable()),
-        )),
-        (AccountRaw::as_select(), schema::account_codes::code.nullable()),
-    )
-    .filter(
-        schema::accounts::account_id
-            .eq(account_id.to_bytes())
-            .and(schema::accounts::block_num.le(block_num.to_raw_sql())),
-    )
-    .order_by(schema::accounts::block_num.desc())
-    .limit(1)
-    .get_result::<(AccountRaw, Option<Vec<u8>>)>(conn)
-    .optional()?
-    .ok_or(DatabaseError::AccountNotFoundInDb(account_id))?;
-    let info = AccountWithCodeRawJoined::from(raw).try_into()?;
-    Ok(info)
-=======
     let summary: AccountSummary = raw.try_into()?;
 
     // Backfill account details from database
@@ -150,14 +95,9 @@
     };
 
     Ok(AccountInfo { summary, details })
->>>>>>> ccc2d639
-}
-
-/// Select the latest account info by account ID prefix from the DB using the given
-/// [`SqliteConnection`]. Meant to be used by the network transaction builder.
-/// Because network notes get matched through accounts through the account's 30-bit prefix, it is
-/// possible that multiple accounts match against a single prefix. In this scenario, the first
-/// account is returned.
+}
+
+/// Select account details as they are at the given block height.
 ///
 /// # Returns
 ///
