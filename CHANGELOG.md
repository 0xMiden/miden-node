# Changelog

## v0.10.0 (TBD)

### Enhancements

- Added `miden-proving-service` and `miden-proving-service-client` crates (#926).
- Added support for gRPC server side reflection to all components (#949).
- Compressed faucet background image (#985).
- Added support for TLS to `miden-proving-service-client` (#968).
- Added support for TLS to faucet's connection to node RPC (#976).
- Replaced integer-based duration args with human-readable duration strings (#998 & #1014).
- [BREAKING] Refactor the `miden-proving-service` proxy status service to use gRPC instead of HTTP (#953).
- Added configurable network id for the faucet (#1016).

### Changes

- Separated the store API into three separate services (#932).
- Added a faucet Dockerfile (#933).
- [BREAKING] Update `RemoteProverError::ConnectionFailed` variant to contain `Error` instead of `String` (#968).
- [BREAKING] Replace faucet TOML configuration file with flags and env vars (#976).
- [BREAKING] Replace faucet Init command with CreateApiKeys command (#976).
- [BREAKING] Consolidate default account filepath for bundled bootstrap and faucet start commands to `account.mac` (#976).
- [BREAKING] Remove default value account filepath for faucet commands and rename --output-path to --output (#976).
- Exposed `miden-proving-service` as a library (#956).
<<<<<<< HEAD
- [BREAKING] Added PoW to faucet API Keys (#974).
- Faucet challenge expiration time is now configurable (#1017).
=======
- [BREAKING] Enforce `PoW` on all faucet API key-authenticated requests (#974).
- Remove faucet rate limiter by IP and API Key, this has been superseded by PoW (#1011).
>>>>>>> 24cbe993

### Fixes

- Faucet considers decimals when minting token amounts (#962).

## v0.9.2 (2025-06-12)

- Refresh Cargo.lock file.

## v0.9.1 (2025-06-10)

- Refresh Cargo.lock file (#944).

## v0.9.0 (2025-05-30)

### Enhancements

- Enabled running RPC component in `read-only` mode (#802).
- Added gRPC `/status` endpoint on all components (#817).
- Block producer now emits network note information (#833).
- Introduced Network Transaction Builder (#840).
- Added way of executing and proving network transactions (#841).
- [BREAKING] Add HTTP ACCEPT header layer to RPC server to enforce semver requirements against client connections (#844).

### Changes

- [BREAKING] Simplified node bootstrapping (#776).
  - Database is now created during bootstrap process instead of on first startup.
  - Data directory is no longer created but is instead expected to exist.
  - The genesis block can no longer be configured which also removes the `store dump-genesis` command.
- [BREAKING] Use `AccountTree` and update account witness proto definitions (#783).
- [BREAKING] Update name of `ChainMmr` to `PartialBlockchain` (#807).
- Added `--enable-otel` and `MIDEN_FAUCET_ENABLE_OTEL` flag to faucet (#834).
- Faucet now supports the usage of a remote transaction prover (#830).
- Added a required Proof-of-Work in the faucet to request tokens (#831).
- Added an optional API key request parameter to skip PoW in faucet (#839).
- Proof-of-Work difficulty is now adjusted based on the number of concurrent requests (#865).
- Added options for configuring NTB in `bundled` command (#884).
- [BREAKING] Updated MSRV to 1.87

### Fixes

- Prevents duplicated note IDs (#842).

## v0.8.2 (2025-05-04)

### Enhancements

- gRPC error messages now include more context (#819).
- Faucet now detects and recovers from state desync (#819).
- Faucet implementation is now more robust (#819).
- Faucet now supports TLS connection to the node RPC (#819).

### Fixes

- Faucet times out during high load (#819).

## v0.8.0 (2025-03-26)

### Enhancements

- Implemented database optimization routine (#721).

### Fixes

- Faucet webpage is missing `background.png` and `favicon.ico` (#672).

### Enhancements

- Add an optional open-telemetry trace exporter (#659, #690).
- Support tracing across gRPC boundaries using remote tracing context (#669).
- Instrument the block-producer's block building process (#676).
- Use `LocalBlockProver` for block building (#709).
- Initial developer and operator guides covering monitoring (#699).
- Instrument the block-producer's batch building process (#738).
- Optimized database by adding missing indexes (#728).
- Added support for `Content-type` header in `get_tokens` endpoint of the faucet (#754).
- Block frequency is now configurable (#750).

### Changes

- [BREAKING] `Endpoint` configuration simplified to a single string (#654).
- Added stress test binary with seed-store command (#657).
- [BREAKING] `CheckNullifiersByPrefix` now takes a starting block number (#707).
- [BREAKING] Removed nullifiers from `SyncState` endpoint (#708).
- [BREAKING] Update `GetBlockInputs` RPC (#709).
- [BREAKING] Added `batch_prover_url` to block producer configuration (#701).
- [BREAKING] Added `block_prover_url` to block producer configuration (#719).
- [BREAKING] Removed `miden-rpc-proto` and introduced `miden-node-proto-build` (#723).
- [BREAKING] Updated to Rust Edition 2024 (#727).
- [BREAKING] MSRV bumped to 1.85 (#727).
- [BREAKING] Replaced `toml` configuration with CLI (#732).
- [BREAKING] Renamed multiple `xxx_hash` to `xxx_commitment` in RPC API (#757).

### Enhancements

- Prove transaction batches using Rust batch prover reference implementation (#659).

## v0.7.2 (2025-01-29)

### Fixes

- Faucet webpage rejects valid account IDs (#655).

## v0.7.1 (2025-01-28)

### Fixes

- Faucet webpage fails to load styling (index.css) and script (index.js) (#647).

### Changes

- [BREAKING] Default faucet endpoint is now public instead of localhost (#647).

## v0.7.0 (2025-01-23)

### Enhancements

- Support Https in endpoint configuration (#556).
- Upgrade `block-producer` from FIFO queue to mempool dependency graph (#562).
- Support transaction expiration (#582).
- Improved RPC endpoints doc comments (#620).

### Changes

- Standardized protobuf type aliases (#609).
- [BREAKING] Added support for new two `Felt` account ID (#591).
- [BREAKING] Inverted `TransactionInputs.missing_unauthenticated_notes` to `found_missing_notes` (#509).
- [BREAKING] Remove store's `ListXXX` endpoints which were intended for test purposes (#608).
- [BREAKING] Added support for storage maps on `GetAccountProofs` endpoint (#598).
- [BREAKING] Removed the `testing` feature (#619).
- [BREAKING] Renamed modules to singular (#636).

## v0.6.0 (2024-11-05)

### Enhancements

- Added `GetAccountProofs` endpoint (#506).

### Changes

- [BREAKING] Added `kernel_root` to block header's protobuf message definitions (#496).
- [BREAKING] Renamed `off-chain` and `on-chain` to `private` and `public` respectively for the account storage modes (#489).
- Optimized state synchronizations by removing unnecessary fetching and parsing of note details (#462).
- [BREAKING] Changed `GetAccountDetailsResponse` field to `details` (#481).
- Improve `--version` by adding build metadata (#495).
- [BREAKING] Introduced additional limits for note/account number (#503).
- [BREAKING] Removed support for basic wallets in genesis creation (#510).
- Migrated faucet from actix-web to axum (#511).
- Changed the `BlockWitness` to pass the inputs to the VM using only advice provider (#516).
- [BREAKING] Improved store API errors (return "not found" instead of "internal error" status if requested account(s) not found) (#518).
- Added `AccountCode` as part of `GetAccountProofs` endpoint response (#521).
- [BREAKING] Migrated to v0.11 version of Miden VM (#528).
- Reduce cloning in the store's `apply_block` (#532).
- [BREAKING] Changed faucet storage type in the genesis to public. Using faucet from the genesis for faucet web app. Added support for faucet restarting without blockchain restarting (#517).
- [BREAKING] Improved `ApplyBlockError` in the store (#535).
- [BREAKING] Updated minimum Rust version to 1.82.

## 0.5.1 (2024-09-12)

### Enhancements

- Node component server startup is now coherent instead of requiring an arbitrary sleep amount (#488).

## 0.5.0 (2024-08-27)

### Enhancements

- [BREAKING] Configuration files with unknown properties are now rejected (#401).
- [BREAKING] Removed redundant node configuration properties (#401).
- Support multiple inflight transactions on the same account (#407).
- Now accounts for genesis are optional. Accounts directory will be overwritten, if `--force` flag is set (#420).
- Added `GetAccountStateDelta` endpoint (#418).
- Added `CheckNullifiersByPrefix` endpoint (#419).
- Added `GetNoteAuthenticationInfo` endpoint (#421).
- Added `SyncNotes` endpoint (#424).
- Added `execution_hint` field to the `Notes` table (#441).

### Changes

- Improve type safety of the transaction inputs nullifier mapping (#406).
- Embed the faucet's static website resources (#411).
- CI check for proto file consistency (#412).
- Added warning on CI for `CHANGELOG.md` (#413).
- Implemented caching of SQL statements (#427).
- Updates to `miden-vm` dependency to v0.10 and `winterfell` dependency to v0.9 (#457).
- [BREAKING] Updated minimum Rust version to 1.80 (#457).

### Fixes

- `miden-node-proto`'s build script always triggers (#412).

## 0.4.0 (2024-07-04)

### Features

- Changed sync endpoint to return a list of committed transactions (#377).
- Added `aux` column to notes table (#384).
- Changed state sync endpoint to return a list of `TransactionSummary` objects instead of just transaction IDs (#386).
- Added support for unauthenticated transaction notes (#390).

### Enhancements

- Standardized CI and Makefile across Miden repositories (#367)
- Removed client dependency from faucet (#368).
- Fixed faucet note script so that it uses the `aux` input (#387).
- Added crate to distribute node RPC protobuf files (#391).
- Add `init` command for node and faucet (#392).

## 0.3.0 (2024-05-15)

- Added option to mint pulic notes in the faucet (#339).
- Renamed `note_hash` into `note_id` in the database (#336)
- Changed `version` and `timestamp` fields in `Block` message to `u32` (#337).
- [BREAKING] Implemented `NoteMetadata` protobuf message (#338).
- Added `GetBlockByNumber` endpoint (#340).
- Added block authentication data to the `GetBlockHeaderByNumber` RPC (#345).
- Enabled support for HTTP/1.1 requests for the RPC component (#352).

## 0.2.1 (2024-04-27)

- Combined node components into a single binary (#323).

## 0.2.0 (2024-04-11)

- Implemented Docker-based node deployment (#257).
- Improved build process (#267, #272, #278).
- Implemented Nullifier tree wrapper (#275).
- [BREAKING] Added support for public accounts (#287, #293, #294).
- [BREAKING] Added support for public notes (#300, #310).
- Added `GetNotesById` endpoint (#298).
- Implemented amd64 debian packager (#312).

## 0.1.0 (2024-03-11)

- Initial release.<|MERGE_RESOLUTION|>--- conflicted
+++ resolved
@@ -23,13 +23,8 @@
 - [BREAKING] Consolidate default account filepath for bundled bootstrap and faucet start commands to `account.mac` (#976).
 - [BREAKING] Remove default value account filepath for faucet commands and rename --output-path to --output (#976).
 - Exposed `miden-proving-service` as a library (#956).
-<<<<<<< HEAD
-- [BREAKING] Added PoW to faucet API Keys (#974).
+- [BREAKING] Enforce `PoW` on all faucet API key-authenticated requests (#974).
 - Faucet challenge expiration time is now configurable (#1017).
-=======
-- [BREAKING] Enforce `PoW` on all faucet API key-authenticated requests (#974).
-- Remove faucet rate limiter by IP and API Key, this has been superseded by PoW (#1011).
->>>>>>> 24cbe993
 
 ### Fixes
 
