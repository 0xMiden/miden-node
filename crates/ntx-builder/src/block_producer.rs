use std::{net::SocketAddr, time::Duration};

use futures::{TryStream, TryStreamExt};
use miden_node_proto::{
    clients::{BlockProducer, BlockProducerApiClient, Builder},
    domain::mempool::MempoolEvent,
<<<<<<< HEAD
    generated::{
        block_producer::MempoolSubscriptionRequest, requests::SubmitProvenTransactionRequest,
    },
=======
    generated::{self as proto, block_producer::api_client::ApiClient},
>>>>>>> e9afc2f8
};
use miden_node_utils::FlattenResult;
use miden_objects::{block::BlockNumber, transaction::ProvenTransaction};
use miden_tx::utils::Serializable;
use tokio_stream::StreamExt;
use tonic::Status;
use tracing::{info, instrument};

use crate::COMPONENT;

// CLIENT
// ================================================================================================

/// Interface to the block producer's gRPC API.
///
/// Essentially just a thin wrapper around the generated gRPC client which improves type safety.
#[derive(Clone, Debug)]
pub struct BlockProducerClient {
    client: BlockProducerApiClient,
}

impl BlockProducerClient {
    /// Creates a new block producer client with a lazy connection.
    pub fn new(block_producer_address: SocketAddr) -> Self {
        let block_producer = Builder::new()
            .with_address(format!("http://{block_producer_address}"))
            .connect_lazy::<BlockProducer>()
            .expect("failed to connect to block producer"); // TODO: handle error

        info!(target: COMPONENT, block_producer_endpoint = %block_producer_address, "Store client initialized");

        Self { client: block_producer }
    }

    #[instrument(target = COMPONENT, name = "block_producer.client.submit_proven_transaction", skip_all, err)]
    pub async fn submit_proven_transaction(
        &self,
        proven_tx: ProvenTransaction,
    ) -> Result<(), Status> {
        let request = proto::transaction::ProvenTransaction { transaction: proven_tx.to_bytes() };

        self.client.clone().submit_proven_transaction(request).await?;

        Ok(())
    }

    #[instrument(target = COMPONENT, name = "block_producer.client.subscribe_to_mempool", skip_all, err)]
    pub async fn subscribe_to_mempool_with_retry(
        &self,
        chain_tip: BlockNumber,
    ) -> Result<impl TryStream<Ok = MempoolEvent, Error = Status>, Status> {
        let mut retry_counter = 0;
        loop {
            match self.subscribe_to_mempool(chain_tip).await {
                Err(err) if err.code() == tonic::Code::Unavailable => {
                    // exponential backoff with base 500ms and max 30s
                    let backoff = Duration::from_millis(500)
                        .saturating_mul(1 << retry_counter)
                        .min(Duration::from_secs(30));

                    tracing::warn!(
                        ?backoff,
                        %retry_counter,
                        %err,
                        "connection failed while subscribing to the mempool, retrying"
                    );

                    retry_counter += 1;
                    tokio::time::sleep(backoff).await;
                },
                result => return result,
            }
        }
    }

    async fn subscribe_to_mempool(
        &self,
        chain_tip: BlockNumber,
    ) -> Result<impl TryStream<Ok = MempoolEvent, Error = Status>, Status> {
<<<<<<< HEAD
        let request = MempoolSubscriptionRequest { chain_tip: chain_tip.as_u32() };
        let stream = self.client.clone().mempool_subscription(request).await?;
=======
        let request =
            proto::block_producer::MempoolSubscriptionRequest { chain_tip: chain_tip.as_u32() };
        let stream = self.inner.clone().mempool_subscription(request).await?;
>>>>>>> e9afc2f8

        let stream = stream
            .into_inner()
            .map_ok(MempoolEvent::try_from)
            .map(FlattenResult::flatten_result);

        Ok(stream)
    }
}<|MERGE_RESOLUTION|>--- conflicted
+++ resolved
@@ -4,13 +4,7 @@
 use miden_node_proto::{
     clients::{BlockProducer, BlockProducerApiClient, Builder},
     domain::mempool::MempoolEvent,
-<<<<<<< HEAD
-    generated::{
-        block_producer::MempoolSubscriptionRequest, requests::SubmitProvenTransactionRequest,
-    },
-=======
-    generated::{self as proto, block_producer::api_client::ApiClient},
->>>>>>> e9afc2f8
+    generated::{self as proto},
 };
 use miden_node_utils::FlattenResult;
 use miden_objects::{block::BlockNumber, transaction::ProvenTransaction};
@@ -90,14 +84,9 @@
         &self,
         chain_tip: BlockNumber,
     ) -> Result<impl TryStream<Ok = MempoolEvent, Error = Status>, Status> {
-<<<<<<< HEAD
-        let request = MempoolSubscriptionRequest { chain_tip: chain_tip.as_u32() };
-        let stream = self.client.clone().mempool_subscription(request).await?;
-=======
         let request =
             proto::block_producer::MempoolSubscriptionRequest { chain_tip: chain_tip.as_u32() };
-        let stream = self.inner.clone().mempool_subscription(request).await?;
->>>>>>> e9afc2f8
+        let stream = self.client.clone().mempool_subscription(request).await?;
 
         let stream = stream
             .into_inner()
