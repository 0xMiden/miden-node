--- conflicted
+++ resolved
@@ -19,31 +19,6 @@
 tracing-forest = ["miden-node-utils/tracing-forest"]
 
 [dependencies]
-<<<<<<< HEAD
-anyhow = { workspace = true }
-futures = { workspace = true }
-itertools = { workspace = true }
-miden-block-prover = { git = "https://github.com/0xMiden/miden-base.git", branch = "next" }
-miden-lib = { workspace = true }
-miden-node-proto = { workspace = true }
-miden-node-utils = { workspace = true }
-miden-objects = { workspace = true }
-miden-processor = { workspace = true }
-miden-proving-service-client = { git = "https://github.com/0xMiden/miden-base.git", branch = "next", features = [
-  "batch-prover",
-  "block-prover",
-] }
-miden-tx = { workspace = true }
-miden-tx-batch-prover = { git = "https://github.com/0xMiden/miden-base.git", branch = "next" }
-rand = { version = "0.9" }
-thiserror = { workspace = true }
-tokio = { workspace = true, features = ["macros", "net", "rt-multi-thread", "sync", "time"] }
-tokio-stream = { workspace = true, features = ["net"] }
-tonic = { workspace = true, features = ["transport"] }
-tower-http = { workspace = true, features = ["util"] }
-tracing = { workspace = true }
-url = { workspace = true }
-=======
 anyhow                       = { workspace = true }
 futures                      = { version = "0.3" }
 itertools                    = { workspace = true }
@@ -64,7 +39,6 @@
 tower-http                   = { workspace = true, features = ["util"] }
 tracing                      = { workspace = true }
 url                          = { workspace = true }
->>>>>>> 015e6f43
 
 [dev-dependencies]
 assert_matches        = { workspace = true }
