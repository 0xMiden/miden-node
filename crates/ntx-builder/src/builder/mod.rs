use std::{collections::HashMap, net::SocketAddr, sync::Arc, time::Duration};

use anyhow::Context;
use futures::TryStreamExt;
use miden_node_proto::domain::account::NetworkAccountPrefix;
use miden_node_utils::ErrorReport;
use miden_remote_prover_client::remote_prover::tx_prover::RemoteTransactionProver;
use tokio::{sync::Barrier, time};
use url::Url;

use crate::{MAX_IN_PROGRESS_TXS, block_producer::BlockProducerClient, store::StoreClient};

// NETWORK TRANSACTION BUILDER
// ================================================================================================

/// Network transaction builder component.
///
/// The network transaction builder is in in charge of building transactions that consume notes
/// against network accounts. These notes are identified and communicated by the block producer.
/// The service maintains a list of unconsumed notes and periodically executes and proves
/// transactions that consume them (reaching out to the store to retrieve state as necessary).
pub struct NetworkTransactionBuilder {
    /// Address of the store gRPC server.
    pub store_url: Url,
    /// Address of the block producer gRPC server.
    pub block_producer_address: SocketAddr,
    /// Address of the remote prover. If `None`, transactions will be proven locally, which is
    /// undesirable due to the perofmrance impact.
    pub tx_prover_url: Option<Url>,
    /// Interval for checking pending notes and executing network transactions.
    pub ticker_interval: Duration,
    /// A checkpoint used to sync start-up process with the block-producer.
    ///
    /// This informs the block-producer when we have subscribed to mempool events and that it is
    /// safe to begin block-production.
    pub bp_checkpoint: Arc<Barrier>,
}

impl NetworkTransactionBuilder {
<<<<<<< HEAD
    /// Serves the transaction builder service.
    ///
    /// If for any reason the service errors, it gets restarted.
    pub async fn serve_resilient(&mut self) -> anyhow::Result<()> {
        loop {
            match self.serve_once().await {
                Ok(()) => warn!(target: COMPONENT, "builder stopped without error, restarting"),
                Err(e) => warn!(target: COMPONENT, error = %e, "builder crashed, restarting"),
            }

            // sleep before retrying to not spin the server
            time::sleep(Duration::from_secs(1)).await;
        }
    }

    #[instrument(parent = None, target = COMPONENT, name = "ntx_builder.serve_once", skip_all, err)]
    pub async fn serve_once(&self) -> anyhow::Result<()> {
        let store = StoreClient::new(&self.store_url)
            .await
            .context("Failed to create store client")?;
        let unconsumed = store.get_unconsumed_network_notes().await?;
        let notes_queue = Arc::new(Mutex::new(PendingNotes::new(unconsumed)));
        let reflection_service = tonic_reflection::server::Builder::configure()
            .register_file_descriptor_set(ntx_builder_api_descriptor())
            .build_v1()
            .context("failed to build reflection service")?;
=======
    pub async fn serve_new(self) -> anyhow::Result<()> {
        let store = StoreClient::new(&self.store_url);
        let block_producer = BlockProducerClient::new(self.block_producer_address);
>>>>>>> e0749b88

        // Retry until the store is up and running. After this we expect all requests to pass.
        let genesis_header = store
            .genesis_header_with_retry()
            .await
            .context("failed to fetch genesis header")?;

        let mut state = crate::state::State::load(store.clone())
            .await
            .context("failed to load ntx state")?;

        let (chain_tip, _mmr) = store
            .get_current_blockchain_data(None)
            .await
            .context("failed to fetch the chain tip data from the store")?
            .context("chain tip data was None")?;

        let mut mempool_events = block_producer
            .subscribe_to_mempool_with_retry(chain_tip.block_num())
            .await
            .context("failed to subscribe to mempool events")?;

        // Unlock the block-producer's block production. The block-producer is prevented from
        // producing blocks until we have subscribed to mempool events.
        //
        // This is a temporary work-around until the ntb can resync on the fly.
        self.bp_checkpoint.wait().await;

<<<<<<< HEAD
            rt.block_on(async move {
                info!(target: COMPONENT, "Spawned NTB ticker (ticks every {} ms)", &ticker_interval.as_millis());
                let store = StoreClient::new(&store_url)
                    .await
                    .context("Failed to create store client")?;
                let data_store = Arc::new(NtxBuilderDataStore::new(store).await?);
                let tx_executor = TransactionExecutor::new(data_store.as_ref(), None);
                let tx_prover = NtbTransactionProver::from(prover_addr);
                let block_prod = BlockProducerClient::new(block_addr).await
                    .context("Failed to create block producer client")?;
=======
        let prover = self.tx_prover_url.map(RemoteTransactionProver::new);
>>>>>>> e0749b88

        let mut interval = tokio::time::interval(self.ticker_interval);
        interval.set_missed_tick_behavior(time::MissedTickBehavior::Skip);

        // Tracks network transaction tasks until they are submitted to the mempool.
        //
        // We also map the task ID to the network account so we can mark it as failed if it doesn't
        // get submitted.
        let mut inflight = JoinSet::new();
        let mut inflight_idx = HashMap::new();

        let context = crate::transaction::NtxContext {
            block_producer: block_producer.clone(),
            genesis_header,
            prover,
        };

        loop {
            tokio::select! {
                _next = interval.tick() => {
                    if inflight.len() > MAX_IN_PROGRESS_TXS {
                        tracing::info!("At maximum network tx capacity, skipping");
                        continue;
                    }

                    let Some(candidate) = state.select_candidate(crate::MAX_NOTES_PER_TX) else {
                        tracing::debug!("No candidate network transaction available");
                        continue;
                    };

                    let prefix = NetworkAccountPrefix::try_from(candidate.account.id()).unwrap();
                    let task_id = inflight.spawn({
                        let context = context.clone();
                        context.execute_transaction(candidate)
                    }).id();

                    // SAFETY: This is definitely a network account.
                    inflight_idx.insert(task_id, prefix);
                },
                event = mempool_events.try_next() => {
                    let event = event
                        .context("mempool event stream ended")?
                        .context("mempool event stream failed")?;
                    state.mempool_update(event).await.context("failed to update state")?;
                },
                completed = inflight.join_next_with_id() => {
                    // Grab the task ID and associated network account reference.
                    let task_id = match &completed {
                        Ok((task_id, _)) => *task_id,
                        Err(join_handle) => join_handle.id(),
                    };
                    // SAFETY: both inflights should have the same set.
                    let candidate = inflight_idx.remove(&task_id).unwrap();

                    match completed {
                        // Nothing to do. State will be updated by the eventual mempool event.
                        Ok((_, Ok(_))) => {},
                        // Inform state if the tx failed.
                        Ok((_, Err(err))) => {
                            tracing::warn!(err=err.as_report(), "network transaction failed");
                            state.candidate_failed(candidate);
                        },
                        Err(err) => {
                            tracing::warn!(err=err.as_report(), "network transaction panic'd");
                            state.candidate_failed(candidate);
                        }
                    }
                }
            }
        }
    }
}

/// A wrapper arounnd tokio's [`JoinSet`](tokio::task::JoinSet) which returns pending instead of
/// [`None`] if its empty.
///
/// This makes it much more convenient to use in a `select!`.
struct JoinSet<T>(tokio::task::JoinSet<T>);

impl<T> JoinSet<T>
where
    T: 'static,
{
    fn new() -> Self {
        Self(tokio::task::JoinSet::new())
    }

    fn spawn<F>(&mut self, task: F) -> tokio::task::AbortHandle
    where
        F: Future<Output = T>,
        F: Send + 'static,
        T: Send,
    {
        self.0.spawn(task)
    }

    async fn join_next_with_id(&mut self) -> Result<(tokio::task::Id, T), tokio::task::JoinError> {
        if self.0.is_empty() {
            std::future::pending().await
        } else {
            // Cannot be None as its not empty.
            self.0.join_next_with_id().await.unwrap()
        }
    }

    fn len(&self) -> usize {
        self.0.len()
    }
}<|MERGE_RESOLUTION|>--- conflicted
+++ resolved
@@ -37,38 +37,9 @@
 }
 
 impl NetworkTransactionBuilder {
-<<<<<<< HEAD
-    /// Serves the transaction builder service.
-    ///
-    /// If for any reason the service errors, it gets restarted.
-    pub async fn serve_resilient(&mut self) -> anyhow::Result<()> {
-        loop {
-            match self.serve_once().await {
-                Ok(()) => warn!(target: COMPONENT, "builder stopped without error, restarting"),
-                Err(e) => warn!(target: COMPONENT, error = %e, "builder crashed, restarting"),
-            }
-
-            // sleep before retrying to not spin the server
-            time::sleep(Duration::from_secs(1)).await;
-        }
-    }
-
-    #[instrument(parent = None, target = COMPONENT, name = "ntx_builder.serve_once", skip_all, err)]
-    pub async fn serve_once(&self) -> anyhow::Result<()> {
-        let store = StoreClient::new(&self.store_url)
-            .await
-            .context("Failed to create store client")?;
-        let unconsumed = store.get_unconsumed_network_notes().await?;
-        let notes_queue = Arc::new(Mutex::new(PendingNotes::new(unconsumed)));
-        let reflection_service = tonic_reflection::server::Builder::configure()
-            .register_file_descriptor_set(ntx_builder_api_descriptor())
-            .build_v1()
-            .context("failed to build reflection service")?;
-=======
     pub async fn serve_new(self) -> anyhow::Result<()> {
-        let store = StoreClient::new(&self.store_url);
+        let store = StoreClient::new(&self.store_url).await?;
         let block_producer = BlockProducerClient::new(self.block_producer_address);
->>>>>>> e0749b88
 
         // Retry until the store is up and running. After this we expect all requests to pass.
         let genesis_header = store
@@ -97,20 +68,7 @@
         // This is a temporary work-around until the ntb can resync on the fly.
         self.bp_checkpoint.wait().await;
 
-<<<<<<< HEAD
-            rt.block_on(async move {
-                info!(target: COMPONENT, "Spawned NTB ticker (ticks every {} ms)", &ticker_interval.as_millis());
-                let store = StoreClient::new(&store_url)
-                    .await
-                    .context("Failed to create store client")?;
-                let data_store = Arc::new(NtxBuilderDataStore::new(store).await?);
-                let tx_executor = TransactionExecutor::new(data_store.as_ref(), None);
-                let tx_prover = NtbTransactionProver::from(prover_addr);
-                let block_prod = BlockProducerClient::new(block_addr).await
-                    .context("Failed to create block producer client")?;
-=======
         let prover = self.tx_prover_url.map(RemoteTransactionProver::new);
->>>>>>> e0749b88
 
         let mut interval = tokio::time::interval(self.ticker_interval);
         interval.set_missed_tick_behavior(time::MissedTickBehavior::Skip);
