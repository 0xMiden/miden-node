use std::sync::Arc;
use std::time::Duration;

use anyhow::Context;
use futures::TryStreamExt;
use miden_node_proto::domain::account::NetworkAccountPrefix;
use miden_node_proto::domain::mempool::MempoolEvent;
use miden_objects::account::delta::AccountUpdateDetails;
use miden_objects::block::BlockHeader;
use miden_objects::crypto::merkle::PartialMmr;
use miden_objects::transaction::PartialBlockchain;
use tokio::sync::{Barrier, RwLock};
use tokio::time;
use url::Url;

use crate::MAX_IN_PROGRESS_TXS;
use crate::actor::{AccountActorConfig, AccountOrigin};
use crate::block_producer::BlockProducerClient;
use crate::coordinator::Coordinator;
use crate::store::StoreClient;

// CONSTANTS
// =================================================================================================

/// The maximum number of blocks to keep in memory while tracking the chain tip.
const MAX_BLOCK_COUNT: usize = 4;

// CHAIN STATE
// ================================================================================================

/// Contains information about the chain that is relevant to the [`NetworkTransactionBuilder`] and
/// all account actors managed by the [`Coordinator`]
#[derive(Debug, Clone)]
pub struct ChainState {
    /// The current tip of the chain.
    pub chain_tip_header: BlockHeader,
    /// A partial representation of the latest state of the chain.
    pub chain_mmr: PartialBlockchain,
}

impl ChainState {
    /// Constructs a new instance of [`ChainState`].
    fn new(chain_tip_header: BlockHeader, chain_mmr: PartialMmr) -> Self {
        let chain_mmr = PartialBlockchain::new(chain_mmr, [])
            .expect("partial blockchain should build from partial mmr");
        Self { chain_tip_header, chain_mmr }
    }

    /// Consumes the chain state and returns the chain tip header and the partial blockchain as a
    /// tuple.
    pub fn into_parts(self) -> (BlockHeader, PartialBlockchain) {
        (self.chain_tip_header, self.chain_mmr)
    }
}

// NETWORK TRANSACTION BUILDER
// ================================================================================================

/// Network transaction builder component.
///
/// The network transaction builder is in in charge of building transactions that consume notes
/// against network accounts. These notes are identified and communicated by the block producer.
/// The service maintains a list of unconsumed notes and periodically executes and proves
/// transactions that consume them (reaching out to the store to retrieve state as necessary).
///
/// The builder manages the tasks for every network account on the chain through the coordinator.
pub struct NetworkTransactionBuilder {
    /// Address of the store gRPC server.
    store_url: Url,
    /// Address of the block producer gRPC server.
    block_producer_url: Url,
    /// Address of the remote prover. If `None`, transactions will be proven locally, which is
    /// undesirable due to the performance impact.
    tx_prover_url: Option<Url>,
    /// Interval for checking pending notes and executing network transactions.
    ticker_interval: Duration,
    /// A checkpoint used to sync start-up process with the block-producer.
    ///
    /// This informs the block-producer when we have subscribed to mempool events and that it is
    /// safe to begin block-production.
    bp_checkpoint: Arc<Barrier>,
    /// Coordinator for managing actor tasks.
    coordinator: Coordinator,
}

impl NetworkTransactionBuilder {
    /// Creates a new instance of the network transaction builder.
    pub fn new(
        store_url: Url,
        block_producer_url: Url,
        tx_prover_url: Option<Url>,
        ticker_interval: Duration,
        bp_checkpoint: Arc<Barrier>,
    ) -> Self {
        Self {
            store_url,
            block_producer_url,
            tx_prover_url,
            ticker_interval,
            bp_checkpoint,
            coordinator: Coordinator::new(MAX_IN_PROGRESS_TXS),
        }
    }

    /// Runs the network transaction builder until a fatal error occurs.
    pub async fn run(mut self) -> anyhow::Result<()> {
        let store = StoreClient::new(self.store_url.clone());
        let block_producer = BlockProducerClient::new(self.block_producer_url.clone());

        let (chain_tip_header, chain_mmr) = store
            .get_latest_blockchain_data_with_retry()
            .await?
            .expect("store should contain a latest block");
        let mut mempool_events = block_producer
            .subscribe_to_mempool_with_retry(chain_tip_header.block_num())
            .await
            .context("failed to subscribe to mempool events")?;

        // Unlock the block-producer's block production. The block-producer is prevented from
        // producing blocks until we have subscribed to mempool events.
        //
        // This is a temporary work-around until the ntx-builder can resync on the fly.
        self.bp_checkpoint.wait().await;

        let mut interval = tokio::time::interval(self.ticker_interval);
        interval.set_missed_tick_behavior(time::MissedTickBehavior::Skip);

        // Create chain state that will be updated by the coordinator and read by actors.
        let chain_state = Arc::new(RwLock::new(ChainState::new(chain_tip_header, chain_mmr)));
        // Create a semaphore to limit the number of in-progress transactions across all actors.
        let config = AccountActorConfig {
            block_producer_url: self.block_producer_url.clone(),
            tx_prover_url: self.tx_prover_url.clone(),
            chain_state: chain_state.clone(),
            store: store.clone(),
        };

        // Create initial set of actors based on all known network accounts.
        let account_ids = store.get_network_account_ids().await?;
        for account_id in account_ids {
            if let Ok(account_prefix) = NetworkAccountPrefix::try_from(account_id) {
                self.coordinator
                    .spawn_actor(AccountOrigin::store(account_prefix), &config)
                    .await?;
            }
        }

        // Main loop which manages actors and passes mempool events to them.
        loop {
            tokio::select! {
                // Handle actor result.
                result = self.coordinator.next() => {
                    result?;
                },
                // Handle mempool events.
                event = mempool_events.try_next() => {
                    let event = event
                        .context("mempool event stream ended")?
                        .context("mempool event stream failed")?;

                    self.handle_mempool_event(
                        event.into(),
                        &config,
                        chain_state.clone(),
                    ).await?;
                },
            }
        }
    }

    /// Handles mempool events by sending them to actors via the coordinator and/or spawning new
    /// actors as required.
    #[tracing::instrument(
        name = "ntx.builder.handle_mempool_event",
        skip(self, event, account_actor_config, chain_state)
    )]
    async fn handle_mempool_event(
        &mut self,
        event: Arc<MempoolEvent>,
        account_actor_config: &AccountActorConfig,
        chain_state: Arc<RwLock<ChainState>>,
    ) -> Result<(), anyhow::Error> {
        match event.as_ref() {
            MempoolEvent::TransactionAdded { account_delta, .. } => {
<<<<<<< HEAD
                if let Some(AccountUpdateDetails::New(account)) = account_delta {
                    // Create new actor for account creation transactions.
                    if let Some(network_account) = AccountOrigin::transaction(account) {
                        self.coordinator.spawn_actor(network_account, account_actor_config).await?;
=======
                if let Some(AccountUpdateDetails::Delta(delta)) = account_delta {
                    // Handle network accounts only.
                    if let Some(network_account) = AccountOrigin::transaction(delta) {
                        // Spawn new actors if a transaction creates a new network account
                        let is_creating_account = delta.is_full_state();
                        if is_creating_account {
                            self.coordinator.spawn_actor(network_account, account_actor_config);
                        } else {
                            self.coordinator.broadcast_event(&event).await;
                        }
>>>>>>> 649b73b7
                    }
                    Ok(())
                } else {
                    self.coordinator.send_targeted(&event).await?;
                    Ok(())
                }
            },
            // Update chain state and broadcast.
            MempoolEvent::BlockCommitted { header, txs } => {
                self.update_chain_tip(header.clone(), chain_state).await;
                self.coordinator.broadcast(event.clone()).await;
                for tx_id in txs {
                    self.coordinator.drain_predating_events(tx_id);
                }
                Ok(())
            },
            // Broadcast to all actors.
            MempoolEvent::TransactionsReverted(_) => {
                // TODO (current pr): Do we need to cache these?
                self.coordinator.broadcast(event).await;
                Ok(())
            },
        }
    }

    /// Updates the chain tip and MMR block count.
    ///
    /// Blocks in the MMR are pruned if the block count exceeds the maximum.
    async fn update_chain_tip(&mut self, tip: BlockHeader, chain_state: Arc<RwLock<ChainState>>) {
        // Lock the chain state.
        let mut chain_state = chain_state.write().await;

        // Update MMR which lags by one block.
        let mmr_tip = chain_state.chain_tip_header.clone();
        chain_state.chain_mmr.add_block(mmr_tip, true);

        // Set the new tip.
        chain_state.chain_tip_header = tip;

        // Keep MMR pruned.
        let pruned_block_height =
            (chain_state.chain_mmr.chain_length().as_usize().saturating_sub(MAX_BLOCK_COUNT))
                as u32;
        chain_state.chain_mmr.prune_to(..pruned_block_height.into());
    }
}<|MERGE_RESOLUTION|>--- conflicted
+++ resolved
@@ -182,23 +182,18 @@
     ) -> Result<(), anyhow::Error> {
         match event.as_ref() {
             MempoolEvent::TransactionAdded { account_delta, .. } => {
-<<<<<<< HEAD
-                if let Some(AccountUpdateDetails::New(account)) = account_delta {
-                    // Create new actor for account creation transactions.
-                    if let Some(network_account) = AccountOrigin::transaction(account) {
-                        self.coordinator.spawn_actor(network_account, account_actor_config).await?;
-=======
                 if let Some(AccountUpdateDetails::Delta(delta)) = account_delta {
                     // Handle network accounts only.
                     if let Some(network_account) = AccountOrigin::transaction(delta) {
                         // Spawn new actors if a transaction creates a new network account
                         let is_creating_account = delta.is_full_state();
                         if is_creating_account {
-                            self.coordinator.spawn_actor(network_account, account_actor_config);
+                            self.coordinator
+                                .spawn_actor(network_account, account_actor_config)
+                                .await?;
                         } else {
-                            self.coordinator.broadcast_event(&event).await;
+                            self.coordinator.broadcast(event).await;
                         }
->>>>>>> 649b73b7
                     }
                     Ok(())
                 } else {
