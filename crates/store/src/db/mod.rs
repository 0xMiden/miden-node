--- conflicted
+++ resolved
@@ -30,10 +30,6 @@
     },
     errors::{DatabaseError, DatabaseSetupError, GenesisError, NoteSyncError, StateSyncError},
     genesis::GenesisState,
-<<<<<<< HEAD
-    COMPONENT,
-=======
->>>>>>> 7546dc77
 };
 
 mod migrations;
