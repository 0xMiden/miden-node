--- conflicted
+++ resolved
@@ -2,17 +2,6 @@
 
 ## v0.10.0 (TBD)
 
-<<<<<<< HEAD
-### Changes
-
-- [BREAKING] Replace faucet TOML configuration file with flags and env vars (#976).
-- [BREAKING] Replace faucet Init command with CreateApiKeys command (#976).
-- [BREAKING] Consolidate default account filepath for bundled bootstrap and faucet start commands to `account.mac` (#976).
-- [BREAKING] Remove default value account filepath for faucet commands and rename --output-path to --output (#976).
-- [BREAKING] Added PoW to faucet API Keys (#974).
-
-=======
->>>>>>> 268cda38
 ### Enhancements
 
 - Added `miden-proving-service` and `miden-proving-service-client` crates (#926).
@@ -23,21 +12,6 @@
 - Replaced integer-based duration args with human-readable duration strings (#998).
 - [BREAKING] Refactor the `miden-proving-service` proxy status service to use gRPC instead of HTTP (#953).
 
-<<<<<<< HEAD
-
-## v0.9.2 (2025-06-12)
-
-- Refresh Cargo.lock file.
-
-## v0.9.1 (2025-06-10)
-
-- Refresh Cargo.lock file (#944).
-
-## v0.9.0 (2025-05-30)
-
-
-=======
->>>>>>> 268cda38
 ### Changes
 
 - Separated the store API into three separate services (#932).
@@ -48,6 +22,7 @@
 - [BREAKING] Consolidate default account filepath for bundled bootstrap and faucet start commands to `account.mac` (#976).
 - [BREAKING] Remove default value account filepath for faucet commands and rename --output-path to --output (#976).
 - Exposed `miden-proving-service` as a library (#956).
+- [BREAKING] Added PoW to faucet API Keys (#974).
 
 ### Fixes
 
