use std::any::type_name;

use miden_objects::crypto::merkle::{SmtLeafError, SmtProofError};
use thiserror::Error;

<<<<<<< HEAD
#[derive(Error, Debug, Clone, PartialEq)]
pub enum ConversionError {
=======
#[derive(Debug, Clone, PartialEq, Error)]
pub enum ParseError {
>>>>>>> 1cbe5a89
    #[error("Hex error: {0}")]
    HexError(#[from] hex::FromHexError),
    #[error("SMT leaf error: {0}")]
    SmtLeafError(#[from] SmtLeafError),
    #[error("SMT proof error: {0}")]
    SmtProofError(#[from] SmtProofError),
    #[error("Too much data, expected {expected}, got {got}")]
    TooMuchData { expected: usize, got: usize },
    #[error("Not enough data, expected {expected}, got {got}")]
    InsufficientData { expected: usize, got: usize },
    #[error("Value is not in the range 0..MODULUS")]
    NotAValidFelt,
    #[error("Field `{field_name}` required to be filled in protobuf representation of {entity}")]
    MissingFieldInProtobufRepresentation {
        entity: &'static str,
        field_name: &'static str,
    },
}

impl Eq for ParseError {}

pub trait MissingFieldHelper {
    fn missing_field(field_name: &'static str) -> ConversionError;
}

impl<T: prost::Message> MissingFieldHelper for T {
    fn missing_field(field_name: &'static str) -> ConversionError {
        ConversionError::MissingFieldInProtobufRepresentation {
            entity: type_name::<T>(),
            field_name,
        }
    }
}<|MERGE_RESOLUTION|>--- conflicted
+++ resolved
@@ -3,13 +3,8 @@
 use miden_objects::crypto::merkle::{SmtLeafError, SmtProofError};
 use thiserror::Error;
 
-<<<<<<< HEAD
-#[derive(Error, Debug, Clone, PartialEq)]
+#[derive(Debug, Clone, PartialEq, Error)]
 pub enum ConversionError {
-=======
-#[derive(Debug, Clone, PartialEq, Error)]
-pub enum ParseError {
->>>>>>> 1cbe5a89
     #[error("Hex error: {0}")]
     HexError(#[from] hex::FromHexError),
     #[error("SMT leaf error: {0}")]
@@ -29,7 +24,7 @@
     },
 }
 
-impl Eq for ParseError {}
+impl Eq for ConversionError {}
 
 pub trait MissingFieldHelper {
     fn missing_field(field_name: &'static str) -> ConversionError;
