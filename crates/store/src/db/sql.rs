//! Wrapper functions for SQL statements.

use std::{
    borrow::Cow,
    collections::{BTreeMap, BTreeSet},
    rc::Rc,
};

use miden_node_proto::domain::accounts::{AccountInfo, AccountSummary};
use miden_objects::{
    accounts::{delta::AccountUpdateDetails, Account, AccountDelta},
    block::{BlockAccountUpdate, BlockNoteIndex},
    crypto::{hash::rpo::RpoDigest, merkle::MerklePath},
    notes::{NoteId, NoteInclusionProof, NoteMetadata, NoteType, Nullifier},
    transaction::TransactionId,
    utils::serde::{Deserializable, Serializable},
    BlockHeader,
};
use rusqlite::{
    params,
    types::{Value, ValueRef},
    Connection, OptionalExtension, Transaction,
};

use super::{
    NoteRecord, NoteSyncRecord, NoteSyncUpdate, NullifierInfo, Result, StateSyncUpdate,
    TransactionSummary,
};
use crate::{
    errors::{DatabaseError, NoteSyncError, StateSyncError},
    types::{AccountId, BlockNumber},
};

// ACCOUNT QUERIES
// ================================================================================================

/// Select all accounts from the DB using the given [Connection].
///
/// # Returns
///
/// A vector with accounts, or an error.
pub fn select_accounts(conn: &mut Connection) -> Result<Vec<AccountInfo>> {
    let mut stmt = conn.prepare_cached(
        "
        SELECT
            account_id,
            account_hash,
            block_num,
            details
        FROM
            accounts
        ORDER BY
            block_num ASC;
    ",
    )?;
    let mut rows = stmt.query([])?;

    let mut accounts = vec![];
    while let Some(row) = rows.next()? {
        accounts.push(account_info_from_row(row)?)
    }
    Ok(accounts)
}

/// Select all account hashes from the DB using the given [Connection].
///
/// # Returns
///
/// The vector with the account id and corresponding hash, or an error.
pub fn select_account_hashes(conn: &mut Connection) -> Result<Vec<(AccountId, RpoDigest)>> {
    let mut stmt = conn
        .prepare_cached("SELECT account_id, account_hash FROM accounts ORDER BY block_num ASC;")?;
    let mut rows = stmt.query([])?;

    let mut result = Vec::new();
    while let Some(row) = rows.next()? {
        let account_id = column_value_as_u64(row, 0)?;
        let account_hash_data = row.get_ref(1)?.as_blob()?;
        let account_hash = RpoDigest::read_from_bytes(account_hash_data)?;

        result.push((account_id, account_hash));
    }

    Ok(result)
}

/// Select [AccountSummary] from the DB using the given [Connection], given that the account
/// update was done between `(block_start, block_end]`.
///
/// # Returns
///
/// The vector of [AccountSummary] with the matching accounts.
pub fn select_accounts_by_block_range(
    conn: &mut Connection,
    block_start: BlockNumber,
    block_end: BlockNumber,
    account_ids: &[AccountId],
) -> Result<Vec<AccountSummary>> {
    let mut stmt = conn.prepare_cached(
        "
        SELECT
            account_id,
            account_hash,
            block_num
        FROM
            accounts
        WHERE
            block_num > ?1 AND
            block_num <= ?2 AND
            account_id IN rarray(?3)
        ORDER BY
            block_num ASC
    ",
    )?;

    let account_ids: Vec<Value> = account_ids.iter().copied().map(u64_to_value).collect();
    let mut rows = stmt.query(params![block_start, block_end, Rc::new(account_ids)])?;

    let mut result = Vec::new();
    while let Some(row) = rows.next()? {
        result.push(account_hash_update_from_row(row)?)
    }

    Ok(result)
}

/// Select the latest account details by account id from the DB using the given [Connection].
///
/// # Returns
///
/// The latest account details, or an error.
pub fn select_account(conn: &mut Connection, account_id: AccountId) -> Result<AccountInfo> {
    let mut stmt = conn.prepare_cached(
        "
        SELECT
            account_id,
            account_hash,
            block_num,
            details
        FROM
            accounts
        WHERE
            account_id = ?1;
    ",
    )?;

    let mut rows = stmt.query(params![u64_to_value(account_id)])?;
    let row = rows.next()?.ok_or(DatabaseError::AccountNotFoundInDb(account_id))?;

    account_info_from_row(row)
}

/// Select account deltas by account id and block range from the DB using the given [Connection].
///
/// # Note:
///
/// `block_start` is exclusive and `block_end` is inclusive.
///
/// # Returns
///
/// The account deltas, or an error.
pub fn select_account_deltas(
    conn: &mut Connection,
    account_id: AccountId,
    block_start: BlockNumber,
    block_end: BlockNumber,
) -> Result<Vec<AccountDelta>> {
    let mut stmt = conn.prepare_cached(
        "
        SELECT
            delta
        FROM
            account_deltas
        WHERE
            account_id = ?1 AND block_num > ?2 AND block_num <= ?3
        ORDER BY
            block_num ASC
    ",
    )?;

    let mut rows = stmt.query(params![u64_to_value(account_id), block_start, block_end])?;
    let mut result = Vec::new();
    while let Some(row) = rows.next()? {
        let delta = AccountDelta::read_from_bytes(row.get_ref(0)?.as_blob()?)?;
        result.push(delta);
    }
    Ok(result)
}

/// Inserts or updates accounts to the DB using the given [Transaction].
///
/// # Returns
///
/// The number of affected rows.
///
/// # Note
///
/// The [Transaction] object is not consumed. It's up to the caller to commit or rollback the
/// transaction.
pub fn upsert_accounts(
    transaction: &Transaction,
    accounts: &[BlockAccountUpdate],
    block_num: BlockNumber,
) -> Result<usize> {
    let mut upsert_stmt = transaction.prepare_cached(
        "INSERT OR REPLACE INTO accounts (account_id, account_hash, block_num, details) VALUES (?1, ?2, ?3, ?4);",
    )?;
    let mut insert_delta_stmt = transaction.prepare_cached(
        "INSERT INTO account_deltas (account_id, block_num, delta) VALUES (?1, ?2, ?3);",
    )?;
    let mut select_details_stmt =
        transaction.prepare_cached("SELECT details FROM accounts WHERE account_id = ?1;")?;

    let mut count = 0;
    for update in accounts.iter() {
        let account_id = update.account_id().into();
        let full_account = match update.details() {
            AccountUpdateDetails::Private => None,
            AccountUpdateDetails::New(account) => {
                debug_assert_eq!(account_id, u64::from(account.id()));

                if account.hash() != update.new_state_hash() {
                    return Err(DatabaseError::ApplyBlockFailedAccountHashesMismatch {
                        calculated: account.hash(),
                        expected: update.new_state_hash(),
                    });
                }

                Some(Cow::Borrowed(account))
            },
            AccountUpdateDetails::Delta(delta) => {
                let mut rows = select_details_stmt.query(params![u64_to_value(account_id)])?;
                let Some(row) = rows.next()? else {
                    return Err(DatabaseError::AccountNotFoundInDb(account_id));
                };

                insert_delta_stmt.execute(params![
                    u64_to_value(account_id),
                    block_num,
                    delta.to_bytes()
                ])?;

                let account =
                    apply_delta(account_id, &row.get_ref(0)?, delta, &update.new_state_hash())?;

                Some(Cow::Owned(account))
            },
        };

        let inserted = upsert_stmt.execute(params![
            u64_to_value(account_id),
            update.new_state_hash().to_bytes(),
            block_num,
            full_account.as_ref().map(|account| account.to_bytes()),
        ])?;

        debug_assert_eq!(inserted, 1);

        count += inserted;
    }

    Ok(count)
}

// NULLIFIER QUERIES
// ================================================================================================

/// Insert nullifiers to the DB using the given [Transaction].
///
/// # Returns
///
/// The number of affected rows.
///
/// # Note
///
/// The [Transaction] object is not consumed. It's up to the caller to commit or rollback the
/// transaction.
pub fn insert_nullifiers_for_block(
    transaction: &Transaction,
    nullifiers: &[Nullifier],
    block_num: BlockNumber,
) -> Result<usize> {
    let mut stmt = transaction.prepare_cached(
        "INSERT INTO nullifiers (nullifier, nullifier_prefix, block_num) VALUES (?1, ?2, ?3);",
    )?;

    let mut count = 0;
    for nullifier in nullifiers.iter() {
        count +=
            stmt.execute(params![nullifier.to_bytes(), get_nullifier_prefix(nullifier), block_num])?
    }
    Ok(count)
}

/// Select all nullifiers from the DB using the given [Connection].
///
/// # Returns
///
/// A vector with nullifiers and the block height at which they were created, or an error.
pub fn select_nullifiers(conn: &mut Connection) -> Result<Vec<(Nullifier, BlockNumber)>> {
    let mut stmt =
        conn.prepare_cached("SELECT nullifier, block_num FROM nullifiers ORDER BY block_num ASC;")?;
    let mut rows = stmt.query([])?;

    let mut result = vec![];
    while let Some(row) = rows.next()? {
        let nullifier_data = row.get_ref(0)?.as_blob()?;
        let nullifier = Nullifier::read_from_bytes(nullifier_data)?;
        let block_number = row.get(1)?;
        result.push((nullifier, block_number));
    }
    Ok(result)
}

/// Select nullifiers created between `(block_start, block_end]` that also match the
/// `nullifier_prefixes` filter using the given [Connection].
///
/// Each value of the `nullifier_prefixes` is only the 16 most significant bits of the nullifier of
/// interest to the client. This hides the details of the specific nullifier being requested.
///
/// # Returns
///
/// A vector of [NullifierInfo] with the nullifiers and the block height at which they were
/// created, or an error.
pub fn select_nullifiers_by_block_range(
    conn: &mut Connection,
    block_start: BlockNumber,
    block_end: BlockNumber,
    nullifier_prefixes: &[u32],
) -> Result<Vec<NullifierInfo>> {
    let nullifier_prefixes: Vec<Value> =
        nullifier_prefixes.iter().copied().map(u32_to_value).collect();

    let mut stmt = conn.prepare_cached(
        "
        SELECT
            nullifier,
            block_num
        FROM
            nullifiers
        WHERE
            block_num > ?1 AND
            block_num <= ?2 AND
            nullifier_prefix IN rarray(?3)
        ORDER BY
            block_num ASC
    ",
    )?;

    let mut rows = stmt.query(params![block_start, block_end, Rc::new(nullifier_prefixes)])?;

    let mut result = Vec::new();
    while let Some(row) = rows.next()? {
        let nullifier_data = row.get_ref(0)?.as_blob()?;
        let nullifier = Nullifier::read_from_bytes(nullifier_data)?;
        let block_num = row.get(1)?;
        result.push(NullifierInfo { nullifier, block_num });
    }
    Ok(result)
}

/// Select nullifiers created that match the `nullifier_prefixes` filter using the given
/// [Connection].
///
/// Each value of the `nullifier_prefixes` is only the `prefix_len` most significant bits
/// of the nullifier of interest to the client. This hides the details of the specific
/// nullifier being requested. Currently the only supported prefix length is 16 bits.
///
/// # Returns
///
/// A vector of [NullifierInfo] with the nullifiers and the block height at which they were
/// created, or an error.
pub fn select_nullifiers_by_prefix(
    conn: &mut Connection,
    prefix_len: u32,
    nullifier_prefixes: &[u32],
) -> Result<Vec<NullifierInfo>> {
    assert_eq!(prefix_len, 16, "Only 16-bit prefixes are supported");

    let nullifier_prefixes: Vec<Value> =
        nullifier_prefixes.iter().copied().map(u32_to_value).collect();

    let mut stmt = conn.prepare_cached(
        "
        SELECT
            nullifier,
            block_num
        FROM
            nullifiers
        WHERE
            nullifier_prefix IN rarray(?1)
        ORDER BY
            block_num ASC
    ",
    )?;

    let mut rows = stmt.query(params![Rc::new(nullifier_prefixes)])?;

    let mut result = Vec::new();
    while let Some(row) = rows.next()? {
        let nullifier_data = row.get_ref(0)?.as_blob()?;
        let nullifier = Nullifier::read_from_bytes(nullifier_data)?;
        let block_num = row.get(1)?;
        result.push(NullifierInfo { nullifier, block_num });
    }
    Ok(result)
}

// NOTE QUERIES
// ================================================================================================

/// Select all notes from the DB using the given [Connection].
///
///
/// # Returns
///
/// A vector with notes, or an error.
pub fn select_notes(conn: &mut Connection) -> Result<Vec<NoteRecord>> {
    let mut stmt = conn.prepare_cached(
        "
        SELECT
            block_num,
            batch_index,
            note_index,
            note_id,
            note_type,
            sender,
            tag,
            aux,
            execution_hint,
            merkle_path,
            details
        FROM
            notes
        ORDER BY
            block_num ASC;
        ",
    )?;
    let mut rows = stmt.query([])?;

    let mut notes = vec![];
    while let Some(row) = rows.next()? {
        let note_id_data = row.get_ref(3)?.as_blob()?;
        let note_id = RpoDigest::read_from_bytes(note_id_data)?;

        let merkle_path_data = row.get_ref(9)?.as_blob()?;
        let merkle_path = MerklePath::read_from_bytes(merkle_path_data)?;

        let details_data = row.get_ref(10)?.as_blob_or_null()?;
        let details = details_data.map(<Vec<u8>>::read_from_bytes).transpose()?;

        let note_type = row.get::<_, u8>(4)?.try_into()?;
        let sender = column_value_as_u64(row, 5)?;
        let tag: u32 = row.get(6)?;
        let aux: u64 = row.get(7)?;
        let aux = aux.try_into().map_err(DatabaseError::InvalidFelt)?;
        let execution_hint = column_value_as_u64(row, 8)?;

        let metadata = NoteMetadata::new(
            sender.try_into()?,
            note_type,
            tag.into(),
            execution_hint.try_into()?,
            aux,
        )?;

        notes.push(NoteRecord {
            block_num: row.get(0)?,
            note_index: BlockNoteIndex::new(row.get(1)?, row.get(2)?)?,
            note_id,
            metadata,
            details,
            merkle_path,
        })
    }
    Ok(notes)
}

/// Insert notes to the DB using the given [Transaction].
///
/// # Returns
///
/// The number of affected rows.
///
/// # Note
///
/// The [Transaction] object is not consumed. It's up to the caller to commit or rollback the
/// transaction.
pub fn insert_notes(transaction: &Transaction, notes: &[NoteRecord]) -> Result<usize> {
    let mut stmt = transaction.prepare_cached(
        "
        INSERT INTO
        notes
        (
            block_num,
            batch_index,
            note_index,
            note_id,
            note_type,
            sender,
            tag,
            aux,
            execution_hint,
            merkle_path,
            details
        )
        VALUES
        (
            ?1, ?2, ?3, ?4, ?5, ?6, ?7, ?8, ?9, ?10, ?11
        );",
    )?;

    let mut count = 0;
    for note in notes.iter() {
        let details = note.details.as_ref().map(|details| details.to_bytes());
        count += stmt.execute(params![
            note.block_num,
            note.note_index.batch_idx(),
            note.note_index.note_idx_in_batch(),
            note.note_id.to_bytes(),
            note.metadata.note_type() as u8,
            u64_to_value(note.metadata.sender().into()),
            note.metadata.tag().inner(),
            u64_to_value(note.metadata.aux().into()),
            Into::<u64>::into(note.metadata.execution_hint()),
            note.merkle_path.to_bytes(),
            details,
        ])?;
    }

    Ok(count)
}

/// Select notes matching the tags and account IDs search criteria using the given [Connection].
///
/// # Returns
///
/// All matching notes from the first block greater than `block_num` containing a matching note.
/// A note is considered a match if it has any of the given tags, or if its sender is one of the
/// given account IDs. If no matching notes are found at all, then an empty vector is returned.
///
/// # Note
///
/// This method returns notes from a single block. To fetch all notes up to the chain tip,
/// multiple requests are necessary.
pub fn select_notes_since_block_by_tag_and_sender(
    conn: &mut Connection,
    tags: &[u32],
    account_ids: &[AccountId],
    block_num: BlockNumber,
) -> Result<Vec<NoteSyncRecord>> {
    let mut stmt = conn.prepare_cached(
        "
        SELECT
            block_num,
            batch_index,
            note_index,
            note_id,
            note_type,
            sender,
            tag,
            aux,
            execution_hint,
            merkle_path
        FROM
            notes
        WHERE
            -- find the next block which contains at least one note with a matching tag or sender
            block_num = (
                SELECT
                    block_num
                FROM
                    notes
                WHERE
                    (tag IN rarray(?1) OR sender IN rarray(?2)) AND
                    block_num > ?3
                ORDER BY
                    block_num ASC
                LIMIT
                    1
            ) AND
            -- filter the block's notes and return only the ones matching the requested tags
            -- or senders
            (tag IN rarray(?1) OR sender IN rarray(?2));
    ",
    )?;
<<<<<<< HEAD
    let mut rows = stmt.query(params![Rc::new(tags), Rc::new(account_ids), block_num])?;

    let mut res = Vec::new();
    while let Some(row) = rows.next()? {
        let block_num = row.get(0)?;
        let note_index = BlockNoteIndex::new(row.get(1)?, row.get(2)?)?;
        let note_id_data = row.get_ref(3)?.as_blob()?;
        let note_id = RpoDigest::read_from_bytes(note_id_data)?;
        let note_type = row.get::<_, u8>(4)?;
        let sender = column_value_as_u64(row, 5)?;
        let tag: u32 = row.get(6)?;
        let aux: u64 = row.get(7)?;
        let aux = aux.try_into().map_err(DatabaseError::InvalidFelt)?;
        let execution_hint = column_value_as_u64(row, 8)?;
        let merkle_path_data = row.get_ref(9)?.as_blob()?;
        let merkle_path = MerklePath::read_from_bytes(merkle_path_data)?;
        let details_data = row.get_ref(10)?.as_blob_or_null()?;
        let details = details_data.map(<Vec<u8>>::read_from_bytes).transpose()?;
=======
>>>>>>> a6809493

    let tags: Vec<Value> = tags.iter().copied().map(u32_to_value).collect();
    let account_ids: Vec<Value> = account_ids.iter().copied().map(u64_to_value).collect();
    let mut rows = stmt.query(params![Rc::new(tags), Rc::new(account_ids), block_num])?;

    let mut res = Vec::new();
    while let Some(row) = rows.next()? {
        let block_num = row.get(0)?;
        let note_index = BlockNoteIndex::new(row.get(1)?, row.get(2)?)?;
        let note_id_data = row.get_ref(3)?.as_blob()?;
        let note_id = RpoDigest::read_from_bytes(note_id_data)?;
        let note_type = row.get::<_, u8>(4)?;
        let sender = column_value_as_u64(row, 5)?;
        let tag: u32 = row.get(6)?;
        let aux: u64 = row.get(7)?;
        let aux = aux.try_into().map_err(DatabaseError::InvalidFelt)?;
        let execution_hint = column_value_as_u64(row, 8)?;
        let merkle_path_data = row.get_ref(9)?.as_blob()?;
        let merkle_path = MerklePath::read_from_bytes(merkle_path_data)?;

        let metadata = NoteMetadata::new(
            sender.try_into()?,
            NoteType::try_from(note_type)?,
            tag.into(),
            execution_hint.try_into()?,
            aux,
        )?;

        let note = NoteSyncRecord {
            block_num,
            note_index,
            note_id,
            metadata,
            merkle_path,
        };
        res.push(note);
    }
    Ok(res)
}

/// Select Note's matching the NoteId using the given [Connection].
///
/// # Returns
///
/// - Empty vector if no matching `note`.
/// - Otherwise, notes which `note_id` matches the `NoteId` as bytes.
pub fn select_notes_by_id(conn: &mut Connection, note_ids: &[NoteId]) -> Result<Vec<NoteRecord>> {
    let note_ids: Vec<Value> = note_ids.iter().map(|id| id.to_bytes().into()).collect();

    let mut stmt = conn.prepare_cached(
        "
        SELECT
            block_num,
            batch_index,
            note_index,
            note_id,
            note_type,
            sender,
            tag,
            aux,
            execution_hint,
            merkle_path,
            details
        FROM
            notes
        WHERE
            note_id IN rarray(?1)
        ",
    )?;
    let mut rows = stmt.query(params![Rc::new(note_ids)])?;

    let mut notes = Vec::new();
    while let Some(row) = rows.next()? {
        let note_id_data = row.get_ref(3)?.as_blob()?;
        let note_id = NoteId::read_from_bytes(note_id_data)?;

        let merkle_path_data = row.get_ref(9)?.as_blob()?;
        let merkle_path = MerklePath::read_from_bytes(merkle_path_data)?;

        let details_data = row.get_ref(10)?.as_blob_or_null()?;
        let details = details_data.map(<Vec<u8>>::read_from_bytes).transpose()?;

        let note_type = row.get::<_, u8>(4)?.try_into()?;
        let sender = column_value_as_u64(row, 5)?;
        let tag: u32 = row.get(6)?;
        let aux: u64 = row.get(7)?;
        let aux = aux.try_into().map_err(DatabaseError::InvalidFelt)?;
        let execution_hint = column_value_as_u64(row, 8)?;

        let metadata = NoteMetadata::new(
            sender.try_into()?,
            note_type,
            tag.into(),
            execution_hint.try_into()?,
            aux,
        )?;

        notes.push(NoteRecord {
            block_num: row.get(0)?,
            note_index: BlockNoteIndex::new(row.get(1)?, row.get(2)?)?,
            details,
            note_id: note_id.into(),
            metadata,
            merkle_path,
        })
    }

    Ok(notes)
}

/// Select note inclusion proofs matching the NoteId, using the given [Connection].
///
/// # Returns
///
/// - Empty map if no matching `note`.
/// - Otherwise, note inclusion proofs, which `note_id` matches the `NoteId` as bytes.
pub fn select_note_inclusion_proofs(
    conn: &mut Connection,
    note_ids: BTreeSet<NoteId>,
) -> Result<BTreeMap<NoteId, NoteInclusionProof>> {
    let note_ids: Vec<Value> = note_ids.into_iter().map(|id| id.to_bytes().into()).collect();

    let mut select_notes_stmt = conn.prepare_cached(
        "
        SELECT
            block_num,
            note_id,
            batch_index,
            note_index,
            merkle_path
        FROM
            notes
        WHERE
            note_id IN rarray(?1)
        ORDER BY
            block_num ASC
        ",
    )?;

    let mut result = BTreeMap::new();
    let mut rows = select_notes_stmt.query(params![Rc::new(note_ids)])?;
    while let Some(row) = rows.next()? {
        let block_num = row.get(0)?;

        let note_id_data = row.get_ref(1)?.as_blob()?;
        let note_id = NoteId::read_from_bytes(note_id_data)?;

        let batch_index = row.get(2)?;
        let note_index = row.get(3)?;
        let node_index_in_block = BlockNoteIndex::new(batch_index, note_index)?.leaf_index_value();

        let merkle_path_data = row.get_ref(4)?.as_blob()?;
        let merkle_path = MerklePath::read_from_bytes(merkle_path_data)?;

        let proof = NoteInclusionProof::new(block_num, node_index_in_block, merkle_path)?;

        result.insert(note_id, proof);
    }

    Ok(result)
}

// BLOCK CHAIN QUERIES
// ================================================================================================

/// Insert a [BlockHeader] to the DB using the given [Transaction].
///
/// # Returns
///
/// The number of affected rows.
///
/// # Note
///
/// The [Transaction] object is not consumed. It's up to the caller to commit or rollback the
/// transaction.
pub fn insert_block_header(transaction: &Transaction, block_header: &BlockHeader) -> Result<usize> {
    let mut stmt = transaction
        .prepare_cached("INSERT INTO block_headers (block_num, block_header) VALUES (?1, ?2);")?;
    Ok(stmt.execute(params![block_header.block_num(), block_header.to_bytes()])?)
}

/// Select a [BlockHeader] from the DB by its `block_num` using the given [Connection].
///
/// # Returns
///
/// When `block_number` is [None], the latest block header is returned. Otherwise, the block with
/// the given block height is returned.
pub fn select_block_header_by_block_num(
    conn: &mut Connection,
    block_number: Option<BlockNumber>,
) -> Result<Option<BlockHeader>> {
    let mut stmt;
    let mut rows = match block_number {
        Some(block_number) => {
            stmt =
                conn.prepare_cached("SELECT block_header FROM block_headers WHERE block_num = ?1")?;
            stmt.query([block_number])?
        },
        None => {
            stmt = conn.prepare_cached(
                "SELECT block_header FROM block_headers ORDER BY block_num DESC LIMIT 1",
            )?;
            stmt.query([])?
        },
    };

    match rows.next()? {
        Some(row) => {
            let data = row.get_ref(0)?.as_blob()?;
            Ok(Some(BlockHeader::read_from_bytes(data)?))
        },
        None => Ok(None),
    }
}

/// Select all the given block headers from the DB using the given [Connection].
///
/// # Note
///
/// Only returns the block headers that are actually present.
///
/// # Returns
///
/// A vector of [BlockHeader] or an error.
pub fn select_block_headers(
    conn: &mut Connection,
    blocks: Vec<BlockNumber>,
) -> Result<Vec<BlockHeader>> {
    let mut headers = Vec::with_capacity(blocks.len());

    let blocks: Vec<Value> = blocks.iter().copied().map(u32_to_value).collect();
    let mut stmt = conn
        .prepare_cached("SELECT block_header FROM block_headers WHERE block_num IN rarray(?1);")?;
    let mut rows = stmt.query(params![Rc::new(blocks)])?;

    while let Some(row) = rows.next()? {
        let header = row.get_ref(0)?.as_blob()?;
        let header = BlockHeader::read_from_bytes(header)?;
        headers.push(header);
    }

    Ok(headers)
}

/// Select all block headers from the DB using the given [Connection].
///
/// # Returns
///
/// A vector of [BlockHeader] or an error.
pub fn select_all_block_headers(conn: &mut Connection) -> Result<Vec<BlockHeader>> {
    let mut stmt =
        conn.prepare_cached("SELECT block_header FROM block_headers ORDER BY block_num ASC;")?;
    let mut rows = stmt.query([])?;
    let mut result = vec![];
    while let Some(row) = rows.next()? {
        let block_header_data = row.get_ref(0)?.as_blob()?;
        let block_header = BlockHeader::read_from_bytes(block_header_data)?;
        result.push(block_header);
    }

    Ok(result)
}

// TRANSACTIONS QUERIES
// ================================================================================================

/// Insert transactions to the DB using the given [Transaction].
///
/// # Returns
///
/// The number of affected rows.
///
/// # Note
///
/// The [Transaction] object is not consumed. It's up to the caller to commit or rollback the
/// transaction.
pub fn insert_transactions(
    transaction: &Transaction,
    block_num: BlockNumber,
    accounts: &[BlockAccountUpdate],
) -> Result<usize> {
    let mut stmt = transaction.prepare_cached(
        "INSERT INTO transactions (transaction_id, account_id, block_num) VALUES (?1, ?2, ?3);",
    )?;
    let mut count = 0;
    for update in accounts {
        let account_id = update.account_id().into();
        for transaction_id in update.transactions() {
            count += stmt.execute(params![
                transaction_id.to_bytes(),
                u64_to_value(account_id),
                block_num
            ])?
        }
    }
    Ok(count)
}

/// Select transaction IDs from the DB using the given [Connection], filtered by account IDS,
/// given that the account updates were done between `(block_start, block_end]`.
///
/// # Returns
///
/// The vector of [RpoDigest] with the transaction IDs.
pub fn select_transactions_by_accounts_and_block_range(
    conn: &mut Connection,
    block_start: BlockNumber,
    block_end: BlockNumber,
    account_ids: &[AccountId],
) -> Result<Vec<TransactionSummary>> {
    let account_ids: Vec<Value> = account_ids.iter().copied().map(u64_to_value).collect();

    let mut stmt = conn.prepare_cached(
        "
        SELECT
            account_id,
            block_num,
            transaction_id
        FROM
            transactions
        WHERE
            block_num > ?1 AND
            block_num <= ?2 AND
            account_id IN rarray(?3)
        ORDER BY
            transaction_id ASC
    ",
    )?;

    let mut rows = stmt.query(params![block_start, block_end, Rc::new(account_ids)])?;

    let mut result = vec![];
    while let Some(row) = rows.next()? {
        let account_id = column_value_as_u64(row, 0)?;
        let block_num = row.get(1)?;
        let transaction_id_data = row.get_ref(2)?.as_blob()?;
        let transaction_id = TransactionId::read_from_bytes(transaction_id_data)?;

        result.push(TransactionSummary { account_id, block_num, transaction_id });
    }

    Ok(result)
}

// STATE SYNC
// ================================================================================================

/// Loads the state necessary for a state sync.
pub fn get_state_sync(
    conn: &mut Connection,
    block_num: BlockNumber,
    account_ids: &[AccountId],
    note_tag_prefixes: &[u32],
    nullifier_prefixes: &[u32],
) -> Result<StateSyncUpdate, StateSyncError> {
    let notes = select_notes_since_block_by_tag_and_sender(
        conn,
        note_tag_prefixes,
        account_ids,
        block_num,
    )?;

    let block_header =
        select_block_header_by_block_num(conn, notes.first().map(|note| note.block_num))?
            .ok_or(StateSyncError::EmptyBlockHeadersTable)?;

    let account_updates =
        select_accounts_by_block_range(conn, block_num, block_header.block_num(), account_ids)?;

    let transactions = select_transactions_by_accounts_and_block_range(
        conn,
        block_num,
        block_header.block_num(),
        account_ids,
    )?;

    let nullifiers = select_nullifiers_by_block_range(
        conn,
        block_num,
        block_header.block_num(),
        nullifier_prefixes,
    )?;

    Ok(StateSyncUpdate {
        notes,
        block_header,
        account_updates,
        transactions,
        nullifiers,
    })
}

// NOTE SYNC
// ================================================================================================

/// Loads the data necessary for a note sync.
pub fn get_note_sync(
    conn: &mut Connection,
    block_num: BlockNumber,
    note_tags: &[u32],
) -> Result<NoteSyncUpdate, NoteSyncError> {
    let notes = select_notes_since_block_by_tag_and_sender(conn, note_tags, &[], block_num)?;

    let block_header =
        select_block_header_by_block_num(conn, notes.first().map(|note| note.block_num))?
            .ok_or(NoteSyncError::EmptyBlockHeadersTable)?;

    Ok(NoteSyncUpdate { notes, block_header })
}

// APPLY BLOCK
// ================================================================================================

/// Updates the DB with the state of a new block.
///
/// # Returns
///
/// The number of affected rows in the DB.
pub fn apply_block(
    transaction: &Transaction,
    block_header: &BlockHeader,
    notes: &[NoteRecord],
    nullifiers: &[Nullifier],
    accounts: &[BlockAccountUpdate],
) -> Result<usize> {
    let mut count = 0;
    count += insert_block_header(transaction, block_header)?;
    count += insert_notes(transaction, notes)?;
    count += upsert_accounts(transaction, accounts, block_header.block_num())?;
    count += insert_transactions(transaction, block_header.block_num(), accounts)?;
    count += insert_nullifiers_for_block(transaction, nullifiers, block_header.block_num())?;
    Ok(count)
}

// UTILITIES
// ================================================================================================

/// Returns the high 16 bits of the provided nullifier.
pub(crate) fn get_nullifier_prefix(nullifier: &Nullifier) -> u32 {
    (nullifier.most_significant_felt().as_int() >> 48) as u32
}

/// Checks if a table exists in the database.
pub(crate) fn table_exists(conn: &Connection, table_name: &str) -> rusqlite::Result<bool> {
    Ok(conn
        .query_row(
            "SELECT 1 FROM sqlite_master WHERE type = 'table' AND name = $1",
            params![table_name],
            |_| Ok(()),
        )
        .optional()?
        .is_some())
}

/// Returns the schema version of the database.
pub(crate) fn schema_version(conn: &Connection) -> rusqlite::Result<usize> {
    conn.query_row("SELECT * FROM pragma_schema_version", [], |row| row.get(0))
}

/// Converts a `u64` into a [Value].
///
/// Sqlite uses `i64` as its internal representation format. Note that the `as` operator performs a
/// lossless conversion from `u64` to `i64`.
fn u64_to_value(v: u64) -> Value {
    Value::Integer(v as i64)
}

/// Converts a `u32` into a [Value].
///
/// Sqlite uses `i64` as its internal representation format.
fn u32_to_value(v: u32) -> Value {
    let v: i64 = v.into();
    Value::Integer(v)
}

/// Gets a `u64` value from the database.
///
/// Sqlite uses `i64` as its internal representation format, and so when retrieving
/// we need to make sure we cast as `u64` to get the original value
fn column_value_as_u64<I: rusqlite::RowIndex>(
    row: &rusqlite::Row<'_>,
    index: I,
) -> rusqlite::Result<u64> {
    let value: i64 = row.get(index)?;
    Ok(value as u64)
}

/// Constructs `AccountSummary` from the row of `accounts` table.
///
/// Note: field ordering must be the same, as in `accounts` table!
fn account_hash_update_from_row(row: &rusqlite::Row<'_>) -> Result<AccountSummary> {
    let account_id = column_value_as_u64(row, 0)?;
    let account_hash_data = row.get_ref(1)?.as_blob()?;
    let account_hash = RpoDigest::read_from_bytes(account_hash_data)?;
    let block_num = row.get(2)?;

    Ok(AccountSummary {
        account_id: account_id.try_into()?,
        account_hash,
        block_num,
    })
}

/// Constructs `AccountInfo` from the row of `accounts` table.
///
/// Note: field ordering must be the same, as in `accounts` table!
fn account_info_from_row(row: &rusqlite::Row<'_>) -> Result<AccountInfo> {
    let update = account_hash_update_from_row(row)?;

    let details = row.get_ref(3)?.as_blob_or_null()?;
    let details = details.map(Account::read_from_bytes).transpose()?;

    Ok(AccountInfo { summary: update, details })
}

/// Deserializes account and applies account delta.
fn apply_delta(
    account_id: u64,
    value: &ValueRef<'_>,
    delta: &AccountDelta,
    final_state_hash: &RpoDigest,
) -> Result<Account, DatabaseError> {
    let account = value.as_blob_or_null()?;
    let account = account.map(Account::read_from_bytes).transpose()?;

    let Some(mut account) = account else {
        return Err(DatabaseError::AccountNotOnChain(account_id));
    };

    account.apply_delta(delta)?;

    let actual_hash = account.hash();
    if &actual_hash != final_state_hash {
        return Err(DatabaseError::ApplyBlockFailedAccountHashesMismatch {
            calculated: actual_hash,
            expected: *final_state_hash,
        });
    }

    Ok(account)
}<|MERGE_RESOLUTION|>--- conflicted
+++ resolved
@@ -584,27 +584,6 @@
             (tag IN rarray(?1) OR sender IN rarray(?2));
     ",
     )?;
-<<<<<<< HEAD
-    let mut rows = stmt.query(params![Rc::new(tags), Rc::new(account_ids), block_num])?;
-
-    let mut res = Vec::new();
-    while let Some(row) = rows.next()? {
-        let block_num = row.get(0)?;
-        let note_index = BlockNoteIndex::new(row.get(1)?, row.get(2)?)?;
-        let note_id_data = row.get_ref(3)?.as_blob()?;
-        let note_id = RpoDigest::read_from_bytes(note_id_data)?;
-        let note_type = row.get::<_, u8>(4)?;
-        let sender = column_value_as_u64(row, 5)?;
-        let tag: u32 = row.get(6)?;
-        let aux: u64 = row.get(7)?;
-        let aux = aux.try_into().map_err(DatabaseError::InvalidFelt)?;
-        let execution_hint = column_value_as_u64(row, 8)?;
-        let merkle_path_data = row.get_ref(9)?.as_blob()?;
-        let merkle_path = MerklePath::read_from_bytes(merkle_path_data)?;
-        let details_data = row.get_ref(10)?.as_blob_or_null()?;
-        let details = details_data.map(<Vec<u8>>::read_from_bytes).transpose()?;
-=======
->>>>>>> a6809493
 
     let tags: Vec<Value> = tags.iter().copied().map(u32_to_value).collect();
     let account_ids: Vec<Value> = account_ids.iter().copied().map(u64_to_value).collect();
