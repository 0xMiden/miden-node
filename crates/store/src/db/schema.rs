--- conflicted
+++ resolved
@@ -1,51 +1,4 @@
 // @generated automatically by Diesel CLI.
-
-diesel::table! {
-<<<<<<< HEAD
-    account_deltas (account_id, block_num) {
-        account_id -> Binary,
-        block_num -> BigInt,
-        nonce -> BigInt,
-    }
-}
-
-diesel::table! {
-    account_fungible_asset_deltas (account_id, block_num, faucet_id) {
-        account_id -> Binary,
-        block_num -> BigInt,
-        faucet_id -> Binary,
-        delta -> BigInt,
-    }
-}
-
-diesel::table! {
-    account_non_fungible_asset_updates (account_id, block_num, vault_key) {
-        account_id -> Binary,
-        block_num -> BigInt,
-        vault_key -> Binary,
-        is_remove -> Bool,
-    }
-}
-
-diesel::table! {
-    account_storage_map_updates (account_id, block_num, slot, key) {
-        account_id -> Binary,
-        block_num -> BigInt,
-        slot -> Integer,
-        key -> Binary,
-        value -> Binary,
-    }
-}
-
-diesel::table! {
-    account_storage_slot_updates (account_id, block_num, slot) {
-        account_id -> Binary,
-        block_num -> BigInt,
-        slot -> Integer,
-        value -> Binary,
-    }
-}
-
 diesel::table! {
     account_storage_map_values (account_id, block_num, slot, key, is_latest_update) {
         account_id -> Binary,
@@ -56,10 +9,7 @@
         is_latest_update -> Bool,
     }
 }
-
 diesel::table! {
-=======
->>>>>>> c70e1855
     accounts (account_id) {
         account_id -> Binary,
         network_account_id_prefix -> Nullable<BigInt>,
@@ -142,14 +92,7 @@
 
 diesel::allow_tables_to_appear_in_same_query!(
     account_codes,
-<<<<<<< HEAD
-    account_fungible_asset_deltas,
-    account_non_fungible_asset_updates,
-    account_storage_map_updates,
-    account_storage_map_values,
-    account_storage_slot_updates,
-=======
->>>>>>> c70e1855
+    account_storage_map_values
     accounts,
     block_headers,
     note_scripts,
