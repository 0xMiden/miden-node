syntax = "proto3";
package responses;

import "account.proto";
import "block.proto";
import "digest.proto";
import "merkle.proto";
import "mmr.proto";
import "note.proto";
import "smt.proto";
import "transaction.proto";

// Represents the result of applying a block.
message ApplyBlockResponse {}

// Represents the result of checking nullifiers.
message CheckNullifiersResponse {
    // Each requested nullifier has its corresponding nullifier proof at the same position.
    repeated smt.SmtOpening proofs = 1;
}

// Represents the result of checking nullifiers by prefix.
message CheckNullifiersByPrefixResponse {
    // List of nullifiers matching the prefixes specified in the request.
    repeated NullifierUpdate nullifiers = 1;
}

// Represents the result of getting a block header by block number.
message GetBlockHeaderByNumberResponse {
    // The requested block header.
    block.BlockHeader block_header = 1;

    // Merkle path to verify the block's inclusion in the MMR at the returned `chain_length`.
    optional merkle.MerklePath mmr_path = 2;

    // Current chain length.
    optional fixed32 chain_length = 3;
}

// Represents a single nullifier update.
message NullifierUpdate {
    // Nullifier ID.
    digest.Digest nullifier = 1;

    // Block number.
    fixed32 block_num = 2;
}

// Represents the result of syncing state request.
message SyncStateResponse {
    // Number of the latest block in the chain.
    fixed32 chain_tip = 1;

    // Block header of the block with the first note matching the specified criteria.
    block.BlockHeader block_header = 2;

    // Data needed to update the partial MMR from `request.block_num + 1` to `response.block_header.block_num`.
    mmr.MmrDelta mmr_delta = 3;

    // List of account commitments updated after `request.block_num + 1` but not after `response.block_header.block_num`.
    repeated account.AccountSummary accounts = 5;

    // List of transactions executed against requested accounts between `request.block_num + 1` and
    // `response.block_header.block_num`.
    repeated transaction.TransactionSummary transactions = 6;

    // List of all notes together with the Merkle paths from `response.block_header.note_root`.
    repeated note.NoteSyncRecord notes = 7;
}

// Represents the result of syncing notes request.
message SyncNoteResponse {
    // Number of the latest block in the chain.
    fixed32 chain_tip = 1;

    // Block header of the block with the first note matching the specified criteria.
    block.BlockHeader block_header = 2;

    // Merkle path to verify the block's inclusion in the MMR at the returned `chain_tip`.
    //
    // An MMR proof can be constructed for the leaf of index `block_header.block_num` of
    // an MMR of forest `chain_tip` with this path.
    merkle.MerklePath mmr_path = 3;

    // List of all notes together with the Merkle paths from `response.block_header.note_root`.
    repeated note.NoteSyncRecord notes = 4;
}

// An account witness returned as a response to the `GetBlockInputs`.
message AccountWitness {
    // Account ID for which this proof is requested.
    account.AccountId account_id = 1;

    // The account ID within the proof, which may be different from the above account ID.
    // This can happen when the requested account ID's prefix matches the prefix of an existing
    // account ID in the tree. Then the witness will prove inclusion of this witness ID in the tree.
    account.AccountId witness_id = 2;

    // The state commitment whose inclusion the witness proves.
    digest.Digest commitment = 3;

    // The merkle path of the state commitment in the account tree.
    merkle.MerklePath path = 4;
}

// A nullifier returned as a response to the `GetBlockInputs`.
message NullifierWitness {
    // The nullifier.
    digest.Digest nullifier = 1;

    // The SMT proof to verify the nullifier's inclusion in the nullifier tree.
    smt.SmtOpening opening = 2;
}

// Represents the result of getting block inputs.
message GetBlockInputsResponse {
    // The latest block header.
    block.BlockHeader latest_block_header = 1;

    // Proof of each requested unauthenticated note's inclusion in a block, **if it existed in
    // the store**.
    repeated note.NoteInclusionInBlockProof unauthenticated_note_proofs = 2;

    // The serialized chain MMR which includes proofs for all blocks referenced by the
    // above note inclusion proofs as well as proofs for inclusion of the requested blocks
    // referenced by the batches in the block.
    bytes partial_block_chain = 3;

    // The state commitments of the requested accounts and their authentication paths.
    repeated AccountWitness account_witnesses = 4;

    // The requested nullifiers and their authentication paths.
    repeated NullifierWitness nullifier_witnesses = 5;
}

// Represents the result of getting batch inputs.
message GetBatchInputsResponse {
  // The block header that the transaction batch should reference.
  block.BlockHeader batch_reference_block_header = 1;

  // Proof of each _found_ unauthenticated note's inclusion in a block.
  repeated note.NoteInclusionInBlockProof note_proofs = 2;

  // The serialized chain MMR which includes proofs for all blocks referenced by the
  // above note inclusion proofs as well as proofs for inclusion of the blocks referenced
  // by the transactions in the batch.
  bytes partial_block_chain = 3;
}

// An account returned as a response to the `GetTransactionInputs`.
message AccountTransactionInputRecord {
    // The account ID.
    account.AccountId account_id = 1;

    // The latest account commitment, zero commitment if the account doesn't exist.
    digest.Digest account_commitment = 2;
}

// A nullifier returned as a response to the `GetTransactionInputs`.
message NullifierTransactionInputRecord {
    // The nullifier ID.
    digest.Digest nullifier = 1;

    // The block at which the nullifier has been consumed, zero if not consumed.
    fixed32 block_num = 2;
}

// Represents the result of getting transaction inputs.
message GetTransactionInputsResponse {
    // Account state proof.
    AccountTransactionInputRecord account_state = 1;

    // List of nullifiers that have been consumed.
    repeated NullifierTransactionInputRecord nullifiers = 2;

    // List of unauthenticated notes that were not found in the database.
    repeated digest.Digest found_unauthenticated_notes = 3;

    // The node's current block height.
    fixed32 block_height = 4;
}

// Represents the result of submitting proven transaction.
message SubmitProvenTransactionResponse {
    // The node's current block height.
    fixed32 block_height = 1;
}

// Represents the result of getting notes by IDs.
message GetNotesByIdResponse {
    // Lists Note's returned by the database.
    repeated note.Note notes = 1;
}

// Represents the result of getting account details.
message GetAccountDetailsResponse {
    // Account info (with details for public accounts).
    account.AccountInfo details = 1;
}

// Represents the result of getting block by number.
message GetBlockByNumberResponse {
    // The requested block data encoded using [winter_utils::Serializable] implementation for
    // [miden_objects::block::Block].
    optional bytes block = 1;
}

// Represents the result of getting account state delta.
message GetAccountStateDeltaResponse {
    // The calculated account delta encoded using [winter_utils::Serializable] implementation
    // for [miden_objects::account::delta::AccountDelta].
    optional bytes delta = 1;
}

// Represents the result of getting account proofs.
message GetAccountProofsResponse {
    // Block number at which the state of the accounts is returned.
    fixed32 block_num = 1;

    // List of account state infos for the requested account keys.
    repeated AccountProofsResponse account_proofs = 2;
}

// A single account proof returned as a response to `GetAccountProofs`.
message AccountProofsResponse {
    // The account witness for the current state commitment of one account ID.
    AccountWitness witness = 1;

    // State header for public accounts. Filled only if `include_headers` flag is set to `true`.
    optional AccountStateHeader state_header = 2;
}

// State header for public accounts.
message AccountStateHeader {
    // Account header.
    account.AccountHeader header = 1;

    // Values of all account storage slots (max 255).
    bytes storage_header = 2;

    // Account code, returned only when none of the request's code commitments match
    // the current one.
    optional bytes account_code = 3;

    // Storage slots information for this account
    repeated StorageSlotMapProof storage_maps = 4;
}

// Represents a single storage slot with the reuqested keys and their respective values.
message StorageSlotMapProof {
    // The storage slot index ([0..255]).
    uint32 storage_slot = 1;

    // Merkle proof of the map value
    bytes smt_proof = 2;
}

// Represents the result of getting the unconsumed network notes.
message GetUnconsumedNetworkNotesResponse {
    // An opaque pagination token.
    //
    // Use this in your next request to get the next
    // set of data.
    //
    // Will be null once there is no more data remaining.
    optional uint64 next_token = 1;

    // The list of unconsumed network notes.
<<<<<<< HEAD
    repeated note.NetworkNote notes = 2;
=======
    repeated note.Note notes = 2;
>>>>>>> 79676a75
}

// Represents the status of the node.
message RpcStatusResponse {
    // The rpc component's running version.
    string version = 1;

    // The store status.
    StoreStatusResponse store_status = 3;

    // The block producer status.
    BlockProducerStatusResponse block_producer_status = 4;
}

// Represents the status of the store.
message StoreStatusResponse {
    // The store's running version.
    string version = 1;

    // The store's status.
    string status = 2;

    // Number of the latest block in the chain.
    fixed32 chain_tip = 3;
}

// Represents the status of the block producer.
message BlockProducerStatusResponse {
    // The block producer's running version.
    string version = 1;

    // The block producer's status.
    string status = 2;
}<|MERGE_RESOLUTION|>--- conflicted
+++ resolved
@@ -266,11 +266,7 @@
     optional uint64 next_token = 1;
 
     // The list of unconsumed network notes.
-<<<<<<< HEAD
     repeated note.NetworkNote notes = 2;
-=======
-    repeated note.Note notes = 2;
->>>>>>> 79676a75
 }
 
 // Represents the status of the node.
@@ -304,4 +300,37 @@
 
     // The block producer's status.
     string status = 2;
+}
+
+// Represents the status of the node.
+message RpcStatusResponse {
+    // The rpc component's running version.
+    string version = 1;
+
+    // The store status.
+    StoreStatusResponse store_status = 3;
+
+    // The block producer status.
+    BlockProducerStatusResponse block_producer_status = 4;
+}
+
+// Represents the status of the store.
+message StoreStatusResponse {
+    // The store's running version.
+    string version = 1;
+
+    // The store's status.
+    string status = 2;
+
+    // Number of the latest block in the chain.
+    fixed32 chain_tip = 3;
+}
+
+// Represents the status of the block producer.
+message BlockProducerStatusResponse {
+    // The block producer's running version.
+    string version = 1;
+
+    // The block producer's status.
+    string status = 2;
 }