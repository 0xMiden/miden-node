use std::{
    collections::BTreeSet,
    convert::Infallible,
    num::{NonZero, TryFromIntError},
    sync::Arc,
};

use miden_node_proto::{
    convert,
    domain::account::{AccountInfo, AccountProofRequest},
    errors::ConversionError,
    generated::{
        self,
        account::AccountSummary,
        requests::{
            ApplyBlockRequest, CheckNullifiersByPrefixRequest, CheckNullifiersRequest,
            GetAccountDetailsRequest, GetAccountProofsRequest, GetAccountStateDeltaRequest,
            GetBatchInputsRequest, GetBlockByNumberRequest, GetBlockHeaderByNumberRequest,
<<<<<<< HEAD
            GetBlockInputsRequest, GetCurrentBlockchainDataRequest,
            GetNetworkAccountDetailsByPrefixRequest, GetNotesByIdRequest,
=======
            GetBlockInputsRequest, GetNetworkAccountDetailsByPrefixRequest, GetNotesByIdRequest,
>>>>>>> 0824695b
            GetTransactionInputsRequest, SyncNoteRequest, SyncStateRequest,
        },
        responses::{
            AccountTransactionInputRecord, ApplyBlockResponse, CheckNullifiersByPrefixResponse,
            CheckNullifiersResponse, GetAccountDetailsResponse, GetAccountProofsResponse,
            GetAccountStateDeltaResponse, GetBatchInputsResponse, GetBlockByNumberResponse,
            GetBlockHeaderByNumberResponse, GetBlockInputsResponse,
            GetCurrentBlockchainDataResponse, GetNotesByIdResponse, GetTransactionInputsResponse,
            GetUnconsumedNetworkNotesResponse, NullifierTransactionInputRecord, NullifierUpdate,
            StoreStatusResponse, SyncNoteResponse, SyncStateResponse,
        },
        store::api_server,
        transaction::TransactionSummary,
    },
    try_convert,
};
use miden_objects::{
    account::AccountId,
    block::{BlockNumber, ProvenBlock},
    crypto::hash::rpo::RpoDigest,
    note::{Note, NoteId, Nullifier},
    utils::{Deserializable, Serializable},
};
use tonic::{Request, Response, Status};
use tracing::{debug, info, instrument};

use crate::{COMPONENT, db::Page, state::State};

// STORE API
// ================================================================================================

pub struct StoreApi {
    pub(super) state: Arc<State>,
}

#[tonic::async_trait]
impl api_server::Api for StoreApi {
    // CLIENT ENDPOINTS
    // --------------------------------------------------------------------------------------------

    /// Returns block header for the specified block number.
    ///
    /// If the block number is not provided, block header for the latest block is returned.
    #[instrument(
        target = COMPONENT,
        name = "store.server.get_block_header_by_number",
        skip_all,
        ret(level = "debug"),
        err
    )]
    async fn get_block_header_by_number(
        &self,
        request: Request<GetBlockHeaderByNumberRequest>,
    ) -> Result<Response<GetBlockHeaderByNumberResponse>, Status> {
        info!(target: COMPONENT, ?request);
        let request = request.into_inner();

        let block_num = request.block_num.map(BlockNumber::from);
        let (block_header, mmr_proof) = self
            .state
            .get_block_header(block_num, request.include_mmr_proof.unwrap_or(false))
            .await
            .map_err(internal_error)?;

        Ok(Response::new(GetBlockHeaderByNumberResponse {
            block_header: block_header.map(Into::into),
            chain_length: mmr_proof.as_ref().map(|p| p.forest as u32),
            mmr_path: mmr_proof.map(|p| Into::into(&p.merkle_path)),
        }))
    }

    /// Returns info on whether the specified nullifiers have been consumed.
    ///
    /// This endpoint also returns Merkle authentication path for each requested nullifier which can
    /// be verified against the latest root of the nullifier database.
    #[instrument(
        target = COMPONENT,
        name = "store.server.check_nullifiers",
        skip_all,
        ret(level = "debug"),
        err
    )]
    async fn check_nullifiers(
        &self,
        request: Request<CheckNullifiersRequest>,
    ) -> Result<Response<CheckNullifiersResponse>, Status> {
        // Validate the nullifiers and convert them to Digest values. Stop on first error.
        let request = request.into_inner();
        let nullifiers = validate_nullifiers(&request.nullifiers)?;

        // Query the state for the request's nullifiers
        let proofs = self.state.check_nullifiers(&nullifiers).await;

        Ok(Response::new(CheckNullifiersResponse { proofs: convert(proofs) }))
    }

    /// Returns nullifiers that match the specified prefixes and have been consumed.
    ///
    /// Currently the only supported prefix length is 16 bits.
    #[instrument(
        target = COMPONENT,
        name = "store.server.check_nullifiers_by_prefix",
        skip_all,
        ret(level = "debug"),
        err
    )]
    async fn check_nullifiers_by_prefix(
        &self,
        request: Request<CheckNullifiersByPrefixRequest>,
    ) -> Result<Response<CheckNullifiersByPrefixResponse>, Status> {
        let request = request.into_inner();

        if request.prefix_len != 16 {
            return Err(Status::invalid_argument("Only 16-bit prefixes are supported"));
        }

        let nullifiers = self
            .state
            .check_nullifiers_by_prefix(
                request.prefix_len,
                request.nullifiers,
                BlockNumber::from(request.block_num),
            )
            .await?
            .into_iter()
            .map(|nullifier_info| NullifierUpdate {
                nullifier: Some(nullifier_info.nullifier.into()),
                block_num: nullifier_info.block_num.as_u32(),
            })
            .collect();

        Ok(Response::new(CheckNullifiersByPrefixResponse { nullifiers }))
    }

    /// Returns the chain tip's header and MMR peaks corresponding to that header.
    /// If there are N blocks, the peaks will represent the MMR at block `N - 1`.
    ///
    /// This returns all the blockchain-related information needed for executing transactions
    /// without authenticating notes.
    #[instrument(
    target = COMPONENT,
    name = "store.server.get_current_blockchain_data",
    skip_all,
    ret(level = "debug"),
    err
)]
    async fn get_current_blockchain_data(
        &self,
        request: Request<GetCurrentBlockchainDataRequest>,
    ) -> Result<Response<GetCurrentBlockchainDataResponse>, Status> {
        let block_num = request.into_inner().block_num.map(BlockNumber::from);

        let response = match self
            .state
            .get_current_blockchain_data(block_num)
            .await
            .map_err(internal_error)?
        {
            Some((header, peaks)) => GetCurrentBlockchainDataResponse {
                current_peaks: peaks.peaks().iter().map(Into::into).collect(),
                current_block_header: Some(header.into()),
            },
            None => GetCurrentBlockchainDataResponse {
                current_peaks: vec![],
                current_block_header: None,
            },
        };

        Ok(Response::new(response))
    }

    /// Returns info which can be used by the client to sync up to the latest state of the chain
    /// for the objects the client is interested in.
    #[instrument(
        target = COMPONENT,
        name = "store.server.sync_state",
        skip_all,
        ret(level = "debug"),
        err
    )]
    async fn sync_state(
        &self,
        request: Request<SyncStateRequest>,
    ) -> Result<Response<SyncStateResponse>, Status> {
        let request = request.into_inner();

        let account_ids: Vec<AccountId> = read_account_ids(&request.account_ids)?;

        let (state, delta) = self
            .state
            .sync_state(request.block_num.into(), account_ids, request.note_tags)
            .await
            .map_err(internal_error)?;

        let accounts = state
            .account_updates
            .into_iter()
            .map(|account_info| AccountSummary {
                account_id: Some(account_info.account_id.into()),
                account_commitment: Some(account_info.account_commitment.into()),
                block_num: account_info.block_num.as_u32(),
            })
            .collect();

        let transactions = state
            .transactions
            .into_iter()
            .map(|transaction_summary| TransactionSummary {
                account_id: Some(transaction_summary.account_id.into()),
                block_num: transaction_summary.block_num.as_u32(),
                transaction_id: Some(transaction_summary.transaction_id.into()),
            })
            .collect();

        let notes = state.notes.into_iter().map(Into::into).collect();

        Ok(Response::new(SyncStateResponse {
            chain_tip: self.state.latest_block_num().await.as_u32(),
            block_header: Some(state.block_header.into()),
            mmr_delta: Some(delta.into()),
            accounts,
            transactions,
            notes,
        }))
    }

    /// Returns info which can be used by the client to sync note state.
    #[instrument(
        target = COMPONENT,
        name = "store.server.sync_notes",
        skip_all,
        ret(level = "debug"),
        err
    )]
    async fn sync_notes(
        &self,
        request: Request<SyncNoteRequest>,
    ) -> Result<Response<SyncNoteResponse>, Status> {
        let request = request.into_inner();

        let (state, mmr_proof) = self
            .state
            .sync_notes(request.block_num.into(), request.note_tags)
            .await
            .map_err(internal_error)?;

        let notes = state.notes.into_iter().map(Into::into).collect();

        Ok(Response::new(SyncNoteResponse {
            chain_tip: self.state.latest_block_num().await.as_u32(),
            block_header: Some(state.block_header.into()),
            mmr_path: Some((&mmr_proof.merkle_path).into()),
            notes,
        }))
    }

    /// Returns a list of Note's for the specified NoteId's.
    ///
    /// If the list is empty or no Note matched the requested NoteId and empty list is returned.
    #[instrument(
        target = COMPONENT,
        name = "store.server.get_notes_by_id",
        skip_all,
        ret(level = "debug"),
        err
    )]
    async fn get_notes_by_id(
        &self,
        request: Request<GetNotesByIdRequest>,
    ) -> Result<Response<GetNotesByIdResponse>, Status> {
        info!(target: COMPONENT, ?request);

        let note_ids = request.into_inner().note_ids;

        let note_ids: Vec<RpoDigest> = try_convert(note_ids)
            .map_err(|err| Status::invalid_argument(format!("Invalid NoteId: {err}")))?;

        let note_ids: Vec<NoteId> = note_ids.into_iter().map(From::from).collect();

        let notes = self
            .state
            .get_notes_by_id(note_ids)
            .await?
            .into_iter()
            .map(Into::into)
            .collect();

        Ok(Response::new(GetNotesByIdResponse { notes }))
    }

    /// Returns details for public (public) account by id.
    #[instrument(
        target = COMPONENT,
        name = "store.server.get_account_details",
        skip_all,
        ret(level = "debug"),
        err
    )]
    async fn get_account_details(
        &self,
        request: Request<GetAccountDetailsRequest>,
    ) -> Result<Response<GetAccountDetailsResponse>, Status> {
        let request = request.into_inner();
        let account_id = read_account_id(request.account_id)?;
        let account_info: AccountInfo = self.state.get_account_details(account_id).await?;

        Ok(Response::new(GetAccountDetailsResponse {
            details: Some((&account_info).into()),
        }))
    }

    #[instrument(
        target = COMPONENT,
        name = "store.server.get_network_account_details_by_prefix",
        skip_all,
        ret(level = "debug"),
        err
    )]
    async fn get_network_account_details_by_prefix(
        &self,
        request: Request<GetNetworkAccountDetailsByPrefixRequest>,
    ) -> Result<Response<GetAccountDetailsResponse>, Status> {
        let request = request.into_inner();
        let prefix = request.account_id_prefix;
        assert!(prefix >> 30 == 0, "account_id_prefix must be 30 bits");
        let account_info: AccountInfo = self.state.get_account_details_by_prefix(prefix).await?;

        Ok(Response::new(GetAccountDetailsResponse {
            details: Some((&account_info).into()),
        }))
    }

    // BLOCK PRODUCER ENDPOINTS
    // --------------------------------------------------------------------------------------------

    /// Updates the local DB by inserting a new block header and the related data.
    #[instrument(
        target = COMPONENT,
        name = "store.server.apply_block",
        skip_all,
        ret(level = "debug"),
        err
    )]
    async fn apply_block(
        &self,
        request: Request<ApplyBlockRequest>,
    ) -> Result<Response<ApplyBlockResponse>, Status> {
        let request = request.into_inner();

        debug!(target: COMPONENT, ?request);

        let block = ProvenBlock::read_from_bytes(&request.block).map_err(|err| {
            Status::invalid_argument(format!("Block deserialization error: {err}"))
        })?;

        let block_num = block.header().block_num().as_u32();

        info!(
            target: COMPONENT,
            block_num,
            block_commitment = %block.commitment(),
            account_count = block.updated_accounts().len(),
            note_count = block.output_notes().count(),
            nullifier_count = block.created_nullifiers().len(),
        );

        self.state.apply_block(block).await?;

        Ok(Response::new(ApplyBlockResponse {}))
    }

    /// Returns data needed by the block producer to construct and prove the next block.
    #[instrument(
        target = COMPONENT,
        name = "store.server.get_block_inputs",
        skip_all,
        ret(level = "debug"),
        err
    )]
    async fn get_block_inputs(
        &self,
        request: Request<GetBlockInputsRequest>,
    ) -> Result<Response<GetBlockInputsResponse>, Status> {
        let request = request.into_inner();

        let account_ids = read_account_ids(&request.account_ids)?;
        let nullifiers = validate_nullifiers(&request.nullifiers)?;
        let unauthenticated_notes = validate_notes(&request.unauthenticated_notes)?;
        let reference_blocks = read_block_numbers(&request.reference_blocks);
        let unauthenticated_notes = unauthenticated_notes.into_iter().collect();

        self.state
            .get_block_inputs(account_ids, nullifiers, unauthenticated_notes, reference_blocks)
            .await
            .map(GetBlockInputsResponse::from)
            .map(Response::new)
            .map_err(internal_error)
    }

    /// Fetches the inputs for a transaction batch from the database.
    ///
    /// See [`State::get_batch_inputs`] for details.
    #[instrument(
      target = COMPONENT,
      name = "store.server.get_batch_inputs",
      skip_all,
      ret(level = "debug"),
      err
    )]
    async fn get_batch_inputs(
        &self,
        request: Request<GetBatchInputsRequest>,
    ) -> Result<Response<GetBatchInputsResponse>, Status> {
        let request = request.into_inner();

        let note_ids: Vec<RpoDigest> = try_convert(request.note_ids)
            .map_err(|err| Status::invalid_argument(format!("Invalid NoteId: {err}")))?;
        let note_ids = note_ids.into_iter().map(NoteId::from).collect();

        let reference_blocks: Vec<u32> =
            try_convert::<_, Infallible, _, _, _>(request.reference_blocks)
                .expect("operation should be infallible");
        let reference_blocks = reference_blocks.into_iter().map(BlockNumber::from).collect();

        self.state
            .get_batch_inputs(reference_blocks, note_ids)
            .await
            .map(Into::into)
            .map(Response::new)
            .map_err(internal_error)
    }

    #[instrument(
        target = COMPONENT,
        name = "store.server.get_transaction_inputs",
        skip_all,
        ret(level = "debug"),
        err
    )]
    async fn get_transaction_inputs(
        &self,
        request: Request<GetTransactionInputsRequest>,
    ) -> Result<Response<GetTransactionInputsResponse>, Status> {
        let request = request.into_inner();

        debug!(target: COMPONENT, ?request);

        let account_id = read_account_id(request.account_id)?;
        let nullifiers = validate_nullifiers(&request.nullifiers)?;
        let unauthenticated_notes = validate_notes(&request.unauthenticated_notes)?;

        let tx_inputs = self
            .state
            .get_transaction_inputs(account_id, &nullifiers, unauthenticated_notes)
            .await?;

        let block_height = self.state.latest_block_num().await.as_u32();

        Ok(Response::new(GetTransactionInputsResponse {
            account_state: Some(AccountTransactionInputRecord {
                account_id: Some(account_id.into()),
                account_commitment: Some(tx_inputs.account_commitment.into()),
            }),
            nullifiers: tx_inputs
                .nullifiers
                .into_iter()
                .map(|nullifier| NullifierTransactionInputRecord {
                    nullifier: Some(nullifier.nullifier.into()),
                    block_num: nullifier.block_num.as_u32(),
                })
                .collect(),
            found_unauthenticated_notes: tx_inputs
                .found_unauthenticated_notes
                .into_iter()
                .map(Into::into)
                .collect(),
            block_height,
        }))
    }

    #[instrument(
        target = COMPONENT,
        name = "store.server.get_block_by_number",
        skip_all,
        ret(level = "debug"),
        err
    )]
    async fn get_block_by_number(
        &self,
        request: Request<GetBlockByNumberRequest>,
    ) -> Result<Response<GetBlockByNumberResponse>, Status> {
        let request = request.into_inner();

        debug!(target: COMPONENT, ?request);

        let block = self.state.load_block(request.block_num.into()).await?;

        Ok(Response::new(GetBlockByNumberResponse { block }))
    }

    #[instrument(
        target = COMPONENT,
        name = "store.server.get_account_proofs",
        skip_all,
        ret(level = "debug"),
        err
    )]
    async fn get_account_proofs(
        &self,
        request: Request<GetAccountProofsRequest>,
    ) -> Result<Response<GetAccountProofsResponse>, Status> {
        debug!(target: COMPONENT, ?request);
        let GetAccountProofsRequest {
            account_requests,
            include_headers,
            code_commitments,
        } = request.into_inner();

        let include_headers = include_headers.unwrap_or_default();
        let request_code_commitments: BTreeSet<RpoDigest> = try_convert(code_commitments)
            .map_err(|err| Status::invalid_argument(format!("Invalid code commitment: {err}")))?;

        let account_requests: Vec<AccountProofRequest> =
            try_convert(account_requests).map_err(|err| {
                Status::invalid_argument(format!("Invalid account proofs request: {err}"))
            })?;

        let (block_num, infos) = self
            .state
            .get_account_proofs(account_requests, request_code_commitments, include_headers)
            .await?;

        Ok(Response::new(GetAccountProofsResponse {
            block_num: block_num.as_u32(),
            account_proofs: infos,
        }))
    }

    #[instrument(
        target = COMPONENT,
        name = "store.server.get_account_state_delta",
        skip_all,
        ret(level = "debug"),
        err
    )]
    async fn get_account_state_delta(
        &self,
        request: Request<GetAccountStateDeltaRequest>,
    ) -> Result<Response<GetAccountStateDeltaResponse>, Status> {
        let request = request.into_inner();

        debug!(target: COMPONENT, ?request);

        let account_id = read_account_id(request.account_id)?;
        let delta = self
            .state
            .get_account_state_delta(
                account_id,
                request.from_block_num.into(),
                request.to_block_num.into(),
            )
            .await?
            .map(|delta| delta.to_bytes());

        Ok(Response::new(GetAccountStateDeltaResponse { delta }))
    }

    #[instrument(
        target = COMPONENT,
        name = "store.server.get_unconsumed_network_notes",
        skip_all,
        err
    )]
    async fn get_unconsumed_network_notes(
        &self,
        request: Request<generated::requests::GetUnconsumedNetworkNotesRequest>,
    ) -> Result<Response<GetUnconsumedNetworkNotesResponse>, Status> {
        let request = request.into_inner();
        let state = self.state.clone();

        let size =
            NonZero::try_from(request.page_size as usize).map_err(|err: TryFromIntError| {
                invalid_argument(format!("Invalid page_size: {err}"))
            })?;
        let page = Page { token: request.page_token, size };
        // TODO: no need to get the whole NoteRecord here, a NetworkNote wrapper should be created
        // instead
        let (notes, next_page) =
            state.get_unconsumed_network_notes(page).await.map_err(internal_error)?;

        let mut network_notes = Vec::with_capacity(notes.len());
        for note in notes {
            // SAFETY: Network notes are filtered in the database, so they should have details;
            // otherwise the state would be corrupted
            let (assets, recipient) = note.details.unwrap().into_parts();
            let note = Note::new(assets, note.metadata, recipient);
            network_notes.push(note.into());
        }

        Ok(Response::new(GetUnconsumedNetworkNotesResponse {
            notes: network_notes,
            next_token: next_page.token,
        }))
    }

    #[instrument(
        target = COMPONENT,
        name = "store.server.status",
        skip_all,
        ret(level = "debug"),
        err
    )]
    async fn status(&self, _request: Request<()>) -> Result<Response<StoreStatusResponse>, Status> {
        Ok(Response::new(StoreStatusResponse {
            version: env!("CARGO_PKG_VERSION").to_string(),
            status: "connected".to_string(),
            chain_tip: self.state.latest_block_num().await.as_u32(),
        }))
    }
}

// UTILITIES
// ================================================================================================

/// Formats an "Internal error" error
fn internal_error<E: core::fmt::Display>(err: E) -> Status {
    Status::internal(err.to_string())
}

/// Formats an "Invalid argument" error
fn invalid_argument<E: core::fmt::Display>(err: E) -> Status {
    Status::invalid_argument(err.to_string())
}

#[allow(clippy::result_large_err)]
fn read_account_id(id: Option<generated::account::AccountId>) -> Result<AccountId, Status> {
    id.ok_or(invalid_argument("missing account ID"))?
        .try_into()
        .map_err(|err| invalid_argument(format!("invalid account ID: {err}")))
}

#[instrument(target = COMPONENT, skip_all, err)]
#[allow(clippy::result_large_err)]
fn read_account_ids(
    account_ids: &[generated::account::AccountId],
) -> Result<Vec<AccountId>, Status> {
    account_ids
        .iter()
        .cloned()
        .map(AccountId::try_from)
        .collect::<Result<_, ConversionError>>()
        .map_err(|_| invalid_argument("Byte array is not a valid AccountId"))
}

#[instrument(target = COMPONENT, skip_all, err)]
fn validate_nullifiers(nullifiers: &[generated::digest::Digest]) -> Result<Vec<Nullifier>, Status> {
    nullifiers
        .iter()
        .copied()
        .map(TryInto::try_into)
        .collect::<Result<_, ConversionError>>()
        .map_err(|_| invalid_argument("Digest field is not in the modulus range"))
}

#[instrument(target = COMPONENT, skip_all, err)]
fn validate_notes(notes: &[generated::digest::Digest]) -> Result<Vec<NoteId>, Status> {
    notes
        .iter()
        .map(|digest| Ok(RpoDigest::try_from(digest)?.into()))
        .collect::<Result<_, ConversionError>>()
        .map_err(|_| invalid_argument("Digest field is not in the modulus range"))
}

#[instrument(target = COMPONENT, skip_all)]
fn read_block_numbers(block_numbers: &[u32]) -> BTreeSet<BlockNumber> {
    block_numbers.iter().map(|raw_number| BlockNumber::from(*raw_number)).collect()
}<|MERGE_RESOLUTION|>--- conflicted
+++ resolved
@@ -16,12 +16,8 @@
             ApplyBlockRequest, CheckNullifiersByPrefixRequest, CheckNullifiersRequest,
             GetAccountDetailsRequest, GetAccountProofsRequest, GetAccountStateDeltaRequest,
             GetBatchInputsRequest, GetBlockByNumberRequest, GetBlockHeaderByNumberRequest,
-<<<<<<< HEAD
             GetBlockInputsRequest, GetCurrentBlockchainDataRequest,
             GetNetworkAccountDetailsByPrefixRequest, GetNotesByIdRequest,
-=======
-            GetBlockInputsRequest, GetNetworkAccountDetailsByPrefixRequest, GetNotesByIdRequest,
->>>>>>> 0824695b
             GetTransactionInputsRequest, SyncNoteRequest, SyncStateRequest,
         },
         responses::{
