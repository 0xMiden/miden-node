use std::{
    collections::{BTreeMap, HashMap},
<<<<<<< HEAD
    num::NonZeroUsize,
=======
>>>>>>> d9f1b387
    sync::{Arc, Mutex},
    time::{SystemTime, UNIX_EPOCH},
};

use miden_objects::account::AccountId;
use tokio::time::{Duration, interval};

use super::challenge::{CHALLENGE_LIFETIME_SECONDS, Challenge};
<<<<<<< HEAD
use crate::server::{ApiKey, get_pow::PowRequest, get_tokens::MintRequestError};
=======
use crate::{
    REQUESTS_QUEUE_SIZE,
    server::{ApiKey, get_pow::PowRequest, get_tokens::MintRequestError},
};

/// The maximum difficulty of the `PoW`.
///
/// The difficulty is the number of leading zeros in the hash of the seed and the solution.
const MAX_DIFFICULTY: usize = 24;

/// The number of active requests to increase the difficulty by 1.
const ACTIVE_REQUESTS_TO_INCREASE_DIFFICULTY: usize = REQUESTS_QUEUE_SIZE / MAX_DIFFICULTY;
>>>>>>> d9f1b387

/// The interval at which the challenge cache is cleaned up.
const CLEANUP_INTERVAL_SECONDS: u64 = 2;

// POW
// ================================================================================================

#[derive(Clone)]
pub(crate) struct PoW {
    secret: [u8; 32],
    challenge_cache: Arc<Mutex<ChallengeCache>>,
    requests_per_difficulty_level: NonZeroUsize,
    initial_target_shift: u8,
}

impl PoW {
    /// Creates a new `PoW` instance.
    pub fn new(
        secret: [u8; 32],
        requests_per_difficulty_level: NonZeroUsize,
        initial_target_shift: u8,
    ) -> Self {
        let challenge_cache = Arc::new(Mutex::new(ChallengeCache::default()));

        // Start the cleanup task
        let cleanup_state = challenge_cache.clone();
        tokio::spawn(async move {
            ChallengeCache::run_cleanup(cleanup_state).await;
        });

<<<<<<< HEAD
        Self {
            secret,
            challenge_cache,
            requests_per_difficulty_level,
            initial_target_shift,
        }
=======
        Self { secret, challenge_cache }
>>>>>>> d9f1b387
    }

    /// Generates a new challenge.
    pub fn build_challenge(&self, request: PowRequest) -> Challenge {
        let timestamp = SystemTime::now()
            .duration_since(UNIX_EPOCH)
            .expect("current timestamp should be greater than unix epoch")
            .as_secs();
        let difficulty = self.get_difficulty(&request.api_key);

<<<<<<< HEAD
        Challenge::new(
            self.initial_target_shift,
            difficulty,
            timestamp,
            request.account_id,
            request.api_key,
            self.secret,
        )
=======
        Challenge::new(difficulty, timestamp, request.account_id, request.api_key, self.secret)
>>>>>>> d9f1b387
    }

    /// Returns the difficulty for the given API key.
    ///
<<<<<<< HEAD
    /// The difficulty is adjusted based on the number of active requests per API key.
=======
    /// The difficulty is adjusted based on the number of active requests per API key. The
    /// difficulty is increased by 1 for every `ACTIVE_REQUESTS_TO_INCREASE_DIFFICULTY` active
    /// requests, and it is clamped between 1 and `MAX_DIFFICULTY`.
>>>>>>> d9f1b387
    fn get_difficulty(&self, api_key: &ApiKey) -> usize {
        let num_challenges = self
            .challenge_cache
            .lock()
            .expect("challenge cache lock should not be poisoned")
            .num_challenges_for_api_key(api_key);
        num_challenges / self.requests_per_difficulty_level
    }

    /// Submits a challenge.
    ///
    /// The challenge is validated and added to the cache.
    ///
    /// # Errors
    /// Returns an error if:
    /// * The challenge is expired.
    /// * The challenge is invalid.
    /// * The challenge was already used.
    /// * The account has already submitted a challenge recently (within the last
    ///   [`CHALLENGE_LIFETIME_SECONDS`] seconds).
    ///
    /// # Panics
    /// Panics if the challenge cache lock is poisoned.
    pub(crate) fn submit_challenge(
        &self,
        account_id: AccountId,
        api_key: &ApiKey,
        challenge: &str,
        nonce: u64,
        current_time: u64,
    ) -> Result<(), MintRequestError> {
        let challenge = Challenge::decode(challenge, self.secret)?;

        // Check timestamp validity
        if challenge.is_expired(current_time) {
            return Err(MintRequestError::ExpiredServerTimestamp(
                challenge.timestamp,
                current_time,
            ));
        }

        // Validate the challenge
        let valid_account_id = account_id == challenge.account_id;
        let valid_api_key = *api_key == challenge.api_key;
        let valid_nonce = challenge.validate_pow(nonce);
        if !(valid_nonce && valid_account_id && valid_api_key) {
            return Err(MintRequestError::InvalidPoW);
        }

        let mut challenge_cache = self
            .challenge_cache
            .lock()
            .expect("challenge cache lock should not be poisoned");

        // Check if account has recently submitted a challenge.
        if challenge_cache.has_challenge_for_account(account_id) {
            return Err(MintRequestError::RateLimited);
        }

        // Check if the cache already contains the challenge. If not, it is inserted.
        if !challenge_cache.insert_challenge(&challenge) {
            return Err(MintRequestError::ChallengeAlreadyUsed);
        }

        Ok(())
    }
}

// CHALLENGE CACHE
// ================================================================================================

/// A cache that keeps track of the submitted challenges.
///
/// The cache is used to check if a challenge has already been submitted for a given account and API
/// key. It also keeps track of the number of challenges submitted for each API key.
///
/// The cache is cleaned up periodically, removing expired challenges.
#[derive(Clone, Default)]
struct ChallengeCache {
    /// Maps challenge timestamp to a tuple of `AccountId` and `ApiKey`.
    challenges: BTreeMap<u64, Vec<(AccountId, ApiKey)>>,
    /// Maps API key to the number of submitted challenges.
    challenges_per_key: HashMap<ApiKey, usize>,
    /// Maps account id to the number of submitted challenges.
    account_ids: BTreeMap<AccountId, usize>,
}

impl ChallengeCache {
    /// Inserts a challenge into the cache, updating the number of challenges submitted for the
    /// account and the API key.
    ///
    /// Returns whether the value was newly inserted. That is:
    /// * If the cache did not previously contain this challenge, `true` is returned.
    /// * If the cache already contained this challenge, `false` is returned, and the cache is not
    ///   modified.
    pub fn insert_challenge(&mut self, challenge: &Challenge) -> bool {
        let account_id = challenge.account_id;
        let api_key = challenge.api_key.clone();

        // check if (timestamp, account_id, api_key) is already in the cache
        let issuers = self.challenges.entry(challenge.timestamp).or_default();
        if issuers.iter().any(|(id, key)| id == &account_id && key == &api_key) {
            return false;
        }

        issuers.push((account_id, api_key.clone()));
        self.challenges_per_key
            .entry(api_key)
            .and_modify(|c| *c = c.saturating_add(1))
            .or_insert(1);
        self.account_ids
            .entry(account_id)
            .and_modify(|c| *c = c.saturating_add(1))
            .or_insert(1);
        true
    }

    /// Checks if a challenge has been submitted for the given account
    pub fn has_challenge_for_account(&self, account_id: AccountId) -> bool {
        self.account_ids.contains_key(&account_id)
    }

    /// Returns the number of challenges submitted for the given API key.
    pub fn num_challenges_for_api_key(&self, key: &ApiKey) -> usize {
        self.challenges_per_key.get(key).copied().unwrap_or(0)
    }

    /// Cleanup expired challenges and update the number of challenges submitted per API key and
    /// account id.
    ///
    /// Challenges are expired if they are older than [`CHALLENGE_LIFETIME_SECONDS`] seconds.
    ///
    /// # Arguments
    /// * `current_time` - The current timestamp in seconds since the UNIX epoch.
    ///
    /// # Panics
    /// Panics if any expired challenge has no corresponding entries on the account or API key maps.
    fn cleanup_expired_challenges(&mut self, current_time: u64) {
        let limit_timestamp = current_time - CHALLENGE_LIFETIME_SECONDS;

        let valid_challenges = self.challenges.split_off(&limit_timestamp);
        let expired_challenges = std::mem::replace(&mut self.challenges, valid_challenges);

        for issuers in expired_challenges.into_values() {
            for (account_id, api_key) in issuers {
                let remove_api_key = self
                    .challenges_per_key
                    .get_mut(&api_key)
                    .map(|c| {
                        *c = c.saturating_sub(1);
                        *c == 0
                    })
                    .expect("challenge should have had a key entry");
                if remove_api_key {
                    self.challenges_per_key.remove(&api_key);
                }

                let remove_account_id = self
                    .account_ids
                    .get_mut(&account_id)
                    .map(|c| {
                        *c = c.saturating_sub(1);
                        *c == 0
                    })
                    .expect("challenge should have had an account entry");
                if remove_account_id {
                    self.account_ids.remove(&account_id);
                }
            }
        }
    }

    /// Run the cleanup task.
    ///
    /// The cleanup task is responsible for removing expired challenges from the cache.
    /// It runs every minute and removes challenges that are no longer valid because of their
    /// timestamp.
    pub async fn run_cleanup(cache: Arc<Mutex<Self>>) {
        let mut interval = interval(Duration::from_secs(CLEANUP_INTERVAL_SECONDS));

        loop {
            interval.tick().await;
            let current_time = SystemTime::now()
                .duration_since(UNIX_EPOCH)
                .expect("current timestamp should be greater than unix epoch")
                .as_secs();
            cache
                .lock()
                .expect("challenge cache lock should not be poisoned")
                .cleanup_expired_challenges(current_time);
        }
    }
}

// TESTS
// ================================================================================================

#[cfg(test)]
mod tests {
    use num_bigint::BigUint;
    use rand::SeedableRng;
    use rand_chacha::ChaCha20Rng;

    use super::*;

    fn create_test_secret() -> [u8; 32] {
        let mut secret = [0u8; 32];
        secret[..12].copy_from_slice(b"miden-faucet");
        secret
    }

    fn find_pow_solution(challenge: &Challenge, max_iterations: u64) -> Option<u64> {
        (0..max_iterations).find(|&nonce| challenge.validate_pow(nonce))
    }

    #[tokio::test]
    async fn test_pow_validation() {
        let secret = create_test_secret();
        let pow = PoW::new(secret, NonZeroUsize::new(1).unwrap(), 0);
        let mut rng = ChaCha20Rng::from_seed(rand::random());
        let api_key = ApiKey::generate(&mut rng);
        let current_time = SystemTime::now().duration_since(UNIX_EPOCH).unwrap().as_secs();

        let account_id = 0_u128.try_into().unwrap();
        let challenge = pow.build_challenge(PowRequest { account_id, api_key: api_key.clone() });
<<<<<<< HEAD
        let nonce = 1;

        // Submit challenge with correct nonce - should succeed
        let result =
            pow.submit_challenge(account_id, &api_key, &challenge.encode(), nonce, current_time);
        assert!(result.is_ok());

        // Try to use the same challenge again with another account - should fail
        let account_id = 1_u128.try_into().unwrap();
        let result =
            pow.submit_challenge(account_id, &api_key, &challenge.encode(), nonce, current_time);
=======
        let nonce = find_pow_solution(&challenge, 10000).expect("Should find solution");

        // Submit challenge with wrong nonce - should fail
        let result = pow.submit_challenge(
            account_id,
            &api_key,
            &challenge.encode(),
            nonce + 1,
            current_time,
        );
>>>>>>> d9f1b387
        assert!(result.is_err());
    }

<<<<<<< HEAD
    #[tokio::test]
    async fn test_timestamp_validation() {
        let secret = create_test_secret();
        let pow = PoW::new(secret, NonZeroUsize::new(1).unwrap(), 0);
        let mut rng = ChaCha20Rng::from_seed(rand::random());
        let api_key = ApiKey::generate(&mut rng);
        let account_id = [0u8; AccountId::SERIALIZED_SIZE].try_into().unwrap();
        let current_time = SystemTime::now().duration_since(UNIX_EPOCH).unwrap().as_secs();

        let challenge = pow.build_challenge(PowRequest { account_id, api_key: api_key.clone() });
        let nonce = 1;

        // Submit challenge with expired timestamp - should fail
        let result = pow.submit_challenge(
            account_id,
            &api_key,
            &challenge.encode(),
            nonce,
            current_time + CHALLENGE_LIFETIME_SECONDS + 1,
        );
=======
        // Submit challenge with correct nonce - should succeed
        let result =
            pow.submit_challenge(account_id, &api_key, &challenge.encode(), nonce, current_time);
        assert!(result.is_ok());

        // Try to use the same challenge again with another account - should fail
        let account_id = 1_u128.try_into().unwrap();
        let result =
            pow.submit_challenge(account_id, &api_key, &challenge.encode(), nonce, current_time);
>>>>>>> d9f1b387
        assert!(result.is_err());

        // Submit challenge with correct timestamp - should succeed
        let result =
            pow.submit_challenge(account_id, &api_key, &challenge.encode(), nonce, current_time);
        assert!(result.is_ok());
    }

    #[tokio::test]
<<<<<<< HEAD
    async fn account_id_is_rate_limited() {
        let secret = create_test_secret();
        let pow = PoW::new(secret, NonZeroUsize::new(1).unwrap(), 0);
        let mut rng = ChaCha20Rng::from_seed(rand::random());
        let api_key = ApiKey::generate(&mut rng);
        let account_id = [0u8; AccountId::SERIALIZED_SIZE].try_into().unwrap();

        // Solve first challenge
        let challenge = pow.build_challenge(PowRequest { account_id, api_key: api_key.clone() });
        let nonce = 1;

        let current_time = SystemTime::now().duration_since(UNIX_EPOCH).unwrap().as_secs();
        let result =
            pow.submit_challenge(account_id, &api_key, &challenge.encode(), nonce, current_time);
        assert!(result.is_ok());

        // Try to submit second challenge - should fail because of rate limiting
        tokio::time::sleep(Duration::from_secs(CLEANUP_INTERVAL_SECONDS)).await;
        let challenge = pow.build_challenge(PowRequest { account_id, api_key: api_key.clone() });
        let nonce = 1;

        let current_time = SystemTime::now().duration_since(UNIX_EPOCH).unwrap().as_secs();
        let result =
            pow.submit_challenge(account_id, &api_key, &challenge.encode(), nonce, current_time);
        assert!(result.is_err());
        dbg!(&result);
        assert!(matches!(result.err(), Some(MintRequestError::RateLimited)));
=======
    async fn test_timestamp_validation() {
        let secret = create_test_secret();
        let pow = PoW::new(secret);
        let mut rng = ChaCha20Rng::from_seed(rand::random());
        let api_key = ApiKey::generate(&mut rng);
        let account_id = [0u8; AccountId::SERIALIZED_SIZE].try_into().unwrap();
        let current_time = SystemTime::now().duration_since(UNIX_EPOCH).unwrap().as_secs();

        let challenge = pow.build_challenge(PowRequest { account_id, api_key: api_key.clone() });
        let nonce = find_pow_solution(&challenge, 10000).expect("Should find solution");

        // Submit challenge with expired timestamp - should fail
        let result = pow.submit_challenge(
            account_id,
            &api_key,
            &challenge.encode(),
            nonce,
            current_time + CHALLENGE_LIFETIME_SECONDS + 1,
        );
        assert!(result.is_err());

        // Submit challenge with correct timestamp - should succeed
        let result =
            pow.submit_challenge(account_id, &api_key, &challenge.encode(), nonce, current_time);
        assert!(result.is_ok());
>>>>>>> d9f1b387
    }

    #[tokio::test]
    async fn submit_challenge_and_check_difficulty() {
        let secret = create_test_secret();
        let pow = PoW::new(secret, NonZeroUsize::new(1).unwrap(), 0);
        let mut rng = ChaCha20Rng::from_seed(rand::random());
        let api_key = ApiKey::generate(&mut rng);
        let account_id = [0u8; AccountId::SERIALIZED_SIZE].try_into().unwrap();
        let current_time = SystemTime::now().duration_since(UNIX_EPOCH).unwrap().as_secs();

<<<<<<< HEAD
        assert_eq!(pow.get_difficulty(&api_key), 0);

        let challenge = pow.build_challenge(PowRequest { account_id, api_key: api_key.clone() });
        let nonce = 1;
        pow.submit_challenge(account_id, &api_key, &challenge.encode(), nonce, current_time)
            .unwrap();

        assert_eq!(pow.challenge_cache.lock().unwrap().num_challenges_for_api_key(&api_key), 1);
        assert_eq!(pow.get_difficulty(&api_key), 1);
=======
        // Solve first challenge
        let challenge = pow.build_challenge(PowRequest { account_id, api_key: api_key.clone() });
        let nonce = find_pow_solution(&challenge, 10000).expect("Should find solution");

        let current_time = SystemTime::now().duration_since(UNIX_EPOCH).unwrap().as_secs();
        let result =
            pow.submit_challenge(account_id, &api_key, &challenge.encode(), nonce, current_time);
        assert!(result.is_ok());

        // Try to submit second challenge - should fail because of rate limiting
        tokio::time::sleep(Duration::from_secs(CLEANUP_INTERVAL_SECONDS)).await;
        let challenge = pow.build_challenge(PowRequest { account_id, api_key: api_key.clone() });
        let nonce = find_pow_solution(&challenge, 10000).expect("Should find solution");

        let current_time = SystemTime::now().duration_since(UNIX_EPOCH).unwrap().as_secs();
        let result =
            pow.submit_challenge(account_id, &api_key, &challenge.encode(), nonce, current_time);
        assert!(result.is_err());
        assert!(matches!(result.err(), Some(MintRequestError::RateLimited)));
>>>>>>> d9f1b387
    }

    #[tokio::test]
    async fn test_cleanup_expired_challenges() {
        let secret = create_test_secret();
        let pow = PoW::new(secret, NonZeroUsize::new(1).unwrap(), 0);
        let mut rng = ChaCha20Rng::from_seed(rand::random());
        let api_key = ApiKey::generate(&mut rng);
        let account_id = [0u8; AccountId::SERIALIZED_SIZE].try_into().unwrap();
        let current_time = SystemTime::now().duration_since(UNIX_EPOCH).unwrap().as_secs();

<<<<<<< HEAD
        // build challenge manually with past timestamp to ensure that expires in 1 second
        let challenge = Challenge::from_parts(
            BigUint::from_bytes_be(&[0xff; 32]),
            current_time - CHALLENGE_LIFETIME_SECONDS,
            account_id,
            api_key.clone(),
            Challenge::compute_signature(
                secret,
                &BigUint::from_bytes_be(&[0xff; 32]),
                current_time - CHALLENGE_LIFETIME_SECONDS,
                account_id,
                &api_key.inner(),
            ),
        );
        let nonce = 1;

        pow.submit_challenge(account_id, &api_key, &challenge.encode(), nonce, current_time)
            .unwrap();

        // wait for cleanup
        tokio::time::sleep(Duration::from_secs(CLEANUP_INTERVAL_SECONDS + 1)).await;

        // check that the challenge is removed from the cache
        assert!(!pow.challenge_cache.lock().unwrap().has_challenge_for_account(account_id));
        assert_eq!(pow.challenge_cache.lock().unwrap().num_challenges_for_api_key(&api_key), 0);

        // submit second challenge - should succeed
        let challenge = pow.build_challenge(PowRequest { account_id, api_key: api_key.clone() });
        let nonce = 1;
        let current_time = SystemTime::now().duration_since(UNIX_EPOCH).unwrap().as_secs();
=======
        let challenge = pow.build_challenge(PowRequest { account_id, api_key: api_key.clone() });
        let nonce = find_pow_solution(&challenge, 10000).expect("Should find solution");
>>>>>>> d9f1b387
        pow.submit_challenge(account_id, &api_key, &challenge.encode(), nonce, current_time)
            .unwrap();

        assert!(pow.challenge_cache.lock().unwrap().has_challenge_for_account(account_id));
        assert_eq!(pow.challenge_cache.lock().unwrap().num_challenges_for_api_key(&api_key), 1);
    }

    #[tokio::test]
    async fn difficulty_is_increased_with_load() {
        let secret = create_test_secret();
        let pow = PoW::new(secret, NonZeroUsize::new(1).unwrap(), 0);
        let mut rng = ChaCha20Rng::from_seed(rand::random());
        let api_key = ApiKey::generate(&mut rng);

        assert_eq!(pow.get_difficulty(&api_key), 0);

        let account_id = 0_u128.try_into().unwrap();
        let challenge = pow.build_challenge(PowRequest { account_id, api_key: api_key.clone() });
        let nonce = find_pow_solution(&challenge, 1000).expect("Should find solution");
        let current_time = SystemTime::now().duration_since(UNIX_EPOCH).unwrap().as_secs();
        pow.submit_challenge(account_id, &api_key, &challenge.encode(), nonce, current_time)
            .unwrap();

        assert_eq!(pow.get_difficulty(&api_key), 1);
    }

    #[tokio::test]
    async fn test_cleanup_expired_challenges() {
        let secret = create_test_secret();
        let pow = PoW::new(secret);
        let mut rng = ChaCha20Rng::from_seed(rand::random());
        let api_key = ApiKey::generate(&mut rng);
        let account_id = [0u8; AccountId::SERIALIZED_SIZE].try_into().unwrap();
        let current_time = SystemTime::now().duration_since(UNIX_EPOCH).unwrap().as_secs();

        // build challenge manually with past timestamp to ensure that expires in 1 second
        let challenge = Challenge::from_parts(
            1,
            current_time - CHALLENGE_LIFETIME_SECONDS,
            account_id,
            api_key.clone(),
            Challenge::compute_signature(
                secret,
                1,
                current_time - CHALLENGE_LIFETIME_SECONDS,
                account_id,
                &api_key.inner(),
            ),
        );
        let nonce = find_pow_solution(&challenge, 10000).expect("Should find solution");

        pow.submit_challenge(account_id, &api_key, &challenge.encode(), nonce, current_time)
            .unwrap();

        // wait for cleanup
        tokio::time::sleep(Duration::from_secs(CLEANUP_INTERVAL_SECONDS + 1)).await;

        // check that the challenge is removed from the cache
        assert!(!pow.challenge_cache.lock().unwrap().has_challenge_for_account(account_id));
        assert_eq!(pow.challenge_cache.lock().unwrap().num_challenges_for_api_key(&api_key), 0);

        // submit second challenge - should succeed
        let challenge = pow.build_challenge(PowRequest { account_id, api_key: api_key.clone() });
        let nonce = find_pow_solution(&challenge, 10000).expect("Should find solution");
        let current_time = SystemTime::now().duration_since(UNIX_EPOCH).unwrap().as_secs();
        pow.submit_challenge(account_id, &api_key, &challenge.encode(), nonce, current_time)
            .unwrap();

        assert!(pow.challenge_cache.lock().unwrap().has_challenge_for_account(account_id));
        assert_eq!(pow.challenge_cache.lock().unwrap().num_challenges_for_api_key(&api_key), 1);
    }
}<|MERGE_RESOLUTION|>--- conflicted
+++ resolved
@@ -1,9 +1,6 @@
 use std::{
     collections::{BTreeMap, HashMap},
-<<<<<<< HEAD
     num::NonZeroUsize,
-=======
->>>>>>> d9f1b387
     sync::{Arc, Mutex},
     time::{SystemTime, UNIX_EPOCH},
 };
@@ -12,22 +9,7 @@
 use tokio::time::{Duration, interval};
 
 use super::challenge::{CHALLENGE_LIFETIME_SECONDS, Challenge};
-<<<<<<< HEAD
 use crate::server::{ApiKey, get_pow::PowRequest, get_tokens::MintRequestError};
-=======
-use crate::{
-    REQUESTS_QUEUE_SIZE,
-    server::{ApiKey, get_pow::PowRequest, get_tokens::MintRequestError},
-};
-
-/// The maximum difficulty of the `PoW`.
-///
-/// The difficulty is the number of leading zeros in the hash of the seed and the solution.
-const MAX_DIFFICULTY: usize = 24;
-
-/// The number of active requests to increase the difficulty by 1.
-const ACTIVE_REQUESTS_TO_INCREASE_DIFFICULTY: usize = REQUESTS_QUEUE_SIZE / MAX_DIFFICULTY;
->>>>>>> d9f1b387
 
 /// The interval at which the challenge cache is cleaned up.
 const CLEANUP_INTERVAL_SECONDS: u64 = 2;
@@ -58,16 +40,12 @@
             ChallengeCache::run_cleanup(cleanup_state).await;
         });
 
-<<<<<<< HEAD
         Self {
             secret,
             challenge_cache,
             requests_per_difficulty_level,
             initial_target_shift,
         }
-=======
-        Self { secret, challenge_cache }
->>>>>>> d9f1b387
     }
 
     /// Generates a new challenge.
@@ -78,7 +56,6 @@
             .as_secs();
         let difficulty = self.get_difficulty(&request.api_key);
 
-<<<<<<< HEAD
         Challenge::new(
             self.initial_target_shift,
             difficulty,
@@ -87,20 +64,11 @@
             request.api_key,
             self.secret,
         )
-=======
-        Challenge::new(difficulty, timestamp, request.account_id, request.api_key, self.secret)
->>>>>>> d9f1b387
     }
 
     /// Returns the difficulty for the given API key.
     ///
-<<<<<<< HEAD
     /// The difficulty is adjusted based on the number of active requests per API key.
-=======
-    /// The difficulty is adjusted based on the number of active requests per API key. The
-    /// difficulty is increased by 1 for every `ACTIVE_REQUESTS_TO_INCREASE_DIFFICULTY` active
-    /// requests, and it is clamped between 1 and `MAX_DIFFICULTY`.
->>>>>>> d9f1b387
     fn get_difficulty(&self, api_key: &ApiKey) -> usize {
         let num_challenges = self
             .challenge_cache
@@ -326,7 +294,6 @@
 
         let account_id = 0_u128.try_into().unwrap();
         let challenge = pow.build_challenge(PowRequest { account_id, api_key: api_key.clone() });
-<<<<<<< HEAD
         let nonce = 1;
 
         // Submit challenge with correct nonce - should succeed
@@ -338,22 +305,9 @@
         let account_id = 1_u128.try_into().unwrap();
         let result =
             pow.submit_challenge(account_id, &api_key, &challenge.encode(), nonce, current_time);
-=======
-        let nonce = find_pow_solution(&challenge, 10000).expect("Should find solution");
-
-        // Submit challenge with wrong nonce - should fail
-        let result = pow.submit_challenge(
-            account_id,
-            &api_key,
-            &challenge.encode(),
-            nonce + 1,
-            current_time,
-        );
->>>>>>> d9f1b387
         assert!(result.is_err());
     }
 
-<<<<<<< HEAD
     #[tokio::test]
     async fn test_timestamp_validation() {
         let secret = create_test_secret();
@@ -365,74 +319,6 @@
 
         let challenge = pow.build_challenge(PowRequest { account_id, api_key: api_key.clone() });
         let nonce = 1;
-
-        // Submit challenge with expired timestamp - should fail
-        let result = pow.submit_challenge(
-            account_id,
-            &api_key,
-            &challenge.encode(),
-            nonce,
-            current_time + CHALLENGE_LIFETIME_SECONDS + 1,
-        );
-=======
-        // Submit challenge with correct nonce - should succeed
-        let result =
-            pow.submit_challenge(account_id, &api_key, &challenge.encode(), nonce, current_time);
-        assert!(result.is_ok());
-
-        // Try to use the same challenge again with another account - should fail
-        let account_id = 1_u128.try_into().unwrap();
-        let result =
-            pow.submit_challenge(account_id, &api_key, &challenge.encode(), nonce, current_time);
->>>>>>> d9f1b387
-        assert!(result.is_err());
-
-        // Submit challenge with correct timestamp - should succeed
-        let result =
-            pow.submit_challenge(account_id, &api_key, &challenge.encode(), nonce, current_time);
-        assert!(result.is_ok());
-    }
-
-    #[tokio::test]
-<<<<<<< HEAD
-    async fn account_id_is_rate_limited() {
-        let secret = create_test_secret();
-        let pow = PoW::new(secret, NonZeroUsize::new(1).unwrap(), 0);
-        let mut rng = ChaCha20Rng::from_seed(rand::random());
-        let api_key = ApiKey::generate(&mut rng);
-        let account_id = [0u8; AccountId::SERIALIZED_SIZE].try_into().unwrap();
-
-        // Solve first challenge
-        let challenge = pow.build_challenge(PowRequest { account_id, api_key: api_key.clone() });
-        let nonce = 1;
-
-        let current_time = SystemTime::now().duration_since(UNIX_EPOCH).unwrap().as_secs();
-        let result =
-            pow.submit_challenge(account_id, &api_key, &challenge.encode(), nonce, current_time);
-        assert!(result.is_ok());
-
-        // Try to submit second challenge - should fail because of rate limiting
-        tokio::time::sleep(Duration::from_secs(CLEANUP_INTERVAL_SECONDS)).await;
-        let challenge = pow.build_challenge(PowRequest { account_id, api_key: api_key.clone() });
-        let nonce = 1;
-
-        let current_time = SystemTime::now().duration_since(UNIX_EPOCH).unwrap().as_secs();
-        let result =
-            pow.submit_challenge(account_id, &api_key, &challenge.encode(), nonce, current_time);
-        assert!(result.is_err());
-        dbg!(&result);
-        assert!(matches!(result.err(), Some(MintRequestError::RateLimited)));
-=======
-    async fn test_timestamp_validation() {
-        let secret = create_test_secret();
-        let pow = PoW::new(secret);
-        let mut rng = ChaCha20Rng::from_seed(rand::random());
-        let api_key = ApiKey::generate(&mut rng);
-        let account_id = [0u8; AccountId::SERIALIZED_SIZE].try_into().unwrap();
-        let current_time = SystemTime::now().duration_since(UNIX_EPOCH).unwrap().as_secs();
-
-        let challenge = pow.build_challenge(PowRequest { account_id, api_key: api_key.clone() });
-        let nonce = find_pow_solution(&challenge, 10000).expect("Should find solution");
 
         // Submit challenge with expired timestamp - should fail
         let result = pow.submit_challenge(
@@ -448,32 +334,19 @@
         let result =
             pow.submit_challenge(account_id, &api_key, &challenge.encode(), nonce, current_time);
         assert!(result.is_ok());
->>>>>>> d9f1b387
-    }
-
-    #[tokio::test]
-    async fn submit_challenge_and_check_difficulty() {
+    }
+
+    #[tokio::test]
+    async fn account_id_is_rate_limited() {
         let secret = create_test_secret();
         let pow = PoW::new(secret, NonZeroUsize::new(1).unwrap(), 0);
         let mut rng = ChaCha20Rng::from_seed(rand::random());
         let api_key = ApiKey::generate(&mut rng);
         let account_id = [0u8; AccountId::SERIALIZED_SIZE].try_into().unwrap();
-        let current_time = SystemTime::now().duration_since(UNIX_EPOCH).unwrap().as_secs();
-
-<<<<<<< HEAD
-        assert_eq!(pow.get_difficulty(&api_key), 0);
-
-        let challenge = pow.build_challenge(PowRequest { account_id, api_key: api_key.clone() });
-        let nonce = 1;
-        pow.submit_challenge(account_id, &api_key, &challenge.encode(), nonce, current_time)
-            .unwrap();
-
-        assert_eq!(pow.challenge_cache.lock().unwrap().num_challenges_for_api_key(&api_key), 1);
-        assert_eq!(pow.get_difficulty(&api_key), 1);
-=======
+
         // Solve first challenge
         let challenge = pow.build_challenge(PowRequest { account_id, api_key: api_key.clone() });
-        let nonce = find_pow_solution(&challenge, 10000).expect("Should find solution");
+        let nonce = 1;
 
         let current_time = SystemTime::now().duration_since(UNIX_EPOCH).unwrap().as_secs();
         let result =
@@ -483,14 +356,33 @@
         // Try to submit second challenge - should fail because of rate limiting
         tokio::time::sleep(Duration::from_secs(CLEANUP_INTERVAL_SECONDS)).await;
         let challenge = pow.build_challenge(PowRequest { account_id, api_key: api_key.clone() });
-        let nonce = find_pow_solution(&challenge, 10000).expect("Should find solution");
+        let nonce = 1;
 
         let current_time = SystemTime::now().duration_since(UNIX_EPOCH).unwrap().as_secs();
         let result =
             pow.submit_challenge(account_id, &api_key, &challenge.encode(), nonce, current_time);
         assert!(result.is_err());
         assert!(matches!(result.err(), Some(MintRequestError::RateLimited)));
->>>>>>> d9f1b387
+    }
+
+    #[tokio::test]
+    async fn submit_challenge_and_check_difficulty() {
+        let secret = create_test_secret();
+        let pow = PoW::new(secret, NonZeroUsize::new(1).unwrap(), 0);
+        let mut rng = ChaCha20Rng::from_seed(rand::random());
+        let api_key = ApiKey::generate(&mut rng);
+        let account_id = [0u8; AccountId::SERIALIZED_SIZE].try_into().unwrap();
+        let current_time = SystemTime::now().duration_since(UNIX_EPOCH).unwrap().as_secs();
+
+        assert_eq!(pow.get_difficulty(&api_key), 0);
+
+        let challenge = pow.build_challenge(PowRequest { account_id, api_key: api_key.clone() });
+        let nonce = 1;
+        pow.submit_challenge(account_id, &api_key, &challenge.encode(), nonce, current_time)
+            .unwrap();
+
+        assert_eq!(pow.challenge_cache.lock().unwrap().num_challenges_for_api_key(&api_key), 1);
+        assert_eq!(pow.get_difficulty(&api_key), 1);
     }
 
     #[tokio::test]
@@ -502,7 +394,6 @@
         let account_id = [0u8; AccountId::SERIALIZED_SIZE].try_into().unwrap();
         let current_time = SystemTime::now().duration_since(UNIX_EPOCH).unwrap().as_secs();
 
-<<<<<<< HEAD
         // build challenge manually with past timestamp to ensure that expires in 1 second
         let challenge = Challenge::from_parts(
             BigUint::from_bytes_be(&[0xff; 32]),
@@ -533,10 +424,6 @@
         let challenge = pow.build_challenge(PowRequest { account_id, api_key: api_key.clone() });
         let nonce = 1;
         let current_time = SystemTime::now().duration_since(UNIX_EPOCH).unwrap().as_secs();
-=======
-        let challenge = pow.build_challenge(PowRequest { account_id, api_key: api_key.clone() });
-        let nonce = find_pow_solution(&challenge, 10000).expect("Should find solution");
->>>>>>> d9f1b387
         pow.submit_challenge(account_id, &api_key, &challenge.encode(), nonce, current_time)
             .unwrap();
 
@@ -562,50 +449,4 @@
 
         assert_eq!(pow.get_difficulty(&api_key), 1);
     }
-
-    #[tokio::test]
-    async fn test_cleanup_expired_challenges() {
-        let secret = create_test_secret();
-        let pow = PoW::new(secret);
-        let mut rng = ChaCha20Rng::from_seed(rand::random());
-        let api_key = ApiKey::generate(&mut rng);
-        let account_id = [0u8; AccountId::SERIALIZED_SIZE].try_into().unwrap();
-        let current_time = SystemTime::now().duration_since(UNIX_EPOCH).unwrap().as_secs();
-
-        // build challenge manually with past timestamp to ensure that expires in 1 second
-        let challenge = Challenge::from_parts(
-            1,
-            current_time - CHALLENGE_LIFETIME_SECONDS,
-            account_id,
-            api_key.clone(),
-            Challenge::compute_signature(
-                secret,
-                1,
-                current_time - CHALLENGE_LIFETIME_SECONDS,
-                account_id,
-                &api_key.inner(),
-            ),
-        );
-        let nonce = find_pow_solution(&challenge, 10000).expect("Should find solution");
-
-        pow.submit_challenge(account_id, &api_key, &challenge.encode(), nonce, current_time)
-            .unwrap();
-
-        // wait for cleanup
-        tokio::time::sleep(Duration::from_secs(CLEANUP_INTERVAL_SECONDS + 1)).await;
-
-        // check that the challenge is removed from the cache
-        assert!(!pow.challenge_cache.lock().unwrap().has_challenge_for_account(account_id));
-        assert_eq!(pow.challenge_cache.lock().unwrap().num_challenges_for_api_key(&api_key), 0);
-
-        // submit second challenge - should succeed
-        let challenge = pow.build_challenge(PowRequest { account_id, api_key: api_key.clone() });
-        let nonce = find_pow_solution(&challenge, 10000).expect("Should find solution");
-        let current_time = SystemTime::now().duration_since(UNIX_EPOCH).unwrap().as_secs();
-        pow.submit_challenge(account_id, &api_key, &challenge.encode(), nonce, current_time)
-            .unwrap();
-
-        assert!(pow.challenge_cache.lock().unwrap().has_challenge_for_account(account_id));
-        assert_eq!(pow.challenge_cache.lock().unwrap().num_challenges_for_api_key(&api_key), 1);
-    }
 }