--- conflicted
+++ resolved
@@ -1,7 +1,6 @@
 use std::{collections::HashMap, net::SocketAddr, time::Duration};
 
 use anyhow::{Context, Result};
-<<<<<<< HEAD
 use miden_node_proto::{
     generated::{
         block_producer::api_server,
@@ -12,31 +11,16 @@
 };
 use miden_node_utils::{
     formatting::{format_input_notes, format_output_notes},
-    tracing::grpc::{OtelInterceptor, block_producer_trace_fn},
+    tracing::grpc::block_producer_trace_fn,
 };
 use miden_objects::{
     note::Nullifier, transaction::ProvenTransaction, utils::serde::Deserializable,
-=======
-use miden_node_proto::generated::{
-    block_producer::api_server,
-    requests::SubmitProvenTransactionRequest,
-    responses::{BlockProducerStatusResponse, SubmitProvenTransactionResponse},
 };
-use miden_node_utils::{
-    formatting::{format_input_notes, format_output_notes},
-    tracing::grpc::block_producer_trace_fn,
->>>>>>> 79676a75
-};
-use miden_objects::{transaction::ProvenTransaction, utils::serde::Deserializable};
 use tokio::{net::TcpListener, sync::Mutex};
 use tokio_stream::wrappers::TcpListenerStream;
 use tonic::Status;
 use tower_http::trace::TraceLayer;
-<<<<<<< HEAD
 use tracing::{debug, error, info, instrument, warn};
-=======
-use tracing::{debug, error, info, instrument};
->>>>>>> 79676a75
 use url::Url;
 
 use crate::{
@@ -46,10 +30,17 @@
     block_builder::{BlockBuilder, NtxClient},
     domain::transaction::AuthenticatedTransaction,
     errors::{AddTransactionError, BlockProducerError, StoreError, VerifyTxError},
+    errors::{AddTransactionError, BlockProducerError, StoreError, VerifyTxError},
     mempool::{BatchBudget, BlockBudget, Mempool, SharedMempool},
     store::StoreClient,
 };
 
+/// The block producer server.
+///
+/// Specifies how to connect to the store, batch prover, and block prover components.
+/// The connection to the store is established at startup and retried with exponential backoff
+/// until the store becomes available. Once the connection is established, the block producer
+/// will start serving requests.
 /// The block producer server.
 ///
 /// Specifies how to connect to the store, batch prover, and block prover components.
@@ -61,11 +52,8 @@
     pub block_producer_address: SocketAddr,
     /// The address of the store component.
     pub store_address: SocketAddr,
-<<<<<<< HEAD
     /// The address of the network transaction builder.
     pub ntx_builder_address: SocketAddr,
-=======
->>>>>>> 79676a75
     /// The address of the batch prover component.
     pub batch_prover_url: Option<Url>,
     /// The address of the block prover component.
@@ -78,12 +66,12 @@
 
 impl BlockProducer {
     /// Serves the block-producer RPC API, the batch-builder and the block-builder.
+    /// Serves the block-producer RPC API, the batch-builder and the block-builder.
     ///
     /// Note: Executes in place (i.e. not spawned) and will run indefinitely until
     ///       a fatal error is encountered.
     pub async fn serve(self) -> anyhow::Result<()> {
         info!(target: COMPONENT, endpoint=?self.block_producer_address, store=%self.store_address, "Initializing server");
-<<<<<<< HEAD
         let store = StoreClient::new(self.store_address);
 
         // retry fetching the chain tip from the store until it succeeds.
@@ -130,48 +118,6 @@
             self.block_prover_url,
             self.block_interval,
         );
-=======
-
-        let store = StoreClient::new(self.store_address);
-
-        // retry fetching the chain tip from the store until it succeeds.
-        let mut retries_counter = 0;
-        let chain_tip = loop {
-            match store.latest_header().await {
-                Err(StoreError::GrpcClientError(err)) => {
-                    // exponential backoff with base 500ms and max 30s
-                    let backoff = Duration::from_millis(500)
-                        .saturating_mul(1 << retries_counter)
-                        .min(Duration::from_secs(30));
-
-                    error!(
-                        store = %self.store_address,
-                        ?backoff,
-                        %retries_counter,
-                        %err,
-                        "store connection failed while fetching chain tip, retrying"
-                    );
-
-                    retries_counter += 1;
-                    tokio::time::sleep(backoff).await;
-                },
-                Ok(header) => break header.block_num(),
-                Err(e) => {
-                    error!(target: COMPONENT, %e, "failed to fetch chain tip from store");
-                    return Err(e.into());
-                },
-            }
-        };
-
-        let listener = TcpListener::bind(self.block_producer_address)
-            .await
-            .context("failed to bind to block producer address")?;
-
-        info!(target: COMPONENT, "Server initialized");
-
-        let block_builder =
-            BlockBuilder::new(store.clone(), self.block_prover_url, self.block_interval);
->>>>>>> 79676a75
         let batch_builder = BatchBuilder::new(
             store.clone(),
             SERVER_NUM_BATCH_BUILDERS,
@@ -180,6 +126,10 @@
         );
         let mempool = Mempool::shared(
             chain_tip,
+            BatchBudget::default(),
+            BlockBudget::default(),
+            SERVER_MEMPOOL_STATE_RETENTION,
+            SERVER_MEMPOOL_EXPIRATION_SLACK,
             BatchBudget::default(),
             BlockBudget::default(),
             SERVER_MEMPOOL_STATE_RETENTION,
@@ -212,7 +162,6 @@
                 }
             })
             .id();
-<<<<<<< HEAD
 
         let ntx_client =
             ntx_builder::Client::lazy_with_interceptor(self.ntx_builder_address, OtelInterceptor);
@@ -220,10 +169,6 @@
             .spawn(async move {
                 BlockProducerRpcServer::new(mempool, store, ntx_client).serve(listener).await
             })
-=======
-        let rpc_id = tasks
-            .spawn(async move { BlockProducerRpcServer::new(mempool, store).serve(listener).await })
->>>>>>> 79676a75
             .id();
 
         let task_ids = HashMap::from([
@@ -251,6 +196,7 @@
                 Ok(_) => Err(BlockProducerError::TaskFailedSuccesfully { task }),
                 Err(source) => Err(BlockProducerError::TonicTransportError { task, source }),
             })
+            .and_then(|x| x)?
             .and_then(|x| x)?
     }
 }
@@ -298,6 +244,22 @@
             status: "connected".to_string(),
         }))
     }
+
+    #[instrument(
+        target = COMPONENT,
+        name = "block_producer.server.status",
+        skip_all,
+        err
+    )]
+    async fn status(
+        &self,
+        _request: tonic::Request<()>,
+    ) -> Result<tonic::Response<BlockProducerStatusResponse>, Status> {
+        Ok(tonic::Response::new(BlockProducerStatusResponse {
+            version: env!("CARGO_PKG_VERSION").to_string(),
+            status: "connected".to_string(),
+        }))
+    }
 }
 
 impl BlockProducerRpcServer {
@@ -320,6 +282,7 @@
 
     #[instrument(
         target = COMPONENT,
+        name = "block_producer.server.submit_proven_transaction",
         name = "block_producer.server.submit_proven_transaction",
         skip_all,
         err
@@ -537,154 +500,4 @@
         let request = SubmitProvenTransactionRequest { transaction: tx.to_bytes() };
         client.submit_proven_transaction(request).await
     }
-}
-
-#[cfg(test)]
-mod test {
-    use std::time::Duration;
-
-    use miden_air::{ExecutionProof, HashFunction};
-    use miden_node_proto::generated::{
-        block_producer::api_client as block_producer_client,
-        requests::SubmitProvenTransactionRequest, responses::SubmitProvenTransactionResponse,
-    };
-    use miden_node_store::{GenesisState, Store};
-    use miden_objects::{
-        Digest,
-        account::{AccountId, AccountIdVersion, AccountStorageMode, AccountType, NetworkAccount},
-        transaction::ProvenTransactionBuilder,
-    };
-    use miden_tx::utils::Serializable;
-    use tokio::{net::TcpListener, runtime, task, time::sleep};
-    use tonic::transport::{Channel, Endpoint};
-    use winterfell::Proof;
-
-    use crate::BlockProducer;
-
-    #[tokio::test]
-    async fn block_producer_startup_is_robust_to_network_failures() {
-        // This test starts the block producer and tests that it starts serving only after the store
-        // is started.
-
-        // get the addresses for the store and block producer
-        let store_addr = {
-            let store_listener =
-                TcpListener::bind("127.0.0.1:0").await.expect("store should bind a port");
-            store_listener.local_addr().expect("store should get a local address")
-        };
-        let block_producer_addr = {
-            let block_producer_listener =
-                TcpListener::bind("127.0.0.1:0").await.expect("Failed to bind block-producer");
-            block_producer_listener
-                .local_addr()
-                .expect("Failed to get block-producer address")
-        };
-
-        // start the block producer
-        task::spawn(async move {
-            BlockProducer {
-                block_producer_address: block_producer_addr,
-                store_address: store_addr,
-                batch_prover_url: None,
-                block_prover_url: None,
-                batch_interval: Duration::from_millis(500),
-                block_interval: Duration::from_millis(500),
-            }
-            .serve()
-            .await
-            .unwrap();
-        });
-
-        // test: connecting to the block producer should fail until the store is started
-        let block_producer_endpoint =
-            Endpoint::try_from(format!("http://{block_producer_addr}")).expect("valid url");
-        let block_producer_client =
-            block_producer_client::ApiClient::connect(block_producer_endpoint.clone()).await;
-        assert!(block_producer_client.is_err());
-
-        // start the store
-        let data_directory = tempfile::tempdir().expect("tempdir should be created");
-        let store_runtime = {
-            let genesis_state = GenesisState::new(vec![], 1, 1);
-            Store::bootstrap(genesis_state.clone(), data_directory.path())
-                .expect("store should bootstrap");
-            let dir = data_directory.path().to_path_buf();
-            let store_listener =
-                TcpListener::bind(store_addr).await.expect("store should bind a port");
-            // in order to later kill the store, we need to spawn a new runtime and run the store on
-            // it. That allows us to kill all the tasks spawned by the store when we
-            // kill the runtime.
-            let store_runtime =
-                runtime::Builder::new_multi_thread().enable_time().enable_io().build().unwrap();
-            store_runtime.spawn(async move {
-                Store {
-                    listener: store_listener,
-                    data_directory: dir,
-                }
-                .serve()
-                .await
-                .expect("store should start serving");
-            });
-            store_runtime
-        };
-
-        // we need to wait for the exponential backoff of the block producer to connect to the store
-        sleep(Duration::from_secs(1)).await;
-
-        let block_producer_client =
-            block_producer_client::ApiClient::connect(block_producer_endpoint)
-                .await
-                .expect("block producer client should connect");
-
-        // test: request against block-producer api should succeed
-        let response = send_request(block_producer_client.clone(), 0).await;
-        assert!(response.is_ok());
-
-        // kill the store
-        store_runtime.shutdown_background();
-
-        // test: request against block-producer api should fail immediately
-        let response = send_request(block_producer_client.clone(), 1).await;
-        assert!(response.is_err());
-
-        // test: restart the store and request should succeed
-        let store_listener = TcpListener::bind(store_addr).await.expect("store should bind a port");
-        task::spawn(async move {
-            Store {
-                listener: store_listener,
-                data_directory: data_directory.path().to_path_buf(),
-            }
-            .serve()
-            .await
-            .expect("store should start serving");
-        });
-        let response = send_request(block_producer_client.clone(), 2).await;
-        assert!(response.is_ok());
-    }
-
-    /// Creates a dummy transaction and submits it to the block producer.
-    async fn send_request(
-        mut client: block_producer_client::ApiClient<Channel>,
-        i: u8,
-    ) -> Result<tonic::Response<SubmitProvenTransactionResponse>, tonic::Status> {
-        let tx = ProvenTransactionBuilder::new(
-            AccountId::dummy(
-                [0; 15],
-                AccountIdVersion::Version0,
-                AccountType::RegularAccountImmutableCode,
-                AccountStorageMode::Private,
-                NetworkAccount::Disabled,
-            ),
-            Digest::default(),
-            [i; 32].try_into().unwrap(),
-            0.into(),
-            Digest::default(),
-            u32::MAX.into(),
-            ExecutionProof::new(Proof::new_dummy(), HashFunction::default()),
-        )
-        .build()
-        .unwrap();
-        let request = SubmitProvenTransactionRequest { transaction: tx.to_bytes() };
-        client.submit_proven_transaction(request).await
-    }
 }