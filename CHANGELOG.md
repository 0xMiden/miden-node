# Changelog

<<<<<<< HEAD
## v0.11.0 (TBD)

- Added environment variable support for batch and block size CLI arguments (#1081).
- [BREAKING] Updated MSRV to 1.88.
=======
## v0.10.1 (2025-07-14)

### Fixes

- Network accounts are disabled after one transaction ([#1086](https://github.com/0xMiden/miden-node/pull/1086)).
>>>>>>> dc9ae3e3

## v0.10.0 (2025-07-10)

### Enhancements

- Added `miden-proving-service` and `miden-proving-service-client` crates (#926).
- Added support for gRPC server side reflection to all components (#949).
- Added support for TLS to `miden-proving-service-client` (#968).
- Added support for TLS to faucet's connection to node RPC (#976).
- Replaced integer-based duration args with human-readable duration strings (#998 & #1014).
- [BREAKING] Refactor the `miden-proving-service` proxy status service to use gRPC instead of HTTP (#953).
- Genesis state is now configurable during bootstrapping (#1000)
- Added configurable network id for the faucet (#1016).
- Network transaction builder now tracks inflight txs instead of only committed ones (#1051).
- Add open-telemetry trace layers to `miden-remote-prover` and `miden-remote-prover-proxy` (#1061).
- Add open-telemetry stats for the mempool (#1073).
- Add open-telemetry stats for the network transaction builder state (#1073).

### Changes

- Faucet `PoW` difficulty is now configurable (#924).
- Separated the store API into three separate services (#932).
- Added a faucet Dockerfile (#933).
- Exposed `miden-proving-service` as a library (#956).
- [BREAKING] Update `RemoteProverError::ConnectionFailed` variant to contain `Error` instead of `String` (#968).
- [BREAKING] Replace faucet TOML configuration file with flags and env vars (#976).
- [BREAKING] Replace faucet Init command with CreateApiKeys command (#976).
- [BREAKING] Consolidate default account filepath for bundled bootstrap and faucet start commands to `account.mac` (#976).
- [BREAKING] Remove default value account filepath for faucet commands and rename --output-path to --output (#976).
- [BREAKING] Enforce `PoW` on all faucet API key-authenticated requests (#974).
- Compressed faucet background image (#985).
- Remove faucet rate limiter by IP and API Key, this has been superseded by PoW (#1011).
- Transaction limit per batch is now configurable (default 8) (#1015).
- Batch limit per block is now configurable (default 8) (#1015).
- Faucet challenge expiration time is now configurable (#1017).
- Removed system monitor from node binary (#1019).
- [BREAKING] Renamed `open_telemetry` to `enable_otel` in all node's commands (#1019).
- [BREAKING] Rename `miden-proving-service` to `miden-remote-prover` (#1004).
- [BREAKING] Rename `miden-proving-service-client` to `miden-remote-prover-client` (#1004).
- [BREAKING] Rename `RemoteProverError` to `RemoteProverClientError` (#1004).
- [BREAKING] Rename `ProvingServiceError` to `RemoteProverError` (#1004).
- [BREAKING] Renamed `Note` to `CommittedNote`, and `NetworkNote` to `Note` in the proto messages (#1022).
- [BREAKING] Limits of store queries per query parameter enforced (#1028).
- Support gRPC server reflection `v1alpha` (#1036).

### Fixes

- Faucet considers decimals when minting token amounts (#962).

## v0.9.2 (2025-06-12)

- Refresh Cargo.lock file.

## v0.9.1 (2025-06-10)

- Refresh Cargo.lock file (#944).

## v0.9.0 (2025-05-30)

### Enhancements

- Enabled running RPC component in `read-only` mode (#802).
- Added gRPC `/status` endpoint on all components (#817).
- Block producer now emits network note information (#833).
- Introduced Network Transaction Builder (#840).
- Added way of executing and proving network transactions (#841).
- [BREAKING] Add HTTP ACCEPT header layer to RPC server to enforce semver requirements against client connections (#844).

### Changes

- [BREAKING] Simplified node bootstrapping (#776).
  - Database is now created during bootstrap process instead of on first startup.
  - Data directory is no longer created but is instead expected to exist.
  - The genesis block can no longer be configured which also removes the `store dump-genesis` command.
- [BREAKING] Use `AccountTree` and update account witness proto definitions (#783).
- [BREAKING] Update name of `ChainMmr` to `PartialBlockchain` (#807).
- Added `--enable-otel` and `MIDEN_FAUCET_ENABLE_OTEL` flag to faucet (#834).
- Faucet now supports the usage of a remote transaction prover (#830).
- Added a required Proof-of-Work in the faucet to request tokens (#831).
- Added an optional API key request parameter to skip PoW in faucet (#839).
- Proof-of-Work difficulty is now adjusted based on the number of concurrent requests (#865).
- Added options for configuring NTB in `bundled` command (#884).
- [BREAKING] Updated MSRV to 1.87.

### Fixes

- Prevents duplicated note IDs (#842).

## v0.8.2 (2025-05-04)

### Enhancements

- gRPC error messages now include more context (#819).
- Faucet now detects and recovers from state desync (#819).
- Faucet implementation is now more robust (#819).
- Faucet now supports TLS connection to the node RPC (#819).

### Fixes

- Faucet times out during high load (#819).

## v0.8.0 (2025-03-26)

### Enhancements

- Implemented database optimization routine (#721).

### Fixes

- Faucet webpage is missing `background.png` and `favicon.ico` (#672).

### Enhancements

- Add an optional open-telemetry trace exporter (#659, #690).
- Support tracing across gRPC boundaries using remote tracing context (#669).
- Instrument the block-producer's block building process (#676).
- Use `LocalBlockProver` for block building (#709).
- Initial developer and operator guides covering monitoring (#699).
- Instrument the block-producer's batch building process (#738).
- Optimized database by adding missing indexes (#728).
- Added support for `Content-type` header in `get_tokens` endpoint of the faucet (#754).
- Block frequency is now configurable (#750).

### Changes

- [BREAKING] `Endpoint` configuration simplified to a single string (#654).
- Added stress test binary with seed-store command (#657).
- [BREAKING] `CheckNullifiersByPrefix` now takes a starting block number (#707).
- [BREAKING] Removed nullifiers from `SyncState` endpoint (#708).
- [BREAKING] Update `GetBlockInputs` RPC (#709).
- [BREAKING] Added `batch_prover_url` to block producer configuration (#701).
- [BREAKING] Added `block_prover_url` to block producer configuration (#719).
- [BREAKING] Removed `miden-rpc-proto` and introduced `miden-node-proto-build` (#723).
- [BREAKING] Updated to Rust Edition 2024 (#727).
- [BREAKING] MSRV bumped to 1.85 (#727).
- [BREAKING] Replaced `toml` configuration with CLI (#732).
- [BREAKING] Renamed multiple `xxx_hash` to `xxx_commitment` in RPC API (#757).

### Enhancements

- Prove transaction batches using Rust batch prover reference implementation (#659).

## v0.7.2 (2025-01-29)

### Fixes

- Faucet webpage rejects valid account IDs (#655).

## v0.7.1 (2025-01-28)

### Fixes

- Faucet webpage fails to load styling (index.css) and script (index.js) (#647).

### Changes

- [BREAKING] Default faucet endpoint is now public instead of localhost (#647).

## v0.7.0 (2025-01-23)

### Enhancements

- Support Https in endpoint configuration (#556).
- Upgrade `block-producer` from FIFO queue to mempool dependency graph (#562).
- Support transaction expiration (#582).
- Improved RPC endpoints doc comments (#620).

### Changes

- Standardized protobuf type aliases (#609).
- [BREAKING] Added support for new two `Felt` account ID (#591).
- [BREAKING] Inverted `TransactionInputs.missing_unauthenticated_notes` to `found_missing_notes` (#509).
- [BREAKING] Remove store's `ListXXX` endpoints which were intended for test purposes (#608).
- [BREAKING] Added support for storage maps on `GetAccountProofs` endpoint (#598).
- [BREAKING] Removed the `testing` feature (#619).
- [BREAKING] Renamed modules to singular (#636).

## v0.6.0 (2024-11-05)

### Enhancements

- Added `GetAccountProofs` endpoint (#506).

### Changes

- [BREAKING] Added `kernel_root` to block header's protobuf message definitions (#496).
- [BREAKING] Renamed `off-chain` and `on-chain` to `private` and `public` respectively for the account storage modes (#489).
- Optimized state synchronizations by removing unnecessary fetching and parsing of note details (#462).
- [BREAKING] Changed `GetAccountDetailsResponse` field to `details` (#481).
- Improve `--version` by adding build metadata (#495).
- [BREAKING] Introduced additional limits for note/account number (#503).
- [BREAKING] Removed support for basic wallets in genesis creation (#510).
- Migrated faucet from actix-web to axum (#511).
- Changed the `BlockWitness` to pass the inputs to the VM using only advice provider (#516).
- [BREAKING] Improved store API errors (return "not found" instead of "internal error" status if requested account(s) not found) (#518).
- Added `AccountCode` as part of `GetAccountProofs` endpoint response (#521).
- [BREAKING] Migrated to v0.11 version of Miden VM (#528).
- Reduce cloning in the store's `apply_block` (#532).
- [BREAKING] Changed faucet storage type in the genesis to public. Using faucet from the genesis for faucet web app. Added support for faucet restarting without blockchain restarting (#517).
- [BREAKING] Improved `ApplyBlockError` in the store (#535).
- [BREAKING] Updated minimum Rust version to 1.82.

## 0.5.1 (2024-09-12)

### Enhancements

- Node component server startup is now coherent instead of requiring an arbitrary sleep amount (#488).

## 0.5.0 (2024-08-27)

### Enhancements

- [BREAKING] Configuration files with unknown properties are now rejected (#401).
- [BREAKING] Removed redundant node configuration properties (#401).
- Support multiple inflight transactions on the same account (#407).
- Now accounts for genesis are optional. Accounts directory will be overwritten, if `--force` flag is set (#420).
- Added `GetAccountStateDelta` endpoint (#418).
- Added `CheckNullifiersByPrefix` endpoint (#419).
- Added `GetNoteAuthenticationInfo` endpoint (#421).
- Added `SyncNotes` endpoint (#424).
- Added `execution_hint` field to the `Notes` table (#441).

### Changes

- Improve type safety of the transaction inputs nullifier mapping (#406).
- Embed the faucet's static website resources (#411).
- CI check for proto file consistency (#412).
- Added warning on CI for `CHANGELOG.md` (#413).
- Implemented caching of SQL statements (#427).
- Updates to `miden-vm` dependency to v0.10 and `winterfell` dependency to v0.9 (#457).
- [BREAKING] Updated minimum Rust version to 1.80 (#457).

### Fixes

- `miden-node-proto`'s build script always triggers (#412).

## 0.4.0 (2024-07-04)

### Features

- Changed sync endpoint to return a list of committed transactions (#377).
- Added `aux` column to notes table (#384).
- Changed state sync endpoint to return a list of `TransactionSummary` objects instead of just transaction IDs (#386).
- Added support for unauthenticated transaction notes (#390).

### Enhancements

- Standardized CI and Makefile across Miden repositories (#367)
- Removed client dependency from faucet (#368).
- Fixed faucet note script so that it uses the `aux` input (#387).
- Added crate to distribute node RPC protobuf files (#391).
- Add `init` command for node and faucet (#392).

## 0.3.0 (2024-05-15)

- Added option to mint public notes in the faucet (#339).
- Renamed `note_hash` into `note_id` in the database (#336)
- Changed `version` and `timestamp` fields in `Block` message to `u32` (#337).
- [BREAKING] Implemented `NoteMetadata` protobuf message (#338).
- Added `GetBlockByNumber` endpoint (#340).
- Added block authentication data to the `GetBlockHeaderByNumber` RPC (#345).
- Enabled support for HTTP/1.1 requests for the RPC component (#352).

## 0.2.1 (2024-04-27)

- Combined node components into a single binary (#323).

## 0.2.0 (2024-04-11)

- Implemented Docker-based node deployment (#257).
- Improved build process (#267, #272, #278).
- Implemented Nullifier tree wrapper (#275).
- [BREAKING] Added support for public accounts (#287, #293, #294).
- [BREAKING] Added support for public notes (#300, #310).
- Added `GetNotesById` endpoint (#298).
- Implemented amd64 debian packager (#312).

## 0.1.0 (2024-03-11)

- Initial release.<|MERGE_RESOLUTION|>--- conflicted
+++ resolved
@@ -1,17 +1,15 @@
 # Changelog
 
-<<<<<<< HEAD
 ## v0.11.0 (TBD)
 
-- Added environment variable support for batch and block size CLI arguments (#1081).
 - [BREAKING] Updated MSRV to 1.88.
-=======
+- Added environment variable support for batch and block size CLI arguments ([#1081](https://github.com/0xMiden/miden-node/pull/1081)).
+
 ## v0.10.1 (2025-07-14)
 
 ### Fixes
 
 - Network accounts are disabled after one transaction ([#1086](https://github.com/0xMiden/miden-node/pull/1086)).
->>>>>>> dc9ae3e3
 
 ## v0.10.0 (2025-07-10)
 
