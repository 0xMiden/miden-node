--- conflicted
+++ resolved
@@ -19,29 +19,6 @@
 tracing-forest = ["miden-node-utils/tracing-forest"]
 
 [dependencies]
-<<<<<<< HEAD
-anyhow                       = { workspace = true }
-futures                      = { workspace = true }
-itertools                    = { workspace = true }
-miden-block-prover           = { workspace = true }
-miden-lib                    = { workspace = true }
-miden-node-proto             = { workspace = true }
-miden-node-proto-build       = { features = ["internal"], workspace = true }
-miden-node-utils             = { features = ["testing"], workspace = true }
-miden-objects                = { default-features = true, workspace = true }
-miden-proving-service-client = { features = ["batch-prover", "block-prover"], workspace = true }
-miden-tx                     = { default-features = true, workspace = true }
-miden-tx-batch-prover        = { workspace = true }
-rand                         = { version = "0.9" }
-thiserror                    = { workspace = true }
-tokio                        = { features = ["macros", "net", "rt-multi-thread", "sync", "time"], workspace = true }
-tokio-stream                 = { features = ["net", "sync"], workspace = true }
-tonic                        = { features = ["transport"], workspace = true }
-tonic-reflection             = { workspace = true }
-tower-http                   = { features = ["util"], workspace = true }
-tracing                      = { workspace = true }
-url                          = { workspace = true }
-=======
 anyhow                     = { workspace = true }
 futures                    = { workspace = true }
 itertools                  = { workspace = true }
@@ -63,7 +40,6 @@
 tower-http                 = { features = ["util"], workspace = true }
 tracing                    = { workspace = true }
 url                        = { workspace = true }
->>>>>>> 6c1a9a22
 
 [dev-dependencies]
 assert_matches        = { workspace = true }
