# Changelog

<<<<<<< HEAD
## v0.10.0 (TBD)

### Enhancements

- Added support for gRPC server side reflection to all components (#949).
- Added support for TLS to `miden-proving-service-client` (#968).
=======
## v0.9.2 (2025-06-12)

- Refresh Cargo.lock file.

## v0.9.1 (2025-06-10)

- Refresh Cargo.lock file (#944).

## v0.9.0 (2025-05-30)
>>>>>>> acef29a0

### Changes

- Separated the store API into three separate services (#932).
- Added a faucet Dockerfile (#933).
- [BREAKING] Update `RemoteProverError::ConnectionFailed` variant to contain `Error` instead of `String` (#968).

### Fixes

- Faucet considers decimals when minting token amounts (#962).

## v0.9.0 (2025-05-30)

### Enhancements

- Enabled running RPC component in `read-only` mode (#802).
- Added gRPC `/status` endpoint on all components (#817).
- Block producer now emits network note information (#833).
- Introduced Network Transaction Builder (#840).
- Added way of executing and proving network transactions (#841).
- [BREAKING] Add HTTP ACCEPT header layer to RPC server to enforce semver requirements against client connections (#844).
- Add miden-proving-service and miden-proving-service-client crates (#926).

### Changes

- [BREAKING] Simplified node bootstrapping (#776).
  - Database is now created during bootstrap process instead of on first startup.
  - Data directory is no longer created but is instead expected to exist.
  - The genesis block can no longer be configured which also removes the `store dump-genesis` command.
- [BREAKING] Use `AccountTree` and update account witness proto definitions (#783).
- [BREAKING] Update name of `ChainMmr` to `PartialBlockchain` (#807).
- Added `--enable-otel` and `MIDEN_FAUCET_ENABLE_OTEL` flag to faucet (#834).
- Faucet now supports the usage of a remote transaction prover (#830).
- Added a required Proof-of-Work in the faucet to request tokens (#831).
- Added an optional API key request parameter to skip PoW in faucet (#839).
- Proof-of-Work difficulty is now adjusted based on the number of concurrent requests (#865).
- Added options for configuring NTB in `bundled` command (#884).
- [BREAKING] Updated MSRV to 1.87

### Fixes

- Prevents duplicated note IDs (#842).

## v0.8.2 (2025-05-04)

### Enhancements

- gRPC error messages now include more context (#819).
- Faucet now detects and recovers from state desync (#819).
- Faucet implementation is now more robust (#819).
- Faucet now supports TLS connection to the node RPC (#819).

### Fixes

- Faucet times out during high load (#819).

## v0.8.0 (2025-03-26)

### Enhancements

- Implemented database optimization routine (#721).

### Fixes

- Faucet webpage is missing `background.png` and `favicon.ico` (#672).

### Enhancements

- Add an optional open-telemetry trace exporter (#659, #690).
- Support tracing across gRPC boundaries using remote tracing context (#669).
- Instrument the block-producer's block building process (#676).
- Use `LocalBlockProver` for block building (#709).
- Initial developer and operator guides covering monitoring (#699).
- Instrument the block-producer's batch building process (#738).
- Optimized database by adding missing indexes (#728).
- Added support for `Content-type` header in `get_tokens` endpoint of the faucet (#754).
- Block frequency is now configurable (#750).

### Changes

- [BREAKING] `Endpoint` configuration simplified to a single string (#654).
- Added stress test binary with seed-store command (#657).
- [BREAKING] `CheckNullifiersByPrefix` now takes a starting block number (#707).
- [BREAKING] Removed nullifiers from `SyncState` endpoint (#708).
- [BREAKING] Update `GetBlockInputs` RPC (#709).
- [BREAKING] Added `batch_prover_url` to block producer configuration (#701).
- [BREAKING] Added `block_prover_url` to block producer configuration (#719).
- [BREAKING] Removed `miden-rpc-proto` and introduced `miden-node-proto-build` (#723).
- [BREAKING] Updated to Rust Edition 2024 (#727).
- [BREAKING] MSRV bumped to 1.85 (#727).
- [BREAKING] Replaced `toml` configuration with CLI (#732).
- [BREAKING] Renamed multiple `xxx_hash` to `xxx_commitment` in RPC API (#757).

### Enhancements

- Prove transaction batches using Rust batch prover reference implementation (#659).

## v0.7.2 (2025-01-29)

### Fixes

- Faucet webpage rejects valid account IDs (#655).

## v0.7.1 (2025-01-28)

### Fixes

- Faucet webpage fails to load styling (index.css) and script (index.js) (#647).

### Changes

- [BREAKING] Default faucet endpoint is now public instead of localhost (#647).

## v0.7.0 (2025-01-23)

### Enhancements

- Support Https in endpoint configuration (#556).
- Upgrade `block-producer` from FIFO queue to mempool dependency graph (#562).
- Support transaction expiration (#582).
- Improved RPC endpoints doc comments (#620).

### Changes

- Standardized protobuf type aliases (#609).
- [BREAKING] Added support for new two `Felt` account ID (#591).
- [BREAKING] Inverted `TransactionInputs.missing_unauthenticated_notes` to `found_missing_notes` (#509).
- [BREAKING] Remove store's `ListXXX` endpoints which were intended for test purposes (#608).
- [BREAKING] Added support for storage maps on `GetAccountProofs` endpoint (#598).
- [BREAKING] Removed the `testing` feature (#619).
- [BREAKING] Renamed modules to singular (#636).

## v0.6.0 (2024-11-05)

### Enhancements

- Added `GetAccountProofs` endpoint (#506).

### Changes

- [BREAKING] Added `kernel_root` to block header's protobuf message definitions (#496).
- [BREAKING] Renamed `off-chain` and `on-chain` to `private` and `public` respectively for the account storage modes (#489).
- Optimized state synchronizations by removing unnecessary fetching and parsing of note details (#462).
- [BREAKING] Changed `GetAccountDetailsResponse` field to `details` (#481).
- Improve `--version` by adding build metadata (#495).
- [BREAKING] Introduced additional limits for note/account number (#503).
- [BREAKING] Removed support for basic wallets in genesis creation (#510).
- Migrated faucet from actix-web to axum (#511).
- Changed the `BlockWitness` to pass the inputs to the VM using only advice provider (#516).
- [BREAKING] Improved store API errors (return "not found" instead of "internal error" status if requested account(s) not found) (#518).
- Added `AccountCode` as part of `GetAccountProofs` endpoint response (#521).
- [BREAKING] Migrated to v0.11 version of Miden VM (#528).
- Reduce cloning in the store's `apply_block` (#532).
- [BREAKING] Changed faucet storage type in the genesis to public. Using faucet from the genesis for faucet web app. Added support for faucet restarting without blockchain restarting (#517).
- [BREAKING] Improved `ApplyBlockError` in the store (#535).
- [BREAKING] Updated minimum Rust version to 1.82.

## 0.5.1 (2024-09-12)

### Enhancements

- Node component server startup is now coherent instead of requiring an arbitrary sleep amount (#488).

## 0.5.0 (2024-08-27)

### Enhancements

- [BREAKING] Configuration files with unknown properties are now rejected (#401).
- [BREAKING] Removed redundant node configuration properties (#401).
- Support multiple inflight transactions on the same account (#407).
- Now accounts for genesis are optional. Accounts directory will be overwritten, if `--force` flag is set (#420).
- Added `GetAccountStateDelta` endpoint (#418).
- Added `CheckNullifiersByPrefix` endpoint (#419).
- Added `GetNoteAuthenticationInfo` endpoint (#421).
- Added `SyncNotes` endpoint (#424).
- Added `execution_hint` field to the `Notes` table (#441).

### Changes

- Improve type safety of the transaction inputs nullifier mapping (#406).
- Embed the faucet's static website resources (#411).
- CI check for proto file consistency (#412).
- Added warning on CI for `CHANGELOG.md` (#413).
- Implemented caching of SQL statements (#427).
- Updates to `miden-vm` dependency to v0.10 and `winterfell` dependency to v0.9 (#457).
- [BREAKING] Updated minimum Rust version to 1.80 (#457).

### Fixes

- `miden-node-proto`'s build script always triggers (#412).

## 0.4.0 (2024-07-04)

### Features

- Changed sync endpoint to return a list of committed transactions (#377).
- Added `aux` column to notes table (#384).
- Changed state sync endpoint to return a list of `TransactionSummary` objects instead of just transaction IDs (#386).
- Added support for unauthenticated transaction notes (#390).

### Enhancements

- Standardized CI and Makefile across Miden repositories (#367)
- Removed client dependency from faucet (#368).
- Fixed faucet note script so that it uses the `aux` input (#387).
- Added crate to distribute node RPC protobuf files (#391).
- Add `init` command for node and faucet (#392).

## 0.3.0 (2024-05-15)

- Added option to mint pulic notes in the faucet (#339).
- Renamed `note_hash` into `note_id` in the database (#336)
- Changed `version` and `timestamp` fields in `Block` message to `u32` (#337).
- [BREAKING] Implemented `NoteMetadata` protobuf message (#338).
- Added `GetBlockByNumber` endpoint (#340).
- Added block authentication data to the `GetBlockHeaderByNumber` RPC (#345).
- Enabled support for HTTP/1.1 requests for the RPC component (#352).

## 0.2.1 (2024-04-27)

- Combined node components into a single binary (#323).

## 0.2.0 (2024-04-11)

- Implemented Docker-based node deployment (#257).
- Improved build process (#267, #272, #278).
- Implemented Nullifier tree wrapper (#275).
- [BREAKING] Added support for public accounts (#287, #293, #294).
- [BREAKING] Added support for public notes (#300, #310).
- Added `GetNotesById` endpoint (#298).
- Implemented amd64 debian packager (#312).

## 0.1.0 (2024-03-11)

- Initial release.<|MERGE_RESOLUTION|>--- conflicted
+++ resolved
@@ -1,13 +1,12 @@
 # Changelog
 
-<<<<<<< HEAD
 ## v0.10.0 (TBD)
 
 ### Enhancements
 
 - Added support for gRPC server side reflection to all components (#949).
 - Added support for TLS to `miden-proving-service-client` (#968).
-=======
+
 ## v0.9.2 (2025-06-12)
 
 - Refresh Cargo.lock file.
@@ -17,7 +16,6 @@
 - Refresh Cargo.lock file (#944).
 
 ## v0.9.0 (2025-05-30)
->>>>>>> acef29a0
 
 ### Changes
 
