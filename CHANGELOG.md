# Changelog

## v0.11.0 (TBD)

### Enhancements

- Added environment variable support for batch and block size CLI arguments ([#1081](https://github.com/0xMiden/miden-node/pull/1081)).
- RPC accept header now supports specifying the genesis commitment in addition to the RPC version. This lets clients ensure they are on the right network ([#1084](https://github.com/0xMiden/miden-node/pull/1084)).
- A transaction's account delta is now checked against its commitments in `SubmitProvenTransaction` endpoint ([#1093](https://github.com/0xMiden/miden-node/pull/1093)).
- Added check for Account Id prefix uniqueness when transactions to create accounts are submitted to the mempool ([#1094](https://github.com/0xMiden/miden-node/pull/1094)).
<<<<<<< HEAD
- Added tables for storing account storage maps ([#1132](https://github.com/0xMiden/miden-node/pull/1132)).
=======
- RPC accept header now supports specifying the genesis commitment in addition to the RPC version. This lets clients ensure they are on the right network ([#1084](https://github.com/0xMiden/miden-node/pull/1084)).
- Added benchmark CLI sub-command for the `miden-store` component to measure the state load time ([#1154](https://github.com/0xMiden/miden-node/pull/1154)).
>>>>>>> d3084248
- Retry failed network notes with exponential backoff instead of immediately ([#1116](https://github.com/0xMiden/miden-node/pull/1116))
- Network notes are now dropped after failing 30 times ([#1116](https://github.com/0xMiden/miden-node/pull/1116))
- gRPC server timeout is now configurable (defaults to `10s`) ([#1133](https://github.com/0xMiden/miden-node/pull/1133))

### Changes

- [BREAKING] Updated MSRV to 1.88.
- [BREAKING] Refactor protobuf messages ([#1045](https://github.com/0xMiden/miden-node/pull/#1045)).
- [BREAKING] De-duplicate storage of code in DB (no-migration) ([#1083](https://github.com/0xMiden/miden-node/issue/#1083)).
- [BREAKING] RPC accept header format changed from `application/miden.vnd+grpc.<version>` to `application/vnd.miden; version=<version>` ([#1084](https://github.com/0xMiden/miden-node/pull/1084)).
- [BREAKING] Integrated `FeeParameters` into block headers. ([#1122](https://github.com/0xMiden/miden-node/pull/1122)).
- [BREAKING] Genesis configuration now supports fees ([#1157](https://github.com/0xMiden/miden-node/pull/1157)).
  - Configure `NativeFaucet`, which determines the native asset used to pay fees
  - Configure the base verification fee
  - Note: fees are not yet activated, and this has no impact beyond setting these values in the block headers

### Fixes

- [BREAKING] Integrated proxy status endpoint into main proxy service, removing separate status port.
- RPC requests with wildcard (`*/*`) media-type are not longer rejected ([#1084](https://github.com/0xMiden/miden-node/pull/1084)).
- Stress-test CLI account now properly sets the storage mode and increment nonce in transactions ([#1113](https://github.com/0xMiden/miden-node/pull/1113)).
- [BREAKING] Update `notes` table schema to have a nullable `consumed_block_num` ([#1100](https://github.com/0xMiden/miden-node/pull/1100)).

## v0.10.1 (2025-07-14)

### Fixes

- Network accounts are no longer disabled after one transaction ([#1086](https://github.com/0xMiden/miden-node/pull/1086)).

## v0.10.0 (2025-07-10)

### Enhancements

- Added `miden-proving-service` and `miden-proving-service-client` crates (#926).
- Added support for gRPC server side reflection to all components (#949).
- Added support for TLS to `miden-proving-service-client` (#968).
- Added support for TLS to faucet's connection to node RPC (#976).
- Replaced integer-based duration args with human-readable duration strings (#998 & #1014).
- [BREAKING] Refactor the `miden-proving-service` proxy status service to use gRPC instead of HTTP (#953).
- Genesis state is now configurable during bootstrapping (#1000)
- Added configurable network id for the faucet (#1016).
- Network transaction builder now tracks inflight txs instead of only committed ones (#1051).
- Add open-telemetry trace layers to `miden-remote-prover` and `miden-remote-prover-proxy` (#1061).
- Add open-telemetry stats for the mempool (#1073).
- Add open-telemetry stats for the network transaction builder state (#1073).

### Changes

- Faucet `PoW` difficulty is now configurable (#924).
- Separated the store API into three separate services (#932).
- Added a faucet Dockerfile (#933).
- Exposed `miden-proving-service` as a library (#956).
- [BREAKING] Update `RemoteProverError::ConnectionFailed` variant to contain `Error` instead of `String` (#968).
- [BREAKING] Replace faucet TOML configuration file with flags and env vars (#976).
- [BREAKING] Replace faucet Init command with CreateApiKeys command (#976).
- [BREAKING] Consolidate default account filepath for bundled bootstrap and faucet start commands to `account.mac` (#976).
- [BREAKING] Remove default value account filepath for faucet commands and rename --output-path to --output (#976).
- [BREAKING] Enforce `PoW` on all faucet API key-authenticated requests (#974).
- Compressed faucet background image (#985).
- Remove faucet rate limiter by IP and API Key, this has been superseded by PoW (#1011).
- Transaction limit per batch is now configurable (default 8) (#1015).
- Batch limit per block is now configurable (default 8) (#1015).
- Faucet challenge expiration time is now configurable (#1017).
- Removed system monitor from node binary (#1019).
- [BREAKING] Renamed `open_telemetry` to `enable_otel` in all node's commands (#1019).
- [BREAKING] Rename `miden-proving-service` to `miden-remote-prover` (#1004).
- [BREAKING] Rename `miden-proving-service-client` to `miden-remote-prover-client` (#1004).
- [BREAKING] Rename `RemoteProverError` to `RemoteProverClientError` (#1004).
- [BREAKING] Rename `ProvingServiceError` to `RemoteProverError` (#1004).
- [BREAKING] Renamed `Note` to `CommittedNote`, and `NetworkNote` to `Note` in the proto messages (#1022).
- [BREAKING] Limits of store queries per query parameter enforced (#1028).
- Support gRPC server reflection `v1alpha` (#1036).
- Migrate from `rusqlite` to `diesel` as a database abstraction (#921)

### Fixes

- Faucet considers decimals when minting token amounts (#962).

## v0.9.2 (2025-06-12)

- Refresh Cargo.lock file.

## v0.9.1 (2025-06-10)

- Refresh Cargo.lock file (#944).

## v0.9.0 (2025-05-30)

### Enhancements

- Enabled running RPC component in `read-only` mode (#802).
- Added gRPC `/status` endpoint on all components (#817).
- Block producer now emits network note information (#833).
- Introduced Network Transaction Builder (#840).
- Added way of executing and proving network transactions (#841).
- [BREAKING] Add HTTP ACCEPT header layer to RPC server to enforce semver requirements against client connections (#844).

### Changes

- [BREAKING] Simplified node bootstrapping (#776).
  - Database is now created during bootstrap process instead of on first startup.
  - Data directory is no longer created but is instead expected to exist.
  - The genesis block can no longer be configured which also removes the `store dump-genesis` command.
- [BREAKING] Use `AccountTree` and update account witness proto definitions (#783).
- [BREAKING] Update name of `ChainMmr` to `PartialBlockchain` (#807).
- Added `--enable-otel` and `MIDEN_FAUCET_ENABLE_OTEL` flag to faucet (#834).
- Faucet now supports the usage of a remote transaction prover (#830).
- Added a required Proof-of-Work in the faucet to request tokens (#831).
- Added an optional API key request parameter to skip PoW in faucet (#839).
- Proof-of-Work difficulty is now adjusted based on the number of concurrent requests (#865).
- Added options for configuring NTB in `bundled` command (#884).
- [BREAKING] Updated MSRV to 1.87.

### Fixes

- Prevents duplicated note IDs (#842).

## v0.8.2 (2025-05-04)

### Enhancements

- gRPC error messages now include more context (#819).
- Faucet now detects and recovers from state desync (#819).
- Faucet implementation is now more robust (#819).
- Faucet now supports TLS connection to the node RPC (#819).

### Fixes

- Faucet times out during high load (#819).

## v0.8.0 (2025-03-26)

### Enhancements

- Implemented database optimization routine (#721).

### Fixes

- Faucet webpage is missing `background.png` and `favicon.ico` (#672).

### Enhancements

- Add an optional open-telemetry trace exporter (#659, #690).
- Support tracing across gRPC boundaries using remote tracing context (#669).
- Instrument the block-producer's block building process (#676).
- Use `LocalBlockProver` for block building (#709).
- Initial developer and operator guides covering monitoring (#699).
- Instrument the block-producer's batch building process (#738).
- Optimized database by adding missing indexes (#728).
- Added support for `Content-type` header in `get_tokens` endpoint of the faucet (#754).
- Block frequency is now configurable (#750).

### Changes

- [BREAKING] `Endpoint` configuration simplified to a single string (#654).
- Added stress test binary with seed-store command (#657).
- [BREAKING] `CheckNullifiersByPrefix` now takes a starting block number (#707).
- [BREAKING] Removed nullifiers from `SyncState` endpoint (#708).
- [BREAKING] Update `GetBlockInputs` RPC (#709).
- [BREAKING] Added `batch_prover_url` to block producer configuration (#701).
- [BREAKING] Added `block_prover_url` to block producer configuration (#719).
- [BREAKING] Removed `miden-rpc-proto` and introduced `miden-node-proto-build` (#723).
- [BREAKING] Updated to Rust Edition 2024 (#727).
- [BREAKING] MSRV bumped to 1.85 (#727).
- [BREAKING] Replaced `toml` configuration with CLI (#732).
- [BREAKING] Renamed multiple `xxx_hash` to `xxx_commitment` in RPC API (#757).

### Enhancements

- Prove transaction batches using Rust batch prover reference implementation (#659).

## v0.7.2 (2025-01-29)

### Fixes

- Faucet webpage rejects valid account IDs (#655).

## v0.7.1 (2025-01-28)

### Fixes

- Faucet webpage fails to load styling (index.css) and script (index.js) (#647).

### Changes

- [BREAKING] Default faucet endpoint is now public instead of localhost (#647).

## v0.7.0 (2025-01-23)

### Enhancements

- Support Https in endpoint configuration (#556).
- Upgrade `block-producer` from FIFO queue to mempool dependency graph (#562).
- Support transaction expiration (#582).
- Improved RPC endpoints doc comments (#620).

### Changes

- Standardized protobuf type aliases (#609).
- [BREAKING] Added support for new two `Felt` account ID (#591).
- [BREAKING] Inverted `TransactionInputs.missing_unauthenticated_notes` to `found_missing_notes` (#509).
- [BREAKING] Remove store's `ListXXX` endpoints which were intended for test purposes (#608).
- [BREAKING] Added support for storage maps on `GetAccountProofs` endpoint (#598).
- [BREAKING] Removed the `testing` feature (#619).
- [BREAKING] Renamed modules to singular (#636).

## v0.6.0 (2024-11-05)

### Enhancements

- Added `GetAccountProofs` endpoint (#506).

### Changes

- [BREAKING] Added `kernel_root` to block header's protobuf message definitions (#496).
- [BREAKING] Renamed `off-chain` and `on-chain` to `private` and `public` respectively for the account storage modes (#489).
- Optimized state synchronizations by removing unnecessary fetching and parsing of note details (#462).
- [BREAKING] Changed `GetAccountDetailsResponse` field to `details` (#481).
- Improve `--version` by adding build metadata (#495).
- [BREAKING] Introduced additional limits for note/account number (#503).
- [BREAKING] Removed support for basic wallets in genesis creation (#510).
- Migrated faucet from actix-web to axum (#511).
- Changed the `BlockWitness` to pass the inputs to the VM using only advice provider (#516).
- [BREAKING] Improved store API errors (return "not found" instead of "internal error" status if requested account(s) not found) (#518).
- Added `AccountCode` as part of `GetAccountProofs` endpoint response (#521).
- [BREAKING] Migrated to v0.11 version of Miden VM (#528).
- Reduce cloning in the store's `apply_block` (#532).
- [BREAKING] Changed faucet storage type in the genesis to public. Using faucet from the genesis for faucet web app. Added support for faucet restarting without blockchain restarting (#517).
- [BREAKING] Improved `ApplyBlockError` in the store (#535).
- [BREAKING] Updated minimum Rust version to 1.82.

## 0.5.1 (2024-09-12)

### Enhancements

- Node component server startup is now coherent instead of requiring an arbitrary sleep amount (#488).

## 0.5.0 (2024-08-27)

### Enhancements

- [BREAKING] Configuration files with unknown properties are now rejected (#401).
- [BREAKING] Removed redundant node configuration properties (#401).
- Support multiple inflight transactions on the same account (#407).
- Now accounts for genesis are optional. Accounts directory will be overwritten, if `--force` flag is set (#420).
- Added `GetAccountStateDelta` endpoint (#418).
- Added `CheckNullifiersByPrefix` endpoint (#419).
- Added `GetNoteAuthenticationInfo` endpoint (#421).
- Added `SyncNotes` endpoint (#424).
- Added `execution_hint` field to the `Notes` table (#441).

### Changes

- Improve type safety of the transaction inputs nullifier mapping (#406).
- Embed the faucet's static website resources (#411).
- CI check for proto file consistency (#412).
- Added warning on CI for `CHANGELOG.md` (#413).
- Implemented caching of SQL statements (#427).
- Updates to `miden-vm` dependency to v0.10 and `winterfell` dependency to v0.9 (#457).
- [BREAKING] Updated minimum Rust version to 1.80 (#457).

### Fixes

- `miden-node-proto`'s build script always triggers (#412).

## 0.4.0 (2024-07-04)

### Features

- Changed sync endpoint to return a list of committed transactions (#377).
- Added `aux` column to notes table (#384).
- Changed state sync endpoint to return a list of `TransactionSummary` objects instead of just transaction IDs (#386).
- Added support for unauthenticated transaction notes (#390).

### Enhancements

- Standardized CI and Makefile across Miden repositories (#367)
- Removed client dependency from faucet (#368).
- Fixed faucet note script so that it uses the `aux` input (#387).
- Added crate to distribute node RPC protobuf files (#391).
- Add `init` command for node and faucet (#392).

## 0.3.0 (2024-05-15)

- Added option to mint public notes in the faucet (#339).
- Renamed `note_hash` into `note_id` in the database (#336)
- Changed `version` and `timestamp` fields in `Block` message to `u32` (#337).
- [BREAKING] Implemented `NoteMetadata` protobuf message (#338).
- Added `GetBlockByNumber` endpoint (#340).
- Added block authentication data to the `GetBlockHeaderByNumber` RPC (#345).
- Enabled support for HTTP/1.1 requests for the RPC component (#352).

## 0.2.1 (2024-04-27)

- Combined node components into a single binary (#323).

## 0.2.0 (2024-04-11)

- Implemented Docker-based node deployment (#257).
- Improved build process (#267, #272, #278).
- Implemented Nullifier tree wrapper (#275).
- [BREAKING] Added support for public accounts (#287, #293, #294).
- [BREAKING] Added support for public notes (#300, #310).
- Added `GetNotesById` endpoint (#298).
- Implemented amd64 debian packager (#312).

## 0.1.0 (2024-03-11)

- Initial release.<|MERGE_RESOLUTION|>--- conflicted
+++ resolved
@@ -8,12 +8,9 @@
 - RPC accept header now supports specifying the genesis commitment in addition to the RPC version. This lets clients ensure they are on the right network ([#1084](https://github.com/0xMiden/miden-node/pull/1084)).
 - A transaction's account delta is now checked against its commitments in `SubmitProvenTransaction` endpoint ([#1093](https://github.com/0xMiden/miden-node/pull/1093)).
 - Added check for Account Id prefix uniqueness when transactions to create accounts are submitted to the mempool ([#1094](https://github.com/0xMiden/miden-node/pull/1094)).
-<<<<<<< HEAD
 - Added tables for storing account storage maps ([#1132](https://github.com/0xMiden/miden-node/pull/1132)).
-=======
 - RPC accept header now supports specifying the genesis commitment in addition to the RPC version. This lets clients ensure they are on the right network ([#1084](https://github.com/0xMiden/miden-node/pull/1084)).
 - Added benchmark CLI sub-command for the `miden-store` component to measure the state load time ([#1154](https://github.com/0xMiden/miden-node/pull/1154)).
->>>>>>> d3084248
 - Retry failed network notes with exponential backoff instead of immediately ([#1116](https://github.com/0xMiden/miden-node/pull/1116))
 - Network notes are now dropped after failing 30 times ([#1116](https://github.com/0xMiden/miden-node/pull/1116))
 - gRPC server timeout is now configurable (defaults to `10s`) ([#1133](https://github.com/0xMiden/miden-node/pull/1133))
