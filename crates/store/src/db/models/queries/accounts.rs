--- conflicted
+++ resolved
@@ -361,12 +361,8 @@
     // TODO: These limits should be given by the protocol.
     // See miden-base/issues/1770 for more details
     pub const MAX_PAYLOAD_BYTES: usize = 2 * 1024 * 1024; // 2 MB
-<<<<<<< HEAD
     pub const ROW_OVERHEAD_BYTES: usize =
         2 * size_of::<Word>() + size_of::<u32>() + size_of::<u8>(); // key + value + block_num + slot_idx
-=======
-    pub const ROW_OVERHEAD_BYTES: usize = size_of::<Word>() + size_of::<Word>() + size_of::<u8>(); // key + value + slot_idx
->>>>>>> 9b6f108c
     pub const ROW_LIMIT: usize = (MAX_PAYLOAD_BYTES / ROW_OVERHEAD_BYTES) + 1;
 
     if !account_id.is_public() {
@@ -390,11 +386,8 @@
             .load(conn)?;
 
     // Discard the last block in the response (assumes more than one block may be present)
-<<<<<<< HEAD
-    let (last_block_included, values) = if raw.len() == ROW_LIMIT {
-=======
+
     let (last_block_included, values) = if raw.len() >= ROW_LIMIT {
->>>>>>> 9b6f108c
         // NOTE: If the query contains at least one more row than the amount of storage map updates
         // allowed in a single block for an account, then the response is guaranteed to have at
         // least two blocks
@@ -403,11 +396,7 @@
         let &(last_block_num, ..) = raw.last().unwrap();
         let values = raw
             .into_iter()
-<<<<<<< HEAD
-            .filter(|(bn, ..)| *bn != last_block_num)
-=======
             .take_while(|(bn, ..)| *bn != last_block_num)
->>>>>>> 9b6f108c
             .map(StorageMapValue::from_raw_row)
             .collect::<Result<Vec<_>, DatabaseError>>()?;
 
@@ -422,7 +411,6 @@
     Ok(StorageMapValuesPage { last_block_included, values })
 }
 
-<<<<<<< HEAD
 #[derive(Queryable, Selectable)]
 #[diesel(table_name = crate::db::schema::account_vault_assets)]
 #[diesel(check_for_backend(diesel::sqlite::Sqlite))]
@@ -444,8 +432,6 @@
     }
 }
 
-=======
->>>>>>> 9b6f108c
 #[derive(Debug, Clone, Queryable, QueryableByName, Selectable)]
 #[diesel(table_name = schema::accounts)]
 #[diesel(check_for_backend(diesel::sqlite::Sqlite))]
