--- conflicted
+++ resolved
@@ -15,19 +15,11 @@
 actix-cors = "0.7.0"
 derive_more = "0.99.17"
 figment = { version = "0.10", features = ["toml", "env"] }
-<<<<<<< HEAD
-miden-lib = { version = "0.1" } # Need to set older version because client doesn't support newest miden-objects yet
-miden-client = { version = "0.1.0", features = ["concurrent"] }
-miden-node-proto = { path = "../proto", version = "0.2" }
-miden-node-utils = { path = "../utils", version = "0.2" }
-miden-objects = { version = "0.1" } # Need to set older version because client doesn't support newest miden-objects yet
-=======
 miden-lib = { version = "0.1.0" } # Version of miden-base is pinned due to client requirement
 miden-client = { version = "0.1.0", features = ["concurrent"] }
 miden-node-proto = { path = "../proto", version = "0.2" }
 miden-node-utils = { path = "../utils", version = "0.2" }
 miden-objects = { version = "0.1.0" } # Version of miden-base is pinned due to client requirement
->>>>>>> 1cbe5a89
 serde = { version = "1.0", features = ["derive"] }
 clap = { version = "4.5.1", features = ["derive"] }
 async-mutex = "1.4.0"
