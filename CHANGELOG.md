--- conflicted
+++ resolved
@@ -1,6 +1,5 @@
 # Changelog
 
-<<<<<<< HEAD
 ## v0.9.0 (TBD)
 
 ### Changes
@@ -15,7 +14,6 @@
 - Added gRPC `/status` endpoint on all components (#817).
 - Added `--enable-otel` and `MIDEN_FAUCET_ENABLE_OTEL` flag to faucet (#834).
 
-=======
 ## Unreleased
 
 - Faucet now supports the usage of a remote transaction prover (#830).
@@ -35,7 +33,6 @@
 
 - Faucet times out during high load (#819).
  
->>>>>>> eef0cb80
 ## v0.8.0 (2025-03-26)
 
 ### Enhancements
