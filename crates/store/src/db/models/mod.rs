--- conflicted
+++ resolved
@@ -23,32 +23,10 @@
 use diesel::prelude::*;
 use diesel::sqlite::Sqlite;
 
-<<<<<<< HEAD
-use crate::{
-    db::{
-        NoteRecord,
-        NoteSyncRecord,
-        NullifierInfo,
-        schema::{
-            // the list of tables
-            // referenced in `#[diesel(table_name = _)]`
-            accounts,
-            block_headers,
-            notes,
-            nullifiers,
-            transactions,
-        },
-    },
-    errors::DatabaseError,
-};
-
-mod conv;
-=======
 use crate::db::{NoteRecord, NoteSyncRecord, NullifierInfo};
 use crate::errors::DatabaseError;
 
 pub(crate) mod conv;
->>>>>>> d54b2c2e
 
 pub mod queries;
 mod types;
