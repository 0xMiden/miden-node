use std::{
    collections::BTreeSet,
    convert::Infallible,
    num::{NonZero, TryFromIntError},
    sync::Arc,
};

use miden_node_proto::{
    convert,
    domain::account::{AccountInfo, AccountProofRequest},
    errors::ConversionError,
    generated::{
        self,
        account::AccountSummary,
        requests::{
            ApplyBlockRequest, CheckNullifiersByPrefixRequest, CheckNullifiersRequest,
            GetAccountDetailsRequest, GetAccountProofsRequest, GetAccountStateDeltaRequest,
            GetBatchInputsRequest, GetBlockByNumberRequest, GetBlockHeaderByNumberRequest,
            GetBlockInputsRequest, GetNotesByIdRequest, GetTransactionInputsRequest,
            SyncNoteRequest, SyncStateRequest,
        },
        responses::{
            AccountTransactionInputRecord, ApplyBlockResponse, CheckNullifiersByPrefixResponse,
            CheckNullifiersResponse, GetAccountDetailsResponse, GetAccountProofsResponse,
            GetAccountStateDeltaResponse, GetBatchInputsResponse, GetBlockByNumberResponse,
            GetBlockHeaderByNumberResponse, GetBlockInputsResponse, GetNotesByIdResponse,
            GetTransactionInputsResponse, GetUnconsumedNetworkNotesResponse,
            NullifierTransactionInputRecord, NullifierUpdate, StoreStatusResponse,
            SyncNoteResponse, SyncStateResponse,
        },
        store::api_server,
        transaction::TransactionSummary,
    },
    try_convert,
};
use miden_objects::{
    account::AccountId,
    block::{BlockNumber, ProvenBlock},
    crypto::hash::rpo::RpoDigest,
    note::{Note, NoteId, Nullifier},
    utils::{Deserializable, Serializable},
};
use tonic::{Request, Response, Status};
use tracing::{debug, info, instrument};

use crate::{COMPONENT, db::Page, state::State};

// STORE API
// ================================================================================================

pub struct StoreApi {
    pub(super) state: Arc<State>,
}

#[tonic::async_trait]
impl api_server::Api for StoreApi {
    // CLIENT ENDPOINTS
    // --------------------------------------------------------------------------------------------

    /// Returns block header for the specified block number.
    ///
    /// If the block number is not provided, block header for the latest block is returned.
    #[instrument(
        target = COMPONENT,
        name = "store.server.get_block_header_by_number",
        skip_all,
        ret(level = "debug"),
        err
    )]
    async fn get_block_header_by_number(
        &self,
        request: Request<GetBlockHeaderByNumberRequest>,
    ) -> Result<Response<GetBlockHeaderByNumberResponse>, Status> {
        info!(target: COMPONENT, ?request);
        let request = request.into_inner();

        let block_num = request.block_num.map(BlockNumber::from);
        let (block_header, mmr_proof) = self
            .state
            .get_block_header(block_num, request.include_mmr_proof.unwrap_or(false))
            .await
            .map_err(internal_error)?;

        Ok(Response::new(GetBlockHeaderByNumberResponse {
            block_header: block_header.map(Into::into),
            chain_length: mmr_proof.as_ref().map(|p| p.forest as u32),
            mmr_path: mmr_proof.map(|p| Into::into(&p.merkle_path)),
        }))
    }

    /// Returns info on whether the specified nullifiers have been consumed.
    ///
    /// This endpoint also returns Merkle authentication path for each requested nullifier which can
    /// be verified against the latest root of the nullifier database.
    #[instrument(
        target = COMPONENT,
        name = "store.server.check_nullifiers",
        skip_all,
        ret(level = "debug"),
        err
    )]
    async fn check_nullifiers(
        &self,
        request: Request<CheckNullifiersRequest>,
    ) -> Result<Response<CheckNullifiersResponse>, Status> {
        // Validate the nullifiers and convert them to Digest values. Stop on first error.
        let request = request.into_inner();
        let nullifiers = validate_nullifiers(&request.nullifiers)?;

        // Query the state for the request's nullifiers
        let proofs = self.state.check_nullifiers(&nullifiers).await;

        Ok(Response::new(CheckNullifiersResponse { proofs: convert(proofs) }))
    }

    /// Returns nullifiers that match the specified prefixes and have been consumed.
    ///
    /// Currently the only supported prefix length is 16 bits.
    #[instrument(
        target = COMPONENT,
        name = "store.server.check_nullifiers_by_prefix",
        skip_all,
        ret(level = "debug"),
        err
    )]
    async fn check_nullifiers_by_prefix(
        &self,
        request: Request<CheckNullifiersByPrefixRequest>,
    ) -> Result<Response<CheckNullifiersByPrefixResponse>, Status> {
        let request = request.into_inner();

        if request.prefix_len != 16 {
            return Err(Status::invalid_argument("Only 16-bit prefixes are supported"));
        }

        let nullifiers = self
            .state
            .check_nullifiers_by_prefix(
                request.prefix_len,
                request.nullifiers,
                BlockNumber::from(request.block_num),
            )
            .await?
            .into_iter()
            .map(|nullifier_info| NullifierUpdate {
                nullifier: Some(nullifier_info.nullifier.into()),
                block_num: nullifier_info.block_num.as_u32(),
            })
            .collect();

        Ok(Response::new(CheckNullifiersByPrefixResponse { nullifiers }))
    }

    /// Returns info which can be used by the client to sync up to the latest state of the chain
    /// for the objects the client is interested in.
    #[instrument(
        target = COMPONENT,
        name = "store.server.sync_state",
        skip_all,
        ret(level = "debug"),
        err
    )]
    async fn sync_state(
        &self,
        request: Request<SyncStateRequest>,
    ) -> Result<Response<SyncStateResponse>, Status> {
        let request = request.into_inner();

        let account_ids: Vec<AccountId> = read_account_ids(&request.account_ids)?;

        let (state, delta) = self
            .state
            .sync_state(request.block_num.into(), account_ids, request.note_tags)
            .await
            .map_err(internal_error)?;

        let accounts = state
            .account_updates
            .into_iter()
            .map(|account_info| AccountSummary {
                account_id: Some(account_info.account_id.into()),
                account_commitment: Some(account_info.account_commitment.into()),
                block_num: account_info.block_num.as_u32(),
            })
            .collect();

        let transactions = state
            .transactions
            .into_iter()
            .map(|transaction_summary| TransactionSummary {
                account_id: Some(transaction_summary.account_id.into()),
                block_num: transaction_summary.block_num.as_u32(),
                transaction_id: Some(transaction_summary.transaction_id.into()),
            })
            .collect();

        let notes = state.notes.into_iter().map(Into::into).collect();

        Ok(Response::new(SyncStateResponse {
            chain_tip: self.state.latest_block_num().await.as_u32(),
            block_header: Some(state.block_header.into()),
            mmr_delta: Some(delta.into()),
            accounts,
            transactions,
            notes,
        }))
    }

    /// Returns info which can be used by the client to sync note state.
    #[instrument(
        target = COMPONENT,
        name = "store.server.sync_notes",
        skip_all,
        ret(level = "debug"),
        err
    )]
    async fn sync_notes(
        &self,
        request: Request<SyncNoteRequest>,
    ) -> Result<Response<SyncNoteResponse>, Status> {
        let request = request.into_inner();

        let (state, mmr_proof) = self
            .state
            .sync_notes(request.block_num.into(), request.note_tags)
            .await
            .map_err(internal_error)?;

        let notes = state.notes.into_iter().map(Into::into).collect();

        Ok(Response::new(SyncNoteResponse {
            chain_tip: self.state.latest_block_num().await.as_u32(),
            block_header: Some(state.block_header.into()),
            mmr_path: Some((&mmr_proof.merkle_path).into()),
            notes,
        }))
    }

    /// Returns a list of Note's for the specified NoteId's.
    ///
    /// If the list is empty or no Note matched the requested NoteId and empty list is returned.
    #[instrument(
        target = COMPONENT,
        name = "store.server.get_notes_by_id",
        skip_all,
        ret(level = "debug"),
        err
    )]
    async fn get_notes_by_id(
        &self,
        request: Request<GetNotesByIdRequest>,
    ) -> Result<Response<GetNotesByIdResponse>, Status> {
        info!(target: COMPONENT, ?request);

        let note_ids = request.into_inner().note_ids;

        let note_ids: Vec<RpoDigest> = try_convert(note_ids)
            .map_err(|err| Status::invalid_argument(format!("Invalid NoteId: {err}")))?;

        let note_ids: Vec<NoteId> = note_ids.into_iter().map(From::from).collect();

        let notes = self
            .state
            .get_notes_by_id(note_ids)
            .await?
            .into_iter()
            .map(Into::into)
            .collect();

        Ok(Response::new(GetNotesByIdResponse { notes }))
    }

    /// Returns details for public (public) account by id.
    #[instrument(
        target = COMPONENT,
        name = "store.server.get_account_details",
        skip_all,
        ret(level = "debug"),
        err
    )]
    async fn get_account_details(
        &self,
        request: Request<GetAccountDetailsRequest>,
    ) -> Result<Response<GetAccountDetailsResponse>, Status> {
        let request = request.into_inner();
        let account_id = read_account_id(request.account_id).map_err(|err| *err)?;
        let account_info: AccountInfo = self.state.get_account_details(account_id).await?;

        Ok(Response::new(GetAccountDetailsResponse {
            details: Some((&account_info).into()),
        }))
    }

    // BLOCK PRODUCER ENDPOINTS
    // --------------------------------------------------------------------------------------------

    /// Updates the local DB by inserting a new block header and the related data.
    #[instrument(
        target = COMPONENT,
        name = "store.server.apply_block",
        skip_all,
        ret(level = "debug"),
        err
    )]
    async fn apply_block(
        &self,
        request: Request<ApplyBlockRequest>,
    ) -> Result<Response<ApplyBlockResponse>, Status> {
        let request = request.into_inner();

        debug!(target: COMPONENT, ?request);

        let block = ProvenBlock::read_from_bytes(&request.block).map_err(|err| {
            Status::invalid_argument(format!("Block deserialization error: {err}"))
        })?;

        let block_num = block.header().block_num().as_u32();

        info!(
            target: COMPONENT,
            block_num,
            block_commitment = %block.commitment(),
            account_count = block.updated_accounts().len(),
            note_count = block.output_notes().count(),
            nullifier_count = block.created_nullifiers().len(),
        );

        self.state.apply_block(block).await?;

        Ok(Response::new(ApplyBlockResponse {}))
    }

    /// Returns data needed by the block producer to construct and prove the next block.
    #[instrument(
        target = COMPONENT,
        name = "store.server.get_block_inputs",
        skip_all,
        ret(level = "debug"),
        err
    )]
    async fn get_block_inputs(
        &self,
        request: Request<GetBlockInputsRequest>,
    ) -> Result<Response<GetBlockInputsResponse>, Status> {
        let request = request.into_inner();

        let account_ids = read_account_ids(&request.account_ids)?;
        let nullifiers = validate_nullifiers(&request.nullifiers)?;
        let unauthenticated_notes = validate_notes(&request.unauthenticated_notes)?;
        let reference_blocks = read_block_numbers(&request.reference_blocks);
        let unauthenticated_notes = unauthenticated_notes.into_iter().collect();

        self.state
            .get_block_inputs(account_ids, nullifiers, unauthenticated_notes, reference_blocks)
            .await
            .map(GetBlockInputsResponse::from)
            .map(Response::new)
            .map_err(internal_error)
    }

    /// Fetches the inputs for a transaction batch from the database.
    ///
    /// See [`State::get_batch_inputs`] for details.
    #[instrument(
      target = COMPONENT,
      name = "store.server.get_batch_inputs",
      skip_all,
      ret(level = "debug"),
      err
    )]
    async fn get_batch_inputs(
        &self,
        request: Request<GetBatchInputsRequest>,
    ) -> Result<Response<GetBatchInputsResponse>, Status> {
        let request = request.into_inner();

        let note_ids: Vec<RpoDigest> = try_convert(request.note_ids)
            .map_err(|err| Status::invalid_argument(format!("Invalid NoteId: {err}")))?;
        let note_ids = note_ids.into_iter().map(NoteId::from).collect();

        let reference_blocks: Vec<u32> =
            try_convert::<_, Infallible, _, _, _>(request.reference_blocks)
                .expect("operation should be infallible");
        let reference_blocks = reference_blocks.into_iter().map(BlockNumber::from).collect();

        self.state
            .get_batch_inputs(reference_blocks, note_ids)
            .await
            .map(Into::into)
            .map(Response::new)
            .map_err(internal_error)
    }

    #[instrument(
        target = COMPONENT,
        name = "store.server.get_transaction_inputs",
        skip_all,
        ret(level = "debug"),
        err
    )]
    async fn get_transaction_inputs(
        &self,
        request: Request<GetTransactionInputsRequest>,
    ) -> Result<Response<GetTransactionInputsResponse>, Status> {
        let request = request.into_inner();

        debug!(target: COMPONENT, ?request);

        let account_id = read_account_id(request.account_id).map_err(|err| *err)?;
        let nullifiers = validate_nullifiers(&request.nullifiers)?;
        let unauthenticated_notes = validate_notes(&request.unauthenticated_notes)?;

        let tx_inputs = self
            .state
            .get_transaction_inputs(account_id, &nullifiers, unauthenticated_notes)
            .await?;

        let block_height = self.state.latest_block_num().await.as_u32();

        Ok(Response::new(GetTransactionInputsResponse {
            account_state: Some(AccountTransactionInputRecord {
                account_id: Some(account_id.into()),
                account_commitment: Some(tx_inputs.account_commitment.into()),
            }),
            nullifiers: tx_inputs
                .nullifiers
                .into_iter()
                .map(|nullifier| NullifierTransactionInputRecord {
                    nullifier: Some(nullifier.nullifier.into()),
                    block_num: nullifier.block_num.as_u32(),
                })
                .collect(),
            found_unauthenticated_notes: tx_inputs
                .found_unauthenticated_notes
                .into_iter()
                .map(Into::into)
                .collect(),
            block_height,
        }))
    }

    #[instrument(
        target = COMPONENT,
        name = "store.server.get_block_by_number",
        skip_all,
        ret(level = "debug"),
        err
    )]
    async fn get_block_by_number(
        &self,
        request: Request<GetBlockByNumberRequest>,
    ) -> Result<Response<GetBlockByNumberResponse>, Status> {
        let request = request.into_inner();

        debug!(target: COMPONENT, ?request);

        let block = self.state.load_block(request.block_num.into()).await?;

        Ok(Response::new(GetBlockByNumberResponse { block }))
    }

    #[instrument(
        target = COMPONENT,
        name = "store.server.get_account_proofs",
        skip_all,
        ret(level = "debug"),
        err
    )]
    async fn get_account_proofs(
        &self,
        request: Request<GetAccountProofsRequest>,
    ) -> Result<Response<GetAccountProofsResponse>, Status> {
        debug!(target: COMPONENT, ?request);
        let GetAccountProofsRequest {
            account_requests,
            include_headers,
            code_commitments,
        } = request.into_inner();

        let include_headers = include_headers.unwrap_or_default();
        let request_code_commitments: BTreeSet<RpoDigest> = try_convert(code_commitments)
            .map_err(|err| Status::invalid_argument(format!("Invalid code commitment: {err}")))?;

        let account_requests: Vec<AccountProofRequest> =
            try_convert(account_requests).map_err(|err| {
                Status::invalid_argument(format!("Invalid account proofs request: {err}"))
            })?;

        let (block_num, infos) = self
            .state
            .get_account_proofs(account_requests, request_code_commitments, include_headers)
            .await?;

        Ok(Response::new(GetAccountProofsResponse {
            block_num: block_num.as_u32(),
            account_proofs: infos,
        }))
    }

    #[instrument(
        target = COMPONENT,
        name = "store.server.get_account_state_delta",
        skip_all,
        ret(level = "debug"),
        err
    )]
    async fn get_account_state_delta(
        &self,
        request: Request<GetAccountStateDeltaRequest>,
    ) -> Result<Response<GetAccountStateDeltaResponse>, Status> {
        let request = request.into_inner();

        debug!(target: COMPONENT, ?request);

        let account_id = read_account_id(request.account_id).map_err(|err| *err)?;
        let delta = self
            .state
            .get_account_state_delta(
                account_id,
                request.from_block_num.into(),
                request.to_block_num.into(),
            )
            .await?
            .map(|delta| delta.to_bytes());

        Ok(Response::new(GetAccountStateDeltaResponse { delta }))
    }

    #[instrument(
        target = COMPONENT,
        name = "store.server.get_unconsumed_network_notes",
        skip_all,
        err
    )]
    async fn get_unconsumed_network_notes(
        &self,
        request: Request<generated::requests::GetUnconsumedNetworkNotesRequest>,
    ) -> Result<Response<GetUnconsumedNetworkNotesResponse>, Status> {
        let request = request.into_inner();
        let state = self.state.clone();

        let size =
            NonZero::try_from(request.page_size as usize).map_err(|err: TryFromIntError| {
                invalid_argument(format!("Invalid page_size: {err}"))
            })?;
        let page = Page { token: request.page_token, size };
        // TODO: no need to get the whole NoteRecord here, a NetworkNote wrapper should be created
        // instead
        let (notes, next_page) =
            state.get_unconsumed_network_notes(page).await.map_err(internal_error)?;

        let mut network_notes = Vec::with_capacity(notes.len());
        for note in notes {
            // SAFETY: Network notes are filtered in the database, so they should have details;
            // otherwise the state would be corrupted
            let (assets, recipient) = note.details.unwrap().into_parts();
            let note = Note::new(assets, note.metadata, recipient);
            network_notes.push(note.into());
        }

        Ok(Response::new(GetUnconsumedNetworkNotesResponse {
            notes: network_notes,
            next_token: next_page.token,
        }))
    }

    #[instrument(
        target = COMPONENT,
        name = "store.server.status",
        skip_all,
        ret(level = "debug"),
        err
    )]
    async fn status(&self, _request: Request<()>) -> Result<Response<StoreStatusResponse>, Status> {
        Ok(Response::new(StoreStatusResponse {
            version: env!("CARGO_PKG_VERSION").to_string(),
            status: "connected".to_string(),
            chain_tip: self.state.latest_block_num().await.as_u32(),
        }))
    }
}

// UTILITIES
// ================================================================================================

/// Formats an "Internal error" error
fn internal_error<E: core::fmt::Display>(err: E) -> Status {
    Status::internal(err.to_string())
}

/// Formats an "Invalid argument" error
fn invalid_argument<E: core::fmt::Display>(err: E) -> Status {
    Status::invalid_argument(err.to_string())
}

<<<<<<< HEAD
fn read_account_id(id: Option<generated::account::AccountId>) -> Result<AccountId, Box<Status>> {
=======
#[allow(clippy::result_large_err)]
fn read_account_id(id: Option<generated::account::AccountId>) -> Result<AccountId, Status> {
>>>>>>> eef0cb80
    id.ok_or(invalid_argument("missing account ID"))?
        .try_into()
        .map_err(|err| invalid_argument(format!("invalid account ID: {err}")).into())
}

#[instrument(target = COMPONENT, skip_all, err)]
#[allow(clippy::result_large_err)]
fn read_account_ids(
    account_ids: &[generated::account::AccountId],
) -> Result<Vec<AccountId>, Status> {
    account_ids
        .iter()
        .cloned()
        .map(AccountId::try_from)
        .collect::<Result<_, ConversionError>>()
        .map_err(|_| invalid_argument("Byte array is not a valid AccountId"))
}

#[instrument(target = COMPONENT, skip_all, err)]
fn validate_nullifiers(nullifiers: &[generated::digest::Digest]) -> Result<Vec<Nullifier>, Status> {
    nullifiers
        .iter()
        .copied()
        .map(TryInto::try_into)
        .collect::<Result<_, ConversionError>>()
        .map_err(|_| invalid_argument("Digest field is not in the modulus range"))
}

#[instrument(target = COMPONENT, skip_all, err)]
fn validate_notes(notes: &[generated::digest::Digest]) -> Result<Vec<NoteId>, Status> {
    notes
        .iter()
        .map(|digest| Ok(RpoDigest::try_from(digest)?.into()))
        .collect::<Result<_, ConversionError>>()
        .map_err(|_| invalid_argument("Digest field is not in the modulus range"))
}

#[instrument(target = COMPONENT, skip_all)]
fn read_block_numbers(block_numbers: &[u32]) -> BTreeSet<BlockNumber> {
    block_numbers.iter().map(|raw_number| BlockNumber::from(*raw_number)).collect()
}<|MERGE_RESOLUTION|>--- conflicted
+++ resolved
@@ -593,12 +593,7 @@
     Status::invalid_argument(err.to_string())
 }
 
-<<<<<<< HEAD
 fn read_account_id(id: Option<generated::account::AccountId>) -> Result<AccountId, Box<Status>> {
-=======
-#[allow(clippy::result_large_err)]
-fn read_account_id(id: Option<generated::account::AccountId>) -> Result<AccountId, Status> {
->>>>>>> eef0cb80
     id.ok_or(invalid_argument("missing account ID"))?
         .try_into()
         .map_err(|err| invalid_argument(format!("invalid account ID: {err}")).into())
