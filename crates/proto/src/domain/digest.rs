use std::fmt::{Debug, Display, Formatter};

use hex::{FromHex, ToHex};
use miden_objects::{Felt, StarkField, Word, note::NoteId};

use crate::{errors::ConversionError, generated as proto};

// CONSTANTS
// ================================================================================================

pub const DIGEST_DATA_SIZE: usize = 32;

// FORMATTING
// ================================================================================================

impl Display for proto::primitives::Digest {
    fn fmt(&self, f: &mut Formatter<'_>) -> std::fmt::Result {
        f.write_str(&self.encode_hex::<String>())
    }
}

impl Debug for proto::primitives::Digest {
    fn fmt(&self, f: &mut Formatter<'_>) -> std::fmt::Result {
        Display::fmt(self, f)
    }
}

impl ToHex for &proto::primitives::Digest {
    fn encode_hex<T: FromIterator<char>>(&self) -> T {
        (*self).encode_hex()
    }

    fn encode_hex_upper<T: FromIterator<char>>(&self) -> T {
        (*self).encode_hex_upper()
    }
}

impl ToHex for proto::primitives::Digest {
    fn encode_hex<T: FromIterator<char>>(&self) -> T {
        let mut data: Vec<char> = Vec::with_capacity(DIGEST_DATA_SIZE);
        data.extend(format!("{:016x}", self.d0).chars());
        data.extend(format!("{:016x}", self.d1).chars());
        data.extend(format!("{:016x}", self.d2).chars());
        data.extend(format!("{:016x}", self.d3).chars());
        data.into_iter().collect()
    }

    fn encode_hex_upper<T: FromIterator<char>>(&self) -> T {
        let mut data: Vec<char> = Vec::with_capacity(DIGEST_DATA_SIZE);
        data.extend(format!("{:016X}", self.d0).chars());
        data.extend(format!("{:016X}", self.d1).chars());
        data.extend(format!("{:016X}", self.d2).chars());
        data.extend(format!("{:016X}", self.d3).chars());
        data.into_iter().collect()
    }
}

impl FromHex for proto::primitives::Digest {
    type Error = ConversionError;

    fn from_hex<T: AsRef<[u8]>>(hex: T) -> Result<Self, Self::Error> {
        let data = hex::decode(hex)?;

        match data.len() {
            size if size < DIGEST_DATA_SIZE => {
                Err(ConversionError::InsufficientData { expected: DIGEST_DATA_SIZE, got: size })
            },
            size if size > DIGEST_DATA_SIZE => {
                Err(ConversionError::TooMuchData { expected: DIGEST_DATA_SIZE, got: size })
            },
            _ => {
                let d0 = u64::from_be_bytes(data[..8].try_into().unwrap());
                let d1 = u64::from_be_bytes(data[8..16].try_into().unwrap());
                let d2 = u64::from_be_bytes(data[16..24].try_into().unwrap());
                let d3 = u64::from_be_bytes(data[24..32].try_into().unwrap());

                Ok(proto::primitives::Digest { d0, d1, d2, d3 })
            },
        }
    }
}

// INTO
// ================================================================================================

impl From<[u64; 4]> for proto::primitives::Digest {
    fn from(value: [u64; 4]) -> Self {
        Self {
            d0: value[0],
            d1: value[1],
            d2: value[2],
            d3: value[3],
        }
    }
}

impl From<&[u64; 4]> for proto::primitives::Digest {
    fn from(value: &[u64; 4]) -> Self {
        (*value).into()
    }
}

impl From<[Felt; 4]> for proto::primitives::Digest {
    fn from(value: [Felt; 4]) -> Self {
        Self {
            d0: value[0].as_int(),
            d1: value[1].as_int(),
            d2: value[2].as_int(),
            d3: value[3].as_int(),
        }
    }
}

impl From<&[Felt; 4]> for proto::primitives::Digest {
    fn from(value: &[Felt; 4]) -> Self {
        (*value).into()
    }
}

<<<<<<< HEAD
impl From<Digest> for proto::primitives::Digest {
    fn from(value: Digest) -> Self {
=======
impl From<Word> for proto::Digest {
    fn from(value: Word) -> Self {
>>>>>>> de41f9c3
        Self {
            d0: value[0].as_int(),
            d1: value[1].as_int(),
            d2: value[2].as_int(),
            d3: value[3].as_int(),
        }
    }
}

<<<<<<< HEAD
impl From<&Digest> for proto::primitives::Digest {
    fn from(value: &Digest) -> Self {
=======
impl From<&Word> for proto::Digest {
    fn from(value: &Word) -> Self {
>>>>>>> de41f9c3
        (*value).into()
    }
}

impl From<&NoteId> for proto::primitives::Digest {
    fn from(value: &NoteId) -> Self {
        value.as_word().into()
    }
}

impl From<NoteId> for proto::primitives::Digest {
    fn from(value: NoteId) -> Self {
        value.as_word().into()
    }
}

// FROM DIGEST
// ================================================================================================

impl From<proto::primitives::Digest> for [u64; 4] {
    fn from(value: proto::primitives::Digest) -> Self {
        [value.d0, value.d1, value.d2, value.d3]
    }
}

impl TryFrom<proto::primitives::Digest> for [Felt; 4] {
    type Error = ConversionError;

    fn try_from(value: proto::primitives::Digest) -> Result<Self, Self::Error> {
        if [value.d0, value.d1, value.d2, value.d3]
            .iter()
            .any(|v| *v >= <Felt as StarkField>::MODULUS)
        {
            return Err(ConversionError::NotAValidFelt);
        }

        Ok([
            Felt::new(value.d0),
            Felt::new(value.d1),
            Felt::new(value.d2),
            Felt::new(value.d3),
        ])
    }
}

<<<<<<< HEAD
impl TryFrom<proto::primitives::Digest> for Digest {
=======
impl TryFrom<proto::Digest> for Word {
>>>>>>> de41f9c3
    type Error = ConversionError;

    fn try_from(value: proto::primitives::Digest) -> Result<Self, Self::Error> {
        Ok(Self::new(value.try_into()?))
    }
}

impl TryFrom<&proto::primitives::Digest> for [Felt; 4] {
    type Error = ConversionError;

    fn try_from(value: &proto::primitives::Digest) -> Result<Self, Self::Error> {
        (*value).try_into()
    }
}

<<<<<<< HEAD
impl TryFrom<&proto::primitives::Digest> for Digest {
=======
impl TryFrom<&proto::Digest> for Word {
>>>>>>> de41f9c3
    type Error = ConversionError;

    fn try_from(value: &proto::primitives::Digest) -> Result<Self, Self::Error> {
        (*value).try_into()
    }
}

// TESTS
// ================================================================================================

#[cfg(test)]
mod test {
    use hex::{FromHex, ToHex};
    use proptest::prelude::*;

    use crate::generated as proto;

    #[test]
    fn hex_digest() {
        let digest = proto::primitives::Digest {
            d0: 0x306A_B7A6_F795_CAD7,
            d1: 0x4927_3716_D099_AA04,
            d2: 0xF741_2C3D_E726_4450,
            d3: 0x976B_8764_9DB3_B82F,
        };
        let encoded: String = ToHex::encode_hex(&digest);
        let round_trip: Result<proto::primitives::Digest, _> =
            FromHex::from_hex::<&[u8]>(encoded.as_ref());
        assert_eq!(digest, round_trip.unwrap());

        let digest = proto::primitives::Digest { d0: 0, d1: 0, d2: 0, d3: 0 };
        let encoded: String = ToHex::encode_hex(&digest);
        let round_trip: Result<proto::primitives::Digest, _> =
            FromHex::from_hex::<&[u8]>(encoded.as_ref());
        assert_eq!(digest, round_trip.unwrap());
    }

    proptest! {
        #[test]
        fn encode_decode(
            d0: u64,
            d1: u64,
            d2: u64,
            d3: u64,
        ) {
            let digest = proto::primitives::Digest { d0, d1, d2, d3 };
            let encoded: String = ToHex::encode_hex(&digest);
            let round_trip: Result<proto::primitives::Digest, _> = FromHex::from_hex::<&[u8]>(encoded.as_ref());
            assert_eq!(digest, round_trip.unwrap());
        }
    }
}<|MERGE_RESOLUTION|>--- conflicted
+++ resolved
@@ -117,13 +117,8 @@
     }
 }
 
-<<<<<<< HEAD
-impl From<Digest> for proto::primitives::Digest {
-    fn from(value: Digest) -> Self {
-=======
-impl From<Word> for proto::Digest {
+impl From<Word> for proto::primitives::Digest {
     fn from(value: Word) -> Self {
->>>>>>> de41f9c3
         Self {
             d0: value[0].as_int(),
             d1: value[1].as_int(),
@@ -133,13 +128,8 @@
     }
 }
 
-<<<<<<< HEAD
-impl From<&Digest> for proto::primitives::Digest {
-    fn from(value: &Digest) -> Self {
-=======
-impl From<&Word> for proto::Digest {
+impl From<&Word> for proto::primitives::Digest {
     fn from(value: &Word) -> Self {
->>>>>>> de41f9c3
         (*value).into()
     }
 }
@@ -185,11 +175,7 @@
     }
 }
 
-<<<<<<< HEAD
-impl TryFrom<proto::primitives::Digest> for Digest {
-=======
-impl TryFrom<proto::Digest> for Word {
->>>>>>> de41f9c3
+impl TryFrom<proto::primitives::Digest> for Word {
     type Error = ConversionError;
 
     fn try_from(value: proto::primitives::Digest) -> Result<Self, Self::Error> {
@@ -205,11 +191,7 @@
     }
 }
 
-<<<<<<< HEAD
-impl TryFrom<&proto::primitives::Digest> for Digest {
-=======
-impl TryFrom<&proto::Digest> for Word {
->>>>>>> de41f9c3
+impl TryFrom<&proto::primitives::Digest> for Word {
     type Error = ConversionError;
 
     fn try_from(value: &proto::primitives::Digest) -> Result<Self, Self::Error> {
