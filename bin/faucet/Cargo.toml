--- conflicted
+++ resolved
@@ -15,74 +15,44 @@
 workspace = true
 
 [dependencies]
-<<<<<<< HEAD
-anyhow           = { workspace = true }
-axum             = { version = "0.8", features = ["tokio"] }
-clap             = { version = "4.5", features = ["derive", "env", "string"] }
-http             = { workspace = true }
-http-body-util   = "0.1"
-miden-lib        = { workspace = true }
+anyhow = { workspace = true }
+async-trait = "0.1"
+axum = { version = "0.8", features = ["tokio"] }
+axum-extra = { version = "0.10" }
+base64 = "0.21"
+clap = { version = "4.5", features = ["derive", "env", "string"] }
+http = { workspace = true }
+miden-lib = { workspace = true }
 miden-node-proto = { workspace = true }
 miden-node-utils = { workspace = true }
-miden-objects    = { workspace = true }
-miden-tx         = { workspace = true, features = ["concurrent"] }
-mime             = "0.3"
-rand             = { workspace = true }
-rand_chacha      = "0.9"
-serde            = { version = "1.0", features = ["derive"] }
-static-files     = "0.2"
-thiserror        = { workspace = true }
-tokio            = { workspace = true, features = ["fs"] }
-toml             = { version = "0.8" }
-tonic            = { workspace = true }
-tonic-web        = { version = "0.12" }
-tower            = { workspace = true }
-tower-http       = { workspace = true, features = ["cors", "set-header", "trace"] }
-tracing          = { workspace = true }
-url              = { workspace = true }
-=======
-anyhow                       = { workspace = true }
-async-trait                  = "0.1"
-axum                         = { version = "0.8", features = ["tokio"] }
-axum-extra                   = { version = "0.10" }
-base64                       = "0.21"
-clap                         = { version = "4.5", features = ["derive", "string"] }
-http                         = { workspace = true }
-miden-lib                    = { workspace = true }
-miden-node-proto             = { workspace = true }
-miden-node-utils             = { workspace = true }
-miden-objects                = { workspace = true }
-miden-proving-service-client = { version = "0.8", features = ["tx-prover"] }
-miden-tx                     = { workspace = true, features = ["concurrent"] }
-rand                         = { workspace = true, features = ["thread_rng"] }
-rand_chacha                  = "0.9"
-serde                        = { version = "1.0", features = ["derive"] }
-serde_json                   = { version = "1.0" }
-sha3                         = { version = "0.10" }
-thiserror                    = { workspace = true }
-tokio                        = { workspace = true, features = ["fs"] }
-tokio-stream                 = { workspace = true, features = ["net"] }
-toml                         = { version = "0.8" }
-tonic                        = { workspace = true, features = ["tls-native-roots"] }
-tower                        = { workspace = true }
-tower-http                   = { workspace = true, features = ["cors", "set-header", "trace"] }
-tower_governor               = "0.7.0"
-tracing                      = { workspace = true }
-tracing-subscriber           = { workspace = true }
-url                          = { workspace = true }
-winter-maybe-async           = { version = "0.12" }
->>>>>>> eef0cb80
+miden-objects = { workspace = true }
+miden-proving-service-client = { git = "https://github.com/0xMiden/miden-base.git", branch = "next", features = [
+  "tx-prover",
+] }
+miden-tx = { workspace = true, features = ["concurrent"] }
+rand = { workspace = true, features = ["thread_rng"] }
+rand_chacha = "0.9"
+serde = { version = "1.0", features = ["derive"] }
+serde_json = { version = "1.0" }
+sha3 = { version = "0.10" }
+thiserror = { workspace = true }
+tokio = { workspace = true, features = ["fs"] }
+tokio-stream = { workspace = true, features = ["net"] }
+toml = { version = "0.8" }
+tonic = { workspace = true, features = ["tls-native-roots"] }
+tower = { workspace = true }
+tower-http = { workspace = true, features = ["cors", "set-header", "trace"] }
+tower_governor = "0.7.0"
+tracing = { workspace = true }
+tracing-subscriber = { workspace = true }
+url = { workspace = true }
+winter-maybe-async = { version = "0.12" }
 
 [build-dependencies]
 # Required to inject build metadata.
 miden-node-utils = { workspace = true, features = ["vergen"] }
 
 [dev-dependencies]
-<<<<<<< HEAD
-fantoccini   = { version = "0.21" }
-serde_json   = { version = "1.0" }
-tokio-stream = { workspace = true, features = ["net"] }
-=======
 fantoccini                = { version = "0.21" }
 miden-node-block-producer = { workspace = true, features = ["testing"] }
 miden-objects             = { workspace = true, features = ["testing"] }
@@ -93,5 +63,4 @@
 # Required to avoid false positives in cargo-machete
 # This is due to the `winter-maybe-async` crate not working standalone.
 [package.metadata.cargo-machete]
-ignored = ["async-trait"]
->>>>>>> eef0cb80
+ignored = ["async-trait"]