--- conflicted
+++ resolved
@@ -190,15 +190,12 @@
             }
 
             txLink.textContent = data.transaction_id;
-<<<<<<< HEAD
             info.style.visibility = 'visible';
             importCommand.style.visibility = 'visible';
-=======
             // If the explorer URL is available, set the link.
             if (data.explorer_url) {
                 txLink.href = data.explorer_url + '/tx/' + data.transaction_id;
             }
->>>>>>> a03749a2
         });
     }
 
