<!-- This file is used to represent aggregate documentation for the Miden book -->

# Summary

<<<<<<< HEAD
- [Node](./operator/index.md)
    - [Architecture](./operator/architecture.md)
    - [Installation](./operator/installation.md)
    - [Configuraton and Usage](./operator/usage.md)
    - [Monitoring](./operator/monitoring.md)
    - [Versioning](./operator/versioning.md)
=======
- [Node](./index.md)
    - [Node Operator Guide](./operator/index.md)
        - [Architecture](./operator/architecture.md)
        - [Installation](./operator/installation.md)
        - [Configuraton and Usage](./operator/configuration.md)
        - [Monitoring](./operator/monitoring.md)
        - [Versioning](./operator/versioning.md)
    - [Node gRPC Reference](./user/rpc.md)
>>>>>>> c244d0da
<|MERGE_RESOLUTION|>--- conflicted
+++ resolved
@@ -2,20 +2,11 @@
 
 # Summary
 
-<<<<<<< HEAD
-- [Node](./operator/index.md)
-    - [Architecture](./operator/architecture.md)
-    - [Installation](./operator/installation.md)
-    - [Configuraton and Usage](./operator/usage.md)
-    - [Monitoring](./operator/monitoring.md)
-    - [Versioning](./operator/versioning.md)
-=======
 - [Node](./index.md)
     - [Node Operator Guide](./operator/index.md)
         - [Architecture](./operator/architecture.md)
         - [Installation](./operator/installation.md)
-        - [Configuraton and Usage](./operator/configuration.md)
+        - [Configuraton and Usage](./operator/usage.md)
         - [Monitoring](./operator/monitoring.md)
         - [Versioning](./operator/versioning.md)
-    - [Node gRPC Reference](./user/rpc.md)
->>>>>>> c244d0da
+    - [Node gRPC Reference](./user/rpc.md)