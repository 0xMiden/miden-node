--- conflicted
+++ resolved
@@ -23,13 +23,10 @@
 - [BREAKING] Consolidate default account filepath for bundled bootstrap and faucet start commands to `account.mac` (#976).
 - [BREAKING] Remove default value account filepath for faucet commands and rename --output-path to --output (#976).
 - Exposed `miden-proving-service` as a library (#956).
-<<<<<<< HEAD
 - [BREAKING] Enforce `PoW` on all faucet API key-authenticated requests (#974).
 - Faucet challenge expiration time is now configurable (#1017).
-=======
 - Removed system monitor from node binary (#1019).
 - [BREAKING] Renamed `open_telemetry` to `enable_otel` in all node's commands (#1019).
->>>>>>> c04e68ff
 
 ### Fixes
 
