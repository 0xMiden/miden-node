--- conflicted
+++ resolved
@@ -77,15 +77,10 @@
             .accept_http1(true)
             .timeout(self.grpc_timeout)
             .layer(CatchPanicLayer::custom(catch_panic_layer_fn))
-<<<<<<< HEAD
             .layer(TraceLayer::new_for_grpc().make_span_with(grpc_trace_fn))
+            .layer(HealthCheckLayer)
             .layer(AcceptHeaderLayer::new(&rpc_version, genesis.commitment()))
-=======
-            .layer(TraceLayer::new_for_grpc().make_span_with(traced_span_fn(TracedComponent::Rpc)))
->>>>>>> ac83380a
             .layer(cors_for_grpc_web_layer())
-            .layer(AcceptHeaderLayer::new(&rpc_version, genesis.commitment()))
-            .layer(HealthCheckLayer)
             // Enables gRPC-web support.
             .layer(GrpcWebLayer::new())
             .add_service(api_service)
