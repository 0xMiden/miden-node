--- conflicted
+++ resolved
@@ -50,12 +50,6 @@
 miden-node-utils = { features = ["vergen"], workspace = true }
 
 [dev-dependencies]
-<<<<<<< HEAD
-fantoccini    = { version = "0.21" }
-miden-testing = { version = "0.9.0" }
-serde_json    = { version = "1.0" }
-tokio-stream  = { workspace = true, features = ["net"] }
-=======
 fantoccini                = { version = "0.21" }
 miden-node-block-producer = { features = ["testing"], workspace = true }
 miden-objects             = { features = ["testing"], workspace = true }
@@ -67,5 +61,4 @@
 # Required to avoid false positives in cargo-machete
 # This is due to the `winter-maybe-async` crate not working standalone.
 [package.metadata.cargo-machete]
-ignored = ["async-trait"]
->>>>>>> 7bf05034
+ignored = ["async-trait"]