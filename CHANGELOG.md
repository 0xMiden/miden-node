--- conflicted
+++ resolved
@@ -1,6 +1,5 @@
 # Changelog
 
-<<<<<<< HEAD
 ## v0.13.0 (TBD)
 
 ### Changes
@@ -17,7 +16,6 @@
 ### Fixes
 
 - RPC client now correctly sets `genesis` value in `ACCEPT` header if `version` is unspecified ([#1370](https://github.com/0xMiden/miden-node/pull/1370)).
-=======
 ## v0.12.6 (TBD)
 
 - Added Faucet metadata to the `miden-network-monitor` binary ([#1373](https://github.com/0xMiden/miden-node/pull/1373)).
@@ -25,7 +23,6 @@
 ## v0.12.5 (2025-11-27)
 
 - Actually update `miden-base` dependencies ([#1384](https://github.com/0xMiden/miden-node/pull/1384)).
->>>>>>> cfe42901
 
 ## v0.12.4 (2025-11-27)
 
