--- conflicted
+++ resolved
@@ -15,11 +15,8 @@
 - Compressed faucet background image (#985).
 - Added support for TLS to miden-proving-service-client (#968).
 - Added support for TLS to faucet's connection to node RPC (#976).
-<<<<<<< HEAD
+- Replaced integer-based duration args with human-readable duration strings (#998).
 - Added configurable rate limiter settings for the faucet (#905).
-=======
-- Replaced integer-based duration args with human-readable duration strings (#998).
->>>>>>> 04e68180
 
 ## v0.9.2 (2025-06-12)
 
