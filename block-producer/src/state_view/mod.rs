--- conflicted
+++ resolved
@@ -145,14 +145,6 @@
     }
 
     // 2. Check no consumed notes were already consumed
-<<<<<<< HEAD
-    let infracting_nullifiers: Vec<Digest> = {
-        let nullifiers_in_tx =
-            candidate_tx.consumed_notes().iter().map(|nullifier| nullifier.inner());
-
-        nullifiers_in_tx
-            .filter(|nullifier_in_tx| already_consumed_nullifiers.contains(nullifier_in_tx))
-=======
     let infracting_nullifiers: Vec<Nullifier> = {
         candidate_tx
             .consumed_notes()
@@ -161,7 +153,6 @@
                 already_consumed_nullifiers.contains(&nullifier_in_tx.inner())
             })
             .cloned()
->>>>>>> 241c0ca3
             .collect()
     };
 
