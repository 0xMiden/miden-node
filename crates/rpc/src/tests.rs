--- conflicted
+++ resolved
@@ -1,18 +1,12 @@
 use std::{net::SocketAddr, time::Duration};
 
-<<<<<<< HEAD
 use miden_node_proto::{
     clients::{Builder, RpcApiClient},
     generated::{
-        requests::GetBlockHeaderByNumberRequest, responses::GetBlockHeaderByNumberResponse,
+        requests::{GetBlockHeaderByNumberRequest, SubmitProvenTransactionRequest},
+        responses::GetBlockHeaderByNumberResponse,
         rpc::api_client::ApiClient as ProtoClient,
     },
-=======
-use miden_node_proto::generated::{
-    requests::{GetBlockHeaderByNumberRequest, SubmitProvenTransactionRequest},
-    responses::GetBlockHeaderByNumberResponse,
-    rpc::api_client::ApiClient as ProtoClient,
->>>>>>> 531451a8
 };
 use miden_node_store::{GenesisState, Store};
 use miden_objects::{
