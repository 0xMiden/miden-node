--- conflicted
+++ resolved
@@ -27,13 +27,7 @@
     reason = "This is the one file where we map the signed database types to the working types"
 )]
 
-<<<<<<< HEAD
-use miden_node_proto::domain::account::NetworkAccountPrefix;
-use miden_objects::Felt;
-use miden_objects::note::NoteTag;
-=======
 use std::any::type_name;
->>>>>>> d54b2c2e
 
 use miden_node_proto::domain::account::{NetworkAccountError, NetworkAccountPrefix};
 use miden_objects::Felt;
